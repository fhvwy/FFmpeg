#!/bin/sh
#
# FFmpeg configure script
#
# Copyright (c) 2000-2002 Fabrice Bellard
# Copyright (c) 2005-2008 Diego Biurrun
# Copyright (c) 2005-2008 Mans Rullgard
#

# Prevent locale nonsense from breaking basic text processing.
LC_ALL=C
export LC_ALL

# make sure we are running under a compatible shell
# try to make this part work with most shells

try_exec(){
    echo "Trying shell $1"
    type "$1" > /dev/null 2>&1 && exec "$@"
}

unset foo
(: ${foo%%bar}) 2> /dev/null
E1="$?"

(: ${foo?}) 2> /dev/null
E2="$?"

if test "$E1" != 0 || test "$E2" = 0; then
    echo "Broken shell detected.  Trying alternatives."
    export FF_CONF_EXEC
    if test "0$FF_CONF_EXEC" -lt 1; then
        FF_CONF_EXEC=1
        try_exec bash "$0" "$@"
    fi
    if test "0$FF_CONF_EXEC" -lt 2; then
        FF_CONF_EXEC=2
        try_exec ksh "$0" "$@"
    fi
    if test "0$FF_CONF_EXEC" -lt 3; then
        FF_CONF_EXEC=3
        try_exec /usr/xpg4/bin/sh "$0" "$@"
    fi
    echo "No compatible shell script interpreter found."
    echo "This configure script requires a POSIX-compatible shell"
    echo "such as bash or ksh."
    echo "THIS IS NOT A BUG IN FFMPEG, DO NOT REPORT IT AS SUCH."
    echo "Instead, install a working POSIX-compatible shell."
    echo "Disabling this configure test will create a broken FFmpeg."
    if test "$BASH_VERSION" = '2.04.0(1)-release'; then
        echo "This bash version ($BASH_VERSION) is broken on your platform."
        echo "Upgrade to a later version if available."
    fi
    exit 1
fi

test -d /usr/xpg4/bin && PATH=/usr/xpg4/bin:$PATH

show_help(){
    cat <<EOF
Usage: configure [options]
Options: [defaults in brackets after descriptions]

Help options:
  --help                   print this message
  --quiet                  Suppress showing informative output
  --list-decoders          show all available decoders
  --list-encoders          show all available encoders
  --list-hwaccels          show all available hardware accelerators
  --list-demuxers          show all available demuxers
  --list-muxers            show all available muxers
  --list-parsers           show all available parsers
  --list-protocols         show all available protocols
  --list-bsfs              show all available bitstream filters
  --list-indevs            show all available input devices
  --list-outdevs           show all available output devices
  --list-filters           show all available filters

Standard options:
  --logfile=FILE           log tests and output to FILE [ffbuild/config.log]
  --disable-logging        do not log configure debug information
  --fatal-warnings         fail if any configure warning is generated
  --prefix=PREFIX          install in PREFIX [$prefix_default]
  --bindir=DIR             install binaries in DIR [PREFIX/bin]
  --datadir=DIR            install data files in DIR [PREFIX/share/ffmpeg]
  --docdir=DIR             install documentation in DIR [PREFIX/share/doc/ffmpeg]
  --libdir=DIR             install libs in DIR [PREFIX/lib]
  --shlibdir=DIR           install shared libs in DIR [LIBDIR]
  --incdir=DIR             install includes in DIR [PREFIX/include]
  --mandir=DIR             install man page in DIR [PREFIX/share/man]
  --pkgconfigdir=DIR       install pkg-config files in DIR [LIBDIR/pkgconfig]
  --enable-rpath           use rpath to allow installing libraries in paths
                           not part of the dynamic linker search path
                           use rpath when linking programs (USE WITH CARE)
  --install-name-dir=DIR   Darwin directory name for installed targets

Licensing options:
  --enable-gpl             allow use of GPL code, the resulting libs
                           and binaries will be under GPL [no]
  --enable-version3        upgrade (L)GPL to version 3 [no]
  --enable-nonfree         allow use of nonfree code, the resulting libs
                           and binaries will be unredistributable [no]

Configuration options:
  --disable-static         do not build static libraries [no]
  --enable-shared          build shared libraries [no]
  --enable-small           optimize for size instead of speed
  --disable-runtime-cpudetect disable detecting CPU capabilities at runtime (smaller binary)
  --enable-gray            enable full grayscale support (slower color)
  --disable-swscale-alpha  disable alpha channel support in swscale
  --disable-all            disable building components, libraries and programs
  --disable-autodetect     disable automatically detected external libraries [no]

Program options:
  --disable-programs       do not build command line programs
  --disable-ffmpeg         disable ffmpeg build
  --disable-ffplay         disable ffplay build
  --disable-ffprobe        disable ffprobe build
  --disable-ffserver       disable ffserver build

Documentation options:
  --disable-doc            do not build documentation
  --disable-htmlpages      do not build HTML documentation pages
  --disable-manpages       do not build man documentation pages
  --disable-podpages       do not build POD documentation pages
  --disable-txtpages       do not build text documentation pages

Component options:
  --disable-avdevice       disable libavdevice build
  --disable-avcodec        disable libavcodec build
  --disable-avformat       disable libavformat build
  --disable-swresample     disable libswresample build
  --disable-swscale        disable libswscale build
  --disable-postproc       disable libpostproc build
  --disable-avfilter       disable libavfilter build
  --enable-avresample      enable libavresample build [no]
  --disable-pthreads       disable pthreads [autodetect]
  --disable-w32threads     disable Win32 threads [autodetect]
  --disable-os2threads     disable OS/2 threads [autodetect]
  --disable-network        disable network support [no]
  --disable-dct            disable DCT code
  --disable-dwt            disable DWT code
  --disable-error-resilience disable error resilience code
  --disable-lsp            disable LSP code
  --disable-lzo            disable LZO decoder code
  --disable-mdct           disable MDCT code
  --disable-rdft           disable RDFT code
  --disable-fft            disable FFT code
  --disable-faan           disable floating point AAN (I)DCT code
  --disable-pixelutils     disable pixel utils in libavutil

Individual component options:
  --disable-everything     disable all components listed below
  --disable-encoder=NAME   disable encoder NAME
  --enable-encoder=NAME    enable encoder NAME
  --disable-encoders       disable all encoders
  --disable-decoder=NAME   disable decoder NAME
  --enable-decoder=NAME    enable decoder NAME
  --disable-decoders       disable all decoders
  --disable-hwaccel=NAME   disable hwaccel NAME
  --enable-hwaccel=NAME    enable hwaccel NAME
  --disable-hwaccels       disable all hwaccels
  --disable-muxer=NAME     disable muxer NAME
  --enable-muxer=NAME      enable muxer NAME
  --disable-muxers         disable all muxers
  --disable-demuxer=NAME   disable demuxer NAME
  --enable-demuxer=NAME    enable demuxer NAME
  --disable-demuxers       disable all demuxers
  --enable-parser=NAME     enable parser NAME
  --disable-parser=NAME    disable parser NAME
  --disable-parsers        disable all parsers
  --enable-bsf=NAME        enable bitstream filter NAME
  --disable-bsf=NAME       disable bitstream filter NAME
  --disable-bsfs           disable all bitstream filters
  --enable-protocol=NAME   enable protocol NAME
  --disable-protocol=NAME  disable protocol NAME
  --disable-protocols      disable all protocols
  --enable-indev=NAME      enable input device NAME
  --disable-indev=NAME     disable input device NAME
  --disable-indevs         disable input devices
  --enable-outdev=NAME     enable output device NAME
  --disable-outdev=NAME    disable output device NAME
  --disable-outdevs        disable output devices
  --disable-devices        disable all devices
  --enable-filter=NAME     enable filter NAME
  --disable-filter=NAME    disable filter NAME
  --disable-filters        disable all filters
  --disable-v4l2_m2m       disable V4L2 mem2mem code [autodetect]

External library support:

  Using any of the following switches will allow FFmpeg to link to the
  corresponding external library. All the components depending on that library
  will become enabled, if all their other dependencies are met and they are not
  explicitly disabled. E.g. --enable-libwavpack will enable linking to
  libwavpack and allow the libwavpack encoder to be built, unless it is
  specifically disabled with --disable-encoder=libwavpack.

  Note that only the system libraries are auto-detected. All the other external
  libraries must be explicitly enabled.

  Also note that the following help text describes the purpose of the libraries
  themselves, not all their features will necessarily be usable by FFmpeg.

  --disable-alsa           disable ALSA support [autodetect]
  --disable-appkit         disable Apple AppKit framework [autodetect]
  --disable-avfoundation   disable Apple AVFoundation framework [autodetect]
  --enable-avisynth        enable reading of AviSynth script files [no]
  --disable-bzlib          disable bzlib [autodetect]
  --disable-coreimage      disable Apple CoreImage framework [autodetect]
  --enable-chromaprint     enable audio fingerprinting with chromaprint [no]
  --enable-frei0r          enable frei0r video filtering [no]
  --enable-gcrypt          enable gcrypt, needed for rtmp(t)e support
                           if openssl, librtmp or gmp is not used [no]
  --enable-gmp             enable gmp, needed for rtmp(t)e support
                           if openssl or librtmp is not used [no]
  --enable-gnutls          enable gnutls, needed for https support
                           if openssl is not used [no]
  --disable-iconv          disable iconv [autodetect]
  --disable-jack           disable libjack support [autodetect]
  --enable-jni             enable JNI support [no]
  --enable-ladspa          enable LADSPA audio filtering [no]
  --enable-libass          enable libass subtitles rendering,
                           needed for subtitles and ass filter [no]
  --enable-libbluray       enable BluRay reading using libbluray [no]
  --enable-libbs2b         enable bs2b DSP library [no]
  --enable-libcaca         enable textual display using libcaca [no]
  --enable-libcelt         enable CELT decoding via libcelt [no]
  --enable-libcdio         enable audio CD grabbing with libcdio [no]
  --enable-libdc1394       enable IIDC-1394 grabbing using libdc1394
                           and libraw1394 [no]
  --enable-libfdk-aac      enable AAC de/encoding via libfdk-aac [no]
  --enable-libflite        enable flite (voice synthesis) support via libflite [no]
  --enable-libfontconfig   enable libfontconfig, useful for drawtext filter [no]
  --enable-libfreetype     enable libfreetype, needed for drawtext filter [no]
  --enable-libfribidi      enable libfribidi, improves drawtext filter [no]
  --enable-libgme          enable Game Music Emu via libgme [no]
  --enable-libgsm          enable GSM de/encoding via libgsm [no]
  --enable-libiec61883     enable iec61883 via libiec61883 [no]
  --enable-libilbc         enable iLBC de/encoding via libilbc [no]
  --enable-libkvazaar      enable HEVC encoding via libkvazaar [no]
  --enable-libmodplug      enable ModPlug via libmodplug [no]
  --enable-libmp3lame      enable MP3 encoding via libmp3lame [no]
  --enable-libopencore-amrnb enable AMR-NB de/encoding via libopencore-amrnb [no]
  --enable-libopencore-amrwb enable AMR-WB decoding via libopencore-amrwb [no]
  --enable-libopencv       enable video filtering via libopencv [no]
  --enable-libopenh264     enable H.264 encoding via OpenH264 [no]
  --enable-libopenjpeg     enable JPEG 2000 de/encoding via OpenJPEG [no]
  --enable-libopenmpt      enable decoding tracked files via libopenmpt [no]
  --enable-libopus         enable Opus de/encoding via libopus [no]
  --enable-libpulse        enable Pulseaudio input via libpulse [no]
  --enable-librsvg         enable SVG rasterization via librsvg [no]
  --enable-librubberband   enable rubberband needed for rubberband filter [no]
  --enable-librtmp         enable RTMP[E] support via librtmp [no]
  --enable-libshine        enable fixed-point MP3 encoding via libshine [no]
  --enable-libsmbclient    enable Samba protocol via libsmbclient [no]
  --enable-libsnappy       enable Snappy compression, needed for hap encoding [no]
  --enable-libsoxr         enable Include libsoxr resampling [no]
  --enable-libspeex        enable Speex de/encoding via libspeex [no]
  --enable-libssh          enable SFTP protocol via libssh [no]
  --enable-libtesseract    enable Tesseract, needed for ocr filter [no]
  --enable-libtheora       enable Theora encoding via libtheora [no]
  --enable-libtwolame      enable MP2 encoding via libtwolame [no]
  --enable-libv4l2         enable libv4l2/v4l-utils [no]
  --enable-libvidstab      enable video stabilization using vid.stab [no]
  --enable-libvmaf         enable vmaf filter via libvmaf [no]
  --enable-libvo-amrwbenc  enable AMR-WB encoding via libvo-amrwbenc [no]
  --enable-libvorbis       enable Vorbis en/decoding via libvorbis,
                           native implementation exists [no]
  --enable-libvpx          enable VP8 and VP9 de/encoding via libvpx [no]
  --enable-libwavpack      enable wavpack encoding via libwavpack [no]
  --enable-libwebp         enable WebP encoding via libwebp [no]
  --enable-libx264         enable H.264 encoding via x264 [no]
  --enable-libx265         enable HEVC encoding via x265 [no]
  --enable-libxavs         enable AVS encoding via xavs [no]
  --enable-libxcb          enable X11 grabbing using XCB [autodetect]
  --enable-libxcb-shm      enable X11 grabbing shm communication [autodetect]
  --enable-libxcb-xfixes   enable X11 grabbing mouse rendering [autodetect]
  --enable-libxcb-shape    enable X11 grabbing shape rendering [autodetect]
  --enable-libxvid         enable Xvid encoding via xvidcore,
                           native MPEG-4/Xvid encoder exists [no]
  --enable-libxml2         enable XML parsing using the C library libxml2 [no]
  --enable-libzimg         enable z.lib, needed for zscale filter [no]
  --enable-libzmq          enable message passing via libzmq [no]
  --enable-libzvbi         enable teletext support via libzvbi [no]
  --disable-lzma           disable lzma [autodetect]
  --enable-decklink        enable Blackmagic DeckLink I/O support [no]
  --enable-libndi_newtek   enable Newteck NDI I/O support [no]
  --enable-mediacodec      enable Android MediaCodec support [no]
  --enable-libmysofa       enable libmysofa, needed for sofalizer filter [no]
  --enable-openal          enable OpenAL 1.1 capture support [no]
  --enable-opencl          enable OpenCL code
  --enable-opengl          enable OpenGL rendering [no]
  --enable-openssl         enable openssl, needed for https support
                           if gnutls is not used [no]
  --disable-sndio          disable sndio support [autodetect]
  --disable-schannel       disable SChannel SSP, needed for TLS support on
                           Windows if openssl and gnutls are not used [autodetect]
  --disable-sdl2           disable sdl2 [autodetect]
  --disable-securetransport disable Secure Transport, needed for TLS support
                           on OSX if openssl and gnutls are not used [autodetect]
  --disable-xlib           disable xlib [autodetect]
  --disable-zlib           disable zlib [autodetect]

  The following libraries provide various hardware acceleration features:
  --disable-audiotoolbox   disable Apple AudioToolbox code [autodetect]
  --disable-cuda           disable dynamically linked Nvidia CUDA code [autodetect]
  --enable-cuda-sdk        enable CUDA features that require the CUDA SDK [no]
  --disable-cuvid          disable Nvidia CUVID support [autodetect]
  --disable-d3d11va        disable Microsoft Direct3D 11 video acceleration code [autodetect]
  --disable-dxva2          disable Microsoft DirectX 9 video acceleration code [autodetect]
  --enable-libdrm          enable DRM code (Linux) [no]
  --enable-libmfx          enable Intel MediaSDK (AKA Quick Sync Video) code via libmfx [no]
  --enable-libnpp          enable Nvidia Performance Primitives-based code [no]
  --enable-mmal            enable Broadcom Multi-Media Abstraction Layer (Raspberry Pi) via MMAL [no]
  --disable-nvenc          disable Nvidia video encoding code [autodetect]
  --enable-omx             enable OpenMAX IL code [no]
  --enable-omx-rpi         enable OpenMAX IL code for Raspberry Pi [no]
  --enable-rkmpp           enable Rockchip Media Process Platform code [no]
  --disable-vaapi          disable Video Acceleration API (mainly Unix/Intel) code [autodetect]
  --disable-vda            disable Apple Video Decode Acceleration code [autodetect]
  --disable-vdpau          disable Nvidia Video Decode and Presentation API for Unix code [autodetect]
  --disable-videotoolbox   disable VideoToolbox code [autodetect]

Toolchain options:
  --arch=ARCH              select architecture [$arch]
  --cpu=CPU                select the minimum required CPU (affects
                           instruction selection, may crash on older CPUs)
  --cross-prefix=PREFIX    use PREFIX for compilation tools [$cross_prefix]
  --progs-suffix=SUFFIX    program name suffix []
  --enable-cross-compile   assume a cross-compiler is used
  --sysroot=PATH           root of cross-build tree
  --sysinclude=PATH        location of cross-build system headers
  --target-os=OS           compiler targets OS [$target_os]
  --target-exec=CMD        command to run executables on target
  --target-path=DIR        path to view of build directory on target
  --target-samples=DIR     path to samples directory on target
  --tempprefix=PATH        force fixed dir/prefix instead of mktemp for checks
  --toolchain=NAME         set tool defaults according to NAME
  --nm=NM                  use nm tool NM [$nm_default]
  --ar=AR                  use archive tool AR [$ar_default]
  --as=AS                  use assembler AS [$as_default]
  --ln_s=LN_S              use symbolic link tool LN_S [$ln_s_default]
  --strip=STRIP            use strip tool STRIP [$strip_default]
  --windres=WINDRES        use windows resource compiler WINDRES [$windres_default]
  --x86asmexe=EXE          use nasm-compatible assembler EXE [$x86asmexe_default]
  --cc=CC                  use C compiler CC [$cc_default]
  --cxx=CXX                use C compiler CXX [$cxx_default]
  --objcc=OCC              use ObjC compiler OCC [$cc_default]
  --dep-cc=DEPCC           use dependency generator DEPCC [$cc_default]
  --nvcc=NVCC              use Nvidia CUDA compiler NVCC [$nvcc_default]
  --ld=LD                  use linker LD [$ld_default]
  --pkg-config=PKGCONFIG   use pkg-config tool PKGCONFIG [$pkg_config_default]
  --pkg-config-flags=FLAGS pass additional flags to pkgconf []
  --ranlib=RANLIB          use ranlib RANLIB [$ranlib_default]
  --doxygen=DOXYGEN        use DOXYGEN to generate API doc [$doxygen_default]
  --host-cc=HOSTCC         use host C compiler HOSTCC
  --host-cflags=HCFLAGS    use HCFLAGS when compiling for host
  --host-cppflags=HCPPFLAGS use HCPPFLAGS when compiling for host
  --host-ld=HOSTLD         use host linker HOSTLD
  --host-ldflags=HLDFLAGS  use HLDFLAGS when linking for host
  --host-libs=HLIBS        use libs HLIBS when linking for host
  --host-os=OS             compiler host OS [$target_os]
  --extra-cflags=ECFLAGS   add ECFLAGS to CFLAGS [$CFLAGS]
  --extra-cxxflags=ECFLAGS add ECFLAGS to CXXFLAGS [$CXXFLAGS]
  --extra-objcflags=FLAGS  add FLAGS to OBJCFLAGS [$CFLAGS]
  --extra-ldflags=ELDFLAGS add ELDFLAGS to LDFLAGS [$LDFLAGS]
  --extra-ldexeflags=ELDFLAGS add ELDFLAGS to LDEXEFLAGS [$LDEXEFLAGS]
  --extra-ldlibflags=ELDFLAGS add ELDFLAGS to LDLIBFLAGS [$LDLIBFLAGS]
  --extra-libs=ELIBS       add ELIBS [$ELIBS]
  --extra-version=STRING   version string suffix []
  --optflags=OPTFLAGS      override optimization-related compiler flags
  --nvccflags=NVCCFLAGS    override nvcc flags [$nvccflags_default]
  --build-suffix=SUFFIX    library name suffix []
  --enable-pic             build position-independent code
  --enable-thumb           compile for Thumb instruction set
  --enable-lto             use link-time optimization
  --env="ENV=override"     override the environment variables

Advanced options (experts only):
  --malloc-prefix=PREFIX   prefix malloc and related names with PREFIX
  --custom-allocator=NAME  use a supported custom allocator
  --disable-symver         disable symbol versioning
  --enable-hardcoded-tables use hardcoded tables instead of runtime generation
  --disable-safe-bitstream-reader
                           disable buffer boundary checking in bitreaders
                           (faster, but may crash)
  --sws-max-filter-size=N  the max filter size swscale uses [$sws_max_filter_size_default]

Optimization options (experts only):
  --disable-asm            disable all assembly optimizations
  --disable-altivec        disable AltiVec optimizations
  --disable-vsx            disable VSX optimizations
  --disable-power8         disable POWER8 optimizations
  --disable-amd3dnow       disable 3DNow! optimizations
  --disable-amd3dnowext    disable 3DNow! extended optimizations
  --disable-mmx            disable MMX optimizations
  --disable-mmxext         disable MMXEXT optimizations
  --disable-sse            disable SSE optimizations
  --disable-sse2           disable SSE2 optimizations
  --disable-sse3           disable SSE3 optimizations
  --disable-ssse3          disable SSSE3 optimizations
  --disable-sse4           disable SSE4 optimizations
  --disable-sse42          disable SSE4.2 optimizations
  --disable-avx            disable AVX optimizations
  --disable-xop            disable XOP optimizations
  --disable-fma3           disable FMA3 optimizations
  --disable-fma4           disable FMA4 optimizations
  --disable-avx2           disable AVX2 optimizations
  --disable-aesni          disable AESNI optimizations
  --disable-armv5te        disable armv5te optimizations
  --disable-armv6          disable armv6 optimizations
  --disable-armv6t2        disable armv6t2 optimizations
  --disable-vfp            disable VFP optimizations
  --disable-neon           disable NEON optimizations
  --disable-inline-asm     disable use of inline assembly
  --disable-x86asm         disable use of standalone x86 assembly
  --disable-mipsdsp        disable MIPS DSP ASE R1 optimizations
  --disable-mipsdspr2      disable MIPS DSP ASE R2 optimizations
  --disable-msa            disable MSA optimizations
  --disable-mipsfpu        disable floating point MIPS optimizations
  --disable-mmi            disable Loongson SIMD optimizations
  --disable-fast-unaligned consider unaligned accesses slow

Developer options (useful when working on FFmpeg itself):
  --disable-debug          disable debugging symbols
  --enable-debug=LEVEL     set the debug level [$debuglevel]
  --disable-optimizations  disable compiler optimizations
  --enable-extra-warnings  enable more compiler warnings
  --disable-stripping      disable stripping of executables and shared libraries
  --assert-level=level     0(default), 1 or 2, amount of assertion testing,
                           2 causes a slowdown at runtime.
  --enable-memory-poisoning fill heap uninitialized allocated space with arbitrary data
  --valgrind=VALGRIND      run "make fate" tests through valgrind to detect memory
                           leaks and errors, using the specified valgrind binary.
                           Cannot be combined with --target-exec
  --enable-ftrapv          Trap arithmetic overflows
  --samples=PATH           location of test samples for FATE, if not set use
                           \$FATE_SAMPLES at make invocation time.
  --enable-neon-clobber-test check NEON registers for clobbering (should be
                           used only for debugging purposes)
  --enable-xmm-clobber-test check XMM registers for clobbering (Win64-only;
                           should be used only for debugging purposes)
  --enable-random          randomly enable/disable components
  --disable-random
  --enable-random=LIST     randomly enable/disable specific components or
  --disable-random=LIST    component groups. LIST is a comma-separated list
                           of NAME[:PROB] entries where NAME is a component
                           (group) and PROB the probability associated with
                           NAME (default 0.5).
  --random-seed=VALUE      seed value for --enable/disable-random
  --disable-valgrind-backtrace do not print a backtrace under Valgrind
                           (only applies to --disable-optimizations builds)
  --enable-osfuzz          Enable building fuzzer tool
  --libfuzzer=PATH         path to libfuzzer
  --ignore-tests=TESTS     comma-separated list (without "fate-" prefix
                           in the name) of tests whose result is ignored
  --enable-linux-perf      enable Linux Performance Monitor API

NOTE: Object files are built at the place where configure is launched.
EOF
  exit 0
}

quotes='""'
if test -t 1 && which tput >/dev/null 2>&1; then
    ncolors=$(tput colors)
    if test -n "$ncolors" && test $ncolors -ge 8; then
        bold_color=$(tput bold)
        warn_color=$(tput setaf 3)
        error_color=$(tput setaf 1)
        reset_color=$(tput sgr0)
    fi
    # 72 used instead of 80 since that's the default of pr
    ncols=$(tput cols)
fi
: ${ncols:=72}

log(){
    echo "$@" >> $logfile
}

log_file(){
    log BEGIN $1
    pr -n -t $1 >> $logfile
    log END $1
}

warn(){
    log "WARNING: $*"
    WARNINGS="${WARNINGS}WARNING: $*\n"
}

die(){
    log "$@"
    echo "$error_color$bold_color$@$reset_color"
    cat <<EOF

If you think configure made a mistake, make sure you are using the latest
version from Git.  If the latest version fails, report the problem to the
ffmpeg-user@ffmpeg.org mailing list or IRC #ffmpeg on irc.freenode.net.
EOF
    if disabled logging; then
        cat <<EOF
Rerun configure with logging enabled (do not use --disable-logging), and
include the log this produces with your report.
EOF
    else
        cat <<EOF
Include the log file "$logfile" produced by configure as this will help
solve the problem.
EOF
    fi
    exit 1
}

# Avoid locale weirdness, besides we really just want to translate ASCII.
toupper(){
    echo "$@" | tr abcdefghijklmnopqrstuvwxyz ABCDEFGHIJKLMNOPQRSTUVWXYZ
}

tolower(){
    echo "$@" | tr ABCDEFGHIJKLMNOPQRSTUVWXYZ abcdefghijklmnopqrstuvwxyz
}

c_escape(){
    echo "$*" | sed 's/["\\]/\\\0/g'
}

sh_quote(){
    v=$(echo "$1" | sed "s/'/'\\\\''/g")
    test "x$v" = "x${v#*[!A-Za-z0-9_/.+-]}" || v="'$v'"
    echo "$v"
}

cleanws(){
    echo "$@" | sed 's/^ *//;s/[[:space:]][[:space:]]*/ /g;s/ *$//'
}

filter(){
    pat=$1
    shift
    for v; do
        eval "case $v in $pat) printf '%s ' $v ;; esac"
    done
}

filter_out(){
    pat=$1
    shift
    for v; do
        eval "case $v in $pat) ;; *) printf '%s ' $v ;; esac"
    done
}

map(){
    m=$1
    shift
    for v; do eval $m; done
}

add_suffix(){
    suffix=$1
    shift
    for v; do echo ${v}${suffix}; done
}

set_all(){
    value=$1
    shift
    for var in $*; do
        eval $var=$value
    done
}

set_weak(){
    value=$1
    shift
    for var; do
        eval : \${$var:=$value}
    done
}

sanitize_var_name(){
    echo $@ | sed 's/[^A-Za-z0-9_]/_/g'
}

set_safe(){
    var=$1
    shift
    eval $(sanitize_var_name "$var")='$*'
}

get_safe(){
    eval echo \$$(sanitize_var_name "$1")
}

pushvar(){
    for pvar in $*; do
        eval level=\${${pvar}_level:=0}
        eval ${pvar}_${level}="\$$pvar"
        eval ${pvar}_level=$(($level+1))
    done
}

popvar(){
    for pvar in $*; do
        eval level=\${${pvar}_level:-0}
        test $level = 0 && continue
        eval level=$(($level-1))
        eval $pvar="\${${pvar}_${level}}"
        eval ${pvar}_level=$level
        eval unset ${pvar}_${level}
    done
}

request(){
    for var in $*; do
        eval ${var}_requested=yes
        eval $var=
    done
}

enable(){
    set_all yes $*
}

disable(){
    set_all no $*
}

enable_weak(){
    set_weak yes $*
}

disable_weak(){
    set_weak no $*
}

enable_safe(){
    for var; do
        enable $(echo "$var" | sed 's/[^A-Za-z0-9_]/_/g')
    done
}

disable_safe(){
    for var; do
        disable $(echo "$var" | sed 's/[^A-Za-z0-9_]/_/g')
    done
}

do_enable_deep(){
    for var; do
        enabled $var && continue
        eval sel="\$${var}_select"
        eval sgs="\$${var}_suggest"
        pushvar var sgs
        enable_deep $sel
        popvar sgs
        enable_deep_weak $sgs
        popvar var
    done
}

enable_deep(){
    do_enable_deep $*
    enable $*
}

enable_deep_weak(){
    for var; do
        disabled $var && continue
        pushvar var
        do_enable_deep $var
        popvar var
        enable_weak $var
    done
}

requested(){
    test "${1#!}" = "$1" && op='=' || op=!=
    eval test "x\$${1#!}_requested" $op "xyes"
}

enabled(){
    test "${1#!}" = "$1" && op='=' || op=!=
    eval test "x\$${1#!}" $op "xyes"
}

disabled(){
    test "${1#!}" = "$1" && op='=' || op=!=
    eval test "x\$${1#!}" $op "xno"
}

enabled_all(){
    for opt; do
        enabled $opt || return 1
    done
}

disabled_all(){
    for opt; do
        disabled $opt || return 1
    done
}

enabled_any(){
    for opt; do
        enabled $opt && return 0
    done
}

disabled_any(){
    for opt; do
        disabled $opt && return 0
    done
    return 1
}

set_default(){
    for opt; do
        eval : \${$opt:=\$${opt}_default}
    done
}

is_in(){
    value=$1
    shift
    for var in $*; do
        [ $var = $value ] && return 0
    done
    return 1
}

do_check_deps(){
    for cfg; do
        enabled ${cfg}_checking && die "Circular dependency for $cfg."
        disabled ${cfg}_checking && continue
        enable ${cfg}_checking
        append allopts $cfg

        eval dep_all="\$${cfg}_deps"
        eval dep_any="\$${cfg}_deps_any"
        eval dep_con="\$${cfg}_conflict"
        eval dep_sel="\$${cfg}_select"
        eval dep_sgs="\$${cfg}_suggest"
        eval dep_ifa="\$${cfg}_if"
        eval dep_ifn="\$${cfg}_if_any"

        pushvar cfg dep_all dep_any dep_con dep_sel dep_sgs dep_ifa dep_ifn
        do_check_deps $dep_all $dep_any $dep_con $dep_sel $dep_sgs $dep_ifa $dep_ifn
        popvar cfg dep_all dep_any dep_con dep_sel dep_sgs dep_ifa dep_ifn

        [ -n "$dep_ifa" ] && { enabled_all $dep_ifa && enable_weak $cfg; }
        [ -n "$dep_ifn" ] && { enabled_any $dep_ifn && enable_weak $cfg; }
        enabled_all  $dep_all || { disable $cfg && requested $cfg && die "ERROR: $cfg requested, but not all dependencies are satisfied: $dep_all"; }
        enabled_any  $dep_any || { disable $cfg && requested $cfg && die "ERROR: $cfg requested, but not any dependency is satisfied: $dep_any"; }
        disabled_all $dep_con || { disable $cfg && requested $cfg && die "ERROR: $cfg requested, but some conflicting dependencies are unsatisfied: $dep_con"; }
        disabled_any $dep_sel && { disable $cfg && requested $cfg && die "ERROR: $cfg requested, but some selected dependency is unsatisfied: $dep_sel"; }

        if enabled $cfg; then
            enable_deep $dep_sel
            enable_deep_weak $dep_sgs
        fi

        disable ${cfg}_checking
    done
}

check_deps(){
    unset allopts

    do_check_deps "$@"

    for cfg in $allopts; do
        enabled $cfg || continue
        eval dep_extralibs="\$${cfg}_extralibs"
        test -n "$dep_extralibs" && add_extralibs $dep_extralibs
    done
}

print_config(){
    pfx=$1
    files=$2
    shift 2
    map 'eval echo "$v \${$v:-no}"' "$@" |
    awk "BEGIN { split(\"$files\", files) }
        {
            c = \"$pfx\" toupper(\$1);
            v = \$2;
            sub(/yes/, 1, v);
            sub(/no/,  0, v);
            for (f in files) {
                file = files[f];
                if (file ~ /\\.h\$/) {
                    printf(\"#define %s %d\\n\", c, v) >>file;
                } else if (file ~ /\\.asm\$/) {
                    printf(\"%%define %s %d\\n\", c, v) >>file;
                } else if (file ~ /\\.mak\$/) {
                    n = -v ? \"\" : \"!\";
                    printf(\"%s%s=yes\\n\", n, c) >>file;
                } else if (file ~ /\\.texi\$/) {
                    pre = -v ? \"\" : \"@c \";
                    yesno = \$2;
                    c2 = tolower(c);
                    gsub(/_/, \"-\", c2);
                    printf(\"%s@set %s %s\\n\", pre, c2, yesno) >>file;
                }
            }
        }"
}

print_enabled(){
    suf=$1
    shift
    for v; do
        enabled $v && printf "%s\n" ${v%$suf}
    done
}

append(){
    var=$1
    shift
    eval "$var=\"\$$var $*\""
}

prepend(){
    var=$1
    shift
    eval "$var=\"$* \$$var\""
}

unique(){
    var=$1
    uniq_list=""
    for tok in $(eval echo \$$var); do
        uniq_list="$(filter_out $tok $uniq_list) $tok"
    done
    eval "$var=\"${uniq_list}\""
}

add_cppflags(){
    append CPPFLAGS "$@"
}

add_cflags(){
    append CFLAGS $($cflags_filter "$@")
}

add_cflags_headers(){
    append CFLAGS_HEADERS $($cflags_filter "$@")
}

add_cxxflags(){
    append CXXFLAGS $($cflags_filter "$@")
}

add_asflags(){
    append ASFLAGS $($asflags_filter "$@")
}

add_objcflags(){
    append OBJCFLAGS $($objcflags_filter "$@")
}

add_ldflags(){
    append LDFLAGS $($ldflags_filter "$@")
}

add_ldexeflags(){
    append LDEXEFLAGS $($ldflags_filter "$@")
}

add_ldlibflags(){
    append LDLIBFLAGS $($ldflags_filter "$@")
}

add_stripflags(){
    append ASMSTRIPFLAGS "$@"
}

add_extralibs(){
    prepend extralibs $($ldflags_filter "$@")
}

add_host_cppflags(){
    append host_cppflags "$@"
}

add_host_cflags(){
    append host_cflags $($host_cflags_filter "$@")
}

add_host_ldflags(){
    append host_ldflags $($host_ldflags_filter "$@")
}

add_compat(){
    append compat_objs $1
    shift
    map 'add_cppflags -D$v' "$@"
}

check_cmd(){
    log "$@"
    "$@" >> $logfile 2>&1
}

check_stat(){
    log check_stat "$@"
    stat "$1" >> $logfile 2>&1
}

cc_o(){
    eval printf '%s\\n' $CC_O
}

cc_e(){
    eval printf '%s\\n' $CC_E
}

check_cc(){
    log check_cc "$@"
    cat > $TMPC
    log_file $TMPC
    check_cmd $cc $CPPFLAGS $CFLAGS "$@" $CC_C $(cc_o $TMPO) $TMPC
}

check_cxx(){
    log check_cxx "$@"
    cat > $TMPCPP
    log_file $TMPCPP
    check_cmd $cxx $CPPFLAGS $CFLAGS $CXXFLAGS "$@" $CXX_C -o $TMPO $TMPCPP
}

check_objcc(){
    log check_objcc "$@"
    cat > $TMPM
    log_file $TMPM
    check_cmd $objcc -Werror=missing-prototypes $CPPFLAGS $CFLAGS $OBJCFLAGS "$@" $OBJCC_C $(cc_o $TMPO) $TMPM
}

check_cpp(){
    log check_cpp "$@"
    cat > $TMPC
    log_file $TMPC
    check_cmd $cc $CPPFLAGS $CFLAGS "$@" $(cc_e $TMPO) $TMPC
}

as_o(){
    eval printf '%s\\n' $AS_O
}

check_as(){
    log check_as "$@"
    cat > $TMPS
    log_file $TMPS
    check_cmd $as $CPPFLAGS $ASFLAGS "$@" $AS_C $(as_o $TMPO) $TMPS
}

check_inline_asm(){
    log check_inline_asm "$@"
    name="$1"
    code="$2"
    shift 2
    disable $name
    check_cc "$@" <<EOF && enable $name
void foo(void){ __asm__ volatile($code); }
EOF
}

check_inline_asm_flags(){
    log check_inline_asm_flags "$@"
    name="$1"
    code="$2"
    flags=''
    shift 2
    while [ "$1" != "" ]; do
      append flags $1
      shift
    done;
    disable $name
    cat > $TMPC <<EOF
void foo(void){ __asm__ volatile($code); }
EOF
    log_file $TMPC
    check_cmd $cc $CPPFLAGS $CFLAGS $flags "$@" $CC_C $(cc_o $TMPO) $TMPC &&
    enable $name && add_cflags $flags && add_asflags $flags && add_ldflags $flags
}

check_insn(){
    log check_insn "$@"
    check_inline_asm ${1}_inline "\"$2\""
    echo "$2" | check_as && enable ${1}_external || disable ${1}_external
}

check_x86asm(){
    log check_x86asm "$@"
    echo "$1" > $TMPS
    log_file $TMPS
    shift 1
    check_cmd $x86asmexe $X86ASMFLAGS -Werror "$@" -o $TMPO $TMPS
}

ld_o(){
    eval printf '%s\\n' $LD_O
}

check_ld(){
    log check_ld "$@"
    type=$1
    shift 1
    flags=$(filter_out '-l*|*.so' $@)
    libs=$(filter '-l*|*.so' $@)
    check_$type $($cflags_filter $flags) || return
    flags=$($ldflags_filter $flags)
    libs=$($ldflags_filter $libs)
    check_cmd $ld $LDFLAGS $LDEXEFLAGS $flags $(ld_o $TMPE) $TMPO $libs $extralibs
}

print_include(){
    hdr=$1
    test "${hdr%.h}" = "${hdr}" &&
        echo "#include $hdr"    ||
        echo "#include <$hdr>"
}

check_code(){
    log check_code "$@"
    check=$1
    headers=$2
    code=$3
    shift 3
    {
        for hdr in $headers; do
            print_include $hdr
        done
        echo "int main(void) { $code; return 0; }"
    } | check_$check "$@"
}

check_cppflags(){
    log check_cppflags "$@"
    check_cpp "$@" <<EOF && append CPPFLAGS "$@"
#include <stdlib.h>
EOF
}

test_cflags(){
    log test_cflags "$@"
    set -- $($cflags_filter "$@")
    check_cc "$@" <<EOF
int x;
EOF
}

check_cflags(){
    log check_cflags "$@"
    test_cflags "$@" && add_cflags "$@"
}

check_cxxflags(){
    log check_cxxflags "$@"
    set -- $($cflags_filter "$@")
    check_cxx "$@" <<EOF && append CXXFLAGS "$@"
int x;
EOF
}

test_objcflags(){
    log test_objcflags "$@"
    set -- $($objcflags_filter "$@")
    check_objcc "$@" <<EOF
int x;
EOF
}

check_objcflags(){
    log check_objcflags "$@"
    test_objcflags "$@" && add_objcflags "$@"
}

test_ldflags(){
    log test_ldflags "$@"
    check_ld "cc" "$@" <<EOF
int main(void){ return 0; }
EOF
}

check_ldflags(){
    log check_ldflags "$@"
    test_ldflags "$@" && add_ldflags "$@"
}

test_stripflags(){
    log test_stripflags "$@"
    # call check_cc to get a fresh TMPO
    check_cc <<EOF
int main(void) { return 0; }
EOF
    check_cmd $strip $ASMSTRIPFLAGS "$@" $TMPO
}

check_stripflags(){
    log check_stripflags "$@"
    test_stripflags "$@" && add_stripflags "$@"
}

check_header(){
    log check_header "$@"
    header=$1
    shift
    disable_safe $header
    check_cpp "$@" <<EOF && enable_safe $header
#include <$header>
int x;
EOF
}

check_header_objcc(){
    log check_header_objcc "$@"
    rm -f -- "$TMPO"
    header=$1
    shift
    disable_safe $header
    {
       echo "#include <$header>"
       echo "int main(void) { return 0; }"
    } | check_objcc && check_stat "$TMPO" && enable_safe $header
}

check_apple_framework(){
    log check_apple_framework "$@"
    framework="$1"
    name="$(tolower $framework)"
    header="${framework}/${framework}.h"
    disable $name
    check_header_objcc $header && enable $name && add_extralibs "-framework $framework"
}

check_func(){
    log check_func "$@"
    func=$1
    shift
    disable $func
    check_ld "cc" "$@" <<EOF && enable $func
extern int $func();
int main(void){ $func(); }
EOF
}

check_complexfunc(){
    log check_complexfunc "$@"
    func=$1
    narg=$2
    shift 2
    test $narg = 2 && args="f, g" || args="f * I"
    disable $func
    check_ld "cc" "$@" <<EOF && enable $func
#include <complex.h>
#include <math.h>
float foo(complex float f, complex float g) { return $func($args); }
int main(void){ return (int) foo; }
EOF
}

check_mathfunc(){
    log check_mathfunc "$@"
    func=$1
    narg=$2
    shift 2
    test $narg = 2 && args="f, g" || args="f"
    disable $func
    check_ld "cc" "$@" <<EOF && enable $func
#include <math.h>
float foo(float f, float g) { return $func($args); }
int main(void){ return (int) foo; }
EOF
}

check_func_headers(){
    log check_func_headers "$@"
    headers=$1
    funcs=$2
    shift 2
    {
        for hdr in $headers; do
            print_include $hdr
        done
        echo "#include <stdint.h>"
        for func in $funcs; do
            echo "long check_$func(void) { return (long) $func; }"
        done
        echo "int main(void) { int ret = 0;"
        # LTO could optimize out the test functions without this
        for func in $funcs; do
            echo " ret |= ((intptr_t)check_$func) & 0xFFFF;"
        done
        echo "return ret; }"
    } | check_ld "cc" "$@" && enable $funcs && enable_safe $headers
}

check_class_headers_cpp(){
    log check_class_headers_cpp "$@"
    headers=$1
    classes=$2
    shift 2
    {
        for hdr in $headers; do
            echo "#include <$hdr>"
        done
        echo "int main(void) { "
        i=1
        for class in $classes; do
            echo "$class obj$i;"
            i=$(expr $i + 1)
        done
        echo "return 0; }"
    } | check_ld "cxx" "$@" && enable $funcs && enable_safe $headers
}

check_cpp_condition(){
    log check_cpp_condition "$@"
    header=$1
    condition=$2
    shift 2
    check_cpp "$@" <<EOF
#include <$header>
#if !($condition)
#error "unsatisfied condition: $condition"
#endif
EOF
}

test_cflags_cc(){
    log test_cflags_cc "$@"
    flags=$1
    header=$2
    condition=$3
    shift 3
    set -- $($cflags_filter "$flags")
    check_cc "$@" <<EOF
#include <$header>
#if !($condition)
#error "unsatisfied condition: $condition"
#endif
EOF
}

check_lib(){
    log check_lib "$@"
    name="$1"
    headers="$2"
    funcs="$3"
    shift 3
    disable $name
    check_func_headers "$headers" "$funcs" "$@" &&
        enable $name && add_extralibs "$@"
}

check_lib_cpp(){
    log check_lib_cpp "$@"
    headers="$1"
    classes="$2"
    shift 2
    check_class_headers_cpp "$headers" "$classes" "$@" && add_extralibs "$@"
}

check_pkg_config(){
    log check_pkg_config "$@"
    name="$1"
    pkg_version="$2"
    pkg="${2%% *}"
    headers="$3"
    funcs="$4"
    shift 4
    disable $name
    check_cmd $pkg_config --exists --print-errors $pkg_version || return
    pkg_cflags=$($pkg_config --cflags $pkg_config_flags $pkg)
    pkg_libs=$($pkg_config --libs $pkg_config_flags $pkg)
    check_func_headers "$headers" "$funcs" $pkg_cflags $pkg_libs "$@" &&
        enable $name &&
        add_cflags    "$pkg_cflags" &&
        add_extralibs "$pkg_libs"
}

check_exec(){
    check_ld "cc" "$@" && { enabled cross_compile || $TMPE >> $logfile 2>&1; }
}

check_exec_crash(){
    log check_exec_crash "$@"
    code=$(cat)

    # exit() is not async signal safe.  _Exit (C99) and _exit (POSIX)
    # are safe but may not be available everywhere.  Thus we use
    # raise(SIGTERM) instead.  The check is run in a subshell so we
    # can redirect the "Terminated" message from the shell.  SIGBUS
    # is not defined by standard C so it is used conditionally.

    (check_exec "$@") >> $logfile 2>&1 <<EOF
#include <signal.h>
static void sighandler(int sig){
    raise(SIGTERM);
}
int foo(void){
    $code
}
int (*func_ptr)(void) = foo;
int main(void){
    signal(SIGILL, sighandler);
    signal(SIGFPE, sighandler);
    signal(SIGSEGV, sighandler);
#ifdef SIGBUS
    signal(SIGBUS, sighandler);
#endif
    return func_ptr();
}
EOF
}

check_type(){
    log check_type "$@"
    headers=$1
    type=$2
    shift 2
    disable_safe "$type"
    check_code cc "$headers" "$type v" "$@" && enable_safe "$type"
}

check_struct(){
    log check_struct "$@"
    headers=$1
    struct=$2
    member=$3
    shift 3
    disable_safe "${struct}_${member}"
    check_code cc "$headers" "const void *p = &(($struct *)0)->$member" "$@" &&
        enable_safe "${struct}_${member}"
}

check_builtin(){
    log check_builtin "$@"
    name=$1
    headers=$2
    builtin=$3
    shift 3
    disable "$name"
    check_code ld "$headers" "$builtin" "cc" "$@" && enable "$name"
}

check_compile_assert(){
    log check_compile_assert "$@"
    name=$1
    headers=$2
    condition=$3
    shift 3
    disable "$name"
    check_code cc "$headers" "char c[2 * !!($condition) - 1]" "$@" && enable "$name"
}

require(){
    log require "$@"
    name_version="$1"
    name="${1%% *}"
    headers="$2"
    func="$3"
    shift 3
    check_lib $name "$headers" $func "$@" || die "ERROR: $name_version not found"
}

require_cpp(){
    name="$1"
    headers="$2"
    classes="$3"
    shift 3
    check_lib_cpp "$headers" "$classes" "$@" || die "ERROR: $name not found"
}

require_header(){
    log require "$@"
    header="$1"
    shift
    check_header "$header" "$@" || die "ERROR: $header header not found"
}

require_cpp_condition(){
    log require "$@"
    header="$1"
    condition="$2"
    shift 2
    check_cpp_condition "$header" "$condition" "$@" || die "ERROR: $condition not satisfied"
}

<<<<<<< HEAD
use_pkg_config(){
    log use_pkg_config "$@"
    name="$1"
    shift
    pkg_version="$1"
    pkg="${1%% *}"
    check_pkg_config "$@" || return 1
    add_cflags    $(get_safe "${pkg}_cflags")
    add_extralibs $(get_safe "${pkg}_extralibs")
=======
require_pkg_config(){
    log require_pkg_config "$@"
    pkg_version="$2"
    check_pkg_config "$@" || die "ERROR: $pkg_version not found"
>>>>>>> 7208e5b5
}

require_pkg_config(){
    use_pkg_config "$@" || die "ERROR: $pkg_version not found using pkg-config$pkg_config_fail_message"
}

hostcc_e(){
    eval printf '%s\\n' $HOSTCC_E
}

hostcc_o(){
    eval printf '%s\\n' $HOSTCC_O
}

check_host_cc(){
    log check_host_cc "$@"
    cat > $TMPC
    log_file $TMPC
    check_cmd $host_cc $host_cflags "$@" $HOSTCC_C $(hostcc_o $TMPO) $TMPC
}

check_host_cpp(){
    log check_host_cpp "$@"
    cat > $TMPC
    log_file $TMPC
    check_cmd $host_cc $host_cppflags $host_cflags "$@" $(hostcc_e $TMPO) $TMPC
}

check_host_cppflags(){
    log check_host_cppflags "$@"
    check_host_cpp "$@" <<EOF && append host_cppflags "$@"
#include <stdlib.h>
EOF
}

check_host_cflags(){
    log check_host_cflags "$@"
    set -- $($host_cflags_filter "$@")
    check_host_cc "$@" <<EOF && append host_cflags "$@"
int x;
EOF
}

check_host_cpp_condition(){
    log check_host_cpp_condition "$@"
    header=$1
    condition=$2
    shift 2
    check_host_cpp "$@" <<EOF
#include <$header>
#if !($condition)
#error "unsatisfied condition: $condition"
#endif
EOF
}

cp_if_changed(){
    cmp -s "$1" "$2" && { test "$quiet" != "yes" && echo "$2 is unchanged"; } && return
    mkdir -p "$(dirname $2)"
    cp -f "$1" "$2"
}

# CONFIG_LIST contains configurable options, while HAVE_LIST is for
# system-dependent things.

AVCODEC_COMPONENTS="
    bsfs
    decoders
    encoders
    hwaccels
    parsers
"

AVDEVICE_COMPONENTS="
    indevs
    outdevs
"

AVFILTER_COMPONENTS="
    filters
"

AVFORMAT_COMPONENTS="
    demuxers
    muxers
    protocols
"

AVRESAMPLE_COMPONENTS=""

AVUTIL_COMPONENTS=""

COMPONENT_LIST="
    $AVCODEC_COMPONENTS
    $AVDEVICE_COMPONENTS
    $AVFILTER_COMPONENTS
    $AVFORMAT_COMPONENTS
    $AVRESAMPLE_COMPONENTS
    $AVUTIL_COMPONENTS
"

EXAMPLE_LIST="
    avio_dir_cmd_example
    avio_reading_example
    decode_audio_example
    decode_video_example
    demuxing_decoding_example
    encode_audio_example
    encode_video_example
    extract_mvs_example
    filter_audio_example
    filtering_audio_example
    filtering_video_example
    http_multiclient_example
    hw_decode_example
    metadata_example
    muxing_example
    qsvdec_example
    remuxing_example
    resampling_audio_example
    scaling_video_example
    transcode_aac_example
    transcoding_example
"

EXTERNAL_AUTODETECT_LIBRARY_LIST="
    alsa
    appkit
    avfoundation
    bzlib
    coreimage
    iconv
    jack
    libxcb
    libxcb_shm
    libxcb_shape
    libxcb_xfixes
    lzma
    schannel
    sdl2
    securetransport
    sndio
    xlib
    zlib
"

EXTERNAL_LIBRARY_GPL_LIST="
    avisynth
    frei0r
    libcdio
    librubberband
    libvidstab
    libx264
    libx265
    libxavs
    libxvid
"

EXTERNAL_LIBRARY_NONFREE_LIST="
    decklink
    libndi_newtek
    libfdk_aac
    openssl
"

EXTERNAL_LIBRARY_VERSION3_LIST="
    gmp
    libopencore_amrnb
    libopencore_amrwb
    libvo_amrwbenc
    rkmpp
"

EXTERNAL_LIBRARY_GPLV3_LIST="
    libsmbclient
"

EXTERNAL_LIBRARY_LIST="
    $EXTERNAL_AUTODETECT_LIBRARY_LIST
    $EXTERNAL_LIBRARY_GPL_LIST
    $EXTERNAL_LIBRARY_NONFREE_LIST
    $EXTERNAL_LIBRARY_VERSION3_LIST
    $EXTERNAL_LIBRARY_GPLV3_LIST
    chromaprint
    gcrypt
    gnutls
    jni
    ladspa
    libass
    libbluray
    libbs2b
    libcaca
    libcelt
    libdc1394
    libdrm
    libflite
    libfontconfig
    libfreetype
    libfribidi
    libgme
    libgsm
    libiec61883
    libilbc
    libkvazaar
    libmodplug
    libmp3lame
    libmysofa
    libopencv
    libopenh264
    libopenjpeg
    libopenmpt
    libopus
    libpulse
    librsvg
    librtmp
    libshine
    libsmbclient
    libsnappy
    libsoxr
    libspeex
    libssh
    libtesseract
    libtheora
    libtwolame
    libv4l2
    libvmaf
    libvorbis
    libvpx
    libwavpack
    libwebp
    libxml2
    libzimg
    libzmq
    libzvbi
    mediacodec
    openal
    opencl
    opengl
"

HWACCEL_AUTODETECT_LIBRARY_LIST="
    audiotoolbox
    crystalhd
    cuda
    cuvid
    d3d11va
    dxva2
    nvenc
    vaapi
    vda
    vdpau
    videotoolbox
    v4l2_m2m
    xvmc
"

HWACCEL_LIBRARY_NONFREE_LIST="
    cuda_sdk
    libnpp
"

HWACCEL_LIBRARY_LIST="
    $HWACCEL_AUTODETECT_LIBRARY_LIST
    $HWACCEL_LIBRARY_NONFREE_LIST
    libmfx
    mmal
    omx
"

DOCUMENT_LIST="
    doc
    htmlpages
    manpages
    podpages
    txtpages
"

FEATURE_LIST="
    ftrapv
    gray
    hardcoded_tables
    omx_rpi
    runtime_cpudetect
    safe_bitstream_reader
    shared
    small
    static
    swscale_alpha
"

LIBRARY_LIST="
    avcodec
    avdevice
    avfilter
    avformat
    avresample
    avutil
    postproc
    swresample
    swscale
"

LICENSE_LIST="
    gpl
    nonfree
    version3
"

PROGRAM_LIST="
    ffplay
    ffprobe
    ffserver
    ffmpeg
"

SUBSYSTEM_LIST="
    dct
    dwt
    error_resilience
    faan
    fast_unaligned
    fft
    lsp
    lzo
    mdct
    pixelutils
    network
    rdft
"

# COMPONENT_LIST needs to come last to ensure correct dependency checking
CONFIG_LIST="
    $DOCUMENT_LIST
    $EXAMPLE_LIST
    $EXTERNAL_LIBRARY_LIST
    $HWACCEL_LIBRARY_LIST
    $FEATURE_LIST
    $LICENSE_LIST
    $LIBRARY_LIST
    $PROGRAM_LIST
    $SUBSYSTEM_LIST
    autodetect
    fontconfig
    linux_perf
    memory_poisoning
    neon_clobber_test
    ossfuzz
    pic
    thumb
    valgrind_backtrace
    xmm_clobber_test
    $COMPONENT_LIST
"

THREADS_LIST="
    pthreads
    os2threads
    w32threads
"

ATOMICS_LIST="
    atomics_gcc
    atomics_suncc
    atomics_win32
"

AUTODETECT_LIBS="
    $EXTERNAL_AUTODETECT_LIBRARY_LIST
    $HWACCEL_AUTODETECT_LIBRARY_LIST
    $THREADS_LIST
"

ARCH_LIST="
    aarch64
    alpha
    arm
    avr32
    avr32_ap
    avr32_uc
    bfin
    ia64
    m68k
    mips
    mips64
    parisc
    ppc
    ppc64
    s390
    sh4
    sparc
    sparc64
    tilegx
    tilepro
    tomi
    x86
    x86_32
    x86_64
"

ARCH_EXT_LIST_ARM="
    armv5te
    armv6
    armv6t2
    armv8
    neon
    vfp
    vfpv3
    setend
"

ARCH_EXT_LIST_MIPS="
    mipsfpu
    mips32r2
    mips32r5
    mips64r2
    mips32r6
    mips64r6
    mipsdsp
    mipsdspr2
    msa
"

ARCH_EXT_LIST_LOONGSON="
    loongson2
    loongson3
    mmi
"

ARCH_EXT_LIST_X86_SIMD="
    aesni
    amd3dnow
    amd3dnowext
    avx
    avx2
    fma3
    fma4
    mmx
    mmxext
    sse
    sse2
    sse3
    sse4
    sse42
    ssse3
    xop
"

ARCH_EXT_LIST_PPC="
    altivec
    dcbzl
    ldbrx
    power8
    ppc4xx
    vsx
"

ARCH_EXT_LIST_X86="
    $ARCH_EXT_LIST_X86_SIMD
    cpunop
    i686
"

ARCH_EXT_LIST="
    $ARCH_EXT_LIST_ARM
    $ARCH_EXT_LIST_PPC
    $ARCH_EXT_LIST_X86
    $ARCH_EXT_LIST_MIPS
    $ARCH_EXT_LIST_LOONGSON
"

ARCH_FEATURES="
    aligned_stack
    fast_64bit
    fast_clz
    fast_cmov
    local_aligned_8
    local_aligned_16
    local_aligned_32
    simd_align_16
    simd_align_32
"

BUILTIN_LIST="
    atomic_cas_ptr
    machine_rw_barrier
    MemoryBarrier
    mm_empty
    rdtsc
    sarestart
    sem_timedwait
    sync_val_compare_and_swap
"
HAVE_LIST_CMDLINE="
    inline_asm
    symver
    x86asm
"

HAVE_LIST_PUB="
    bigendian
    fast_unaligned
"

HEADERS_LIST="
    altivec_h
    arpa_inet_h
    asm_types_h
    cdio_paranoia_h
    cdio_paranoia_paranoia_h
    cuda_h
    d3d11_h
    dispatch_dispatch_h
    dev_bktr_ioctl_bt848_h
    dev_bktr_ioctl_meteor_h
    dev_ic_bt8xx_h
    dev_video_bktr_ioctl_bt848_h
    dev_video_meteor_ioctl_meteor_h
    direct_h
    dirent_h
    dlfcn_h
    dxgidebug_h
    dxva_h
    ES2_gl_h
    gsm_h
    io_h
    mach_mach_time_h
    machine_ioctl_bt848_h
    machine_ioctl_meteor_h
    malloc_h
    opencv2_core_core_c_h
    openjpeg_2_2_openjpeg_h
    openjpeg_2_1_openjpeg_h
    openjpeg_2_0_openjpeg_h
    openjpeg_1_5_openjpeg_h
    OpenGL_gl3_h
    poll_h
    soundcard_h
    stdatomic_h
    sys_mman_h
    sys_param_h
    sys_resource_h
    sys_select_h
    sys_soundcard_h
    sys_time_h
    sys_un_h
    sys_videoio_h
    termios_h
    udplite_h
    unistd_h
    valgrind_valgrind_h
    windows_h
    winsock2_h
"

INTRINSICS_LIST="
    intrinsics_neon
"

COMPLEX_FUNCS="
    cabs
    cexp
"

MATH_FUNCS="
    atanf
    atan2f
    cbrt
    cbrtf
    copysign
    cosf
    erf
    exp2
    exp2f
    expf
    hypot
    isfinite
    isinf
    isnan
    ldexpf
    llrint
    llrintf
    log2
    log2f
    log10f
    lrint
    lrintf
    powf
    rint
    round
    roundf
    sinf
    trunc
    truncf
"

SYSTEM_FUNCS="
    access
    aligned_malloc
    arc4random
    clock_gettime
    closesocket
    CommandLineToArgvW
    CoTaskMemFree
    CryptGenRandom
    dlopen
    fcntl
    flt_lim
    fork
    getaddrinfo
    gethrtime
    getopt
    GetProcessAffinityMask
    GetProcessMemoryInfo
    GetProcessTimes
    getrusage
    GetSystemTimeAsFileTime
    gettimeofday
    glob
    glXGetProcAddress
    gmtime_r
    inet_aton
    isatty
    jack_port_get_latency_range
    kbhit
    LoadLibrary
    localtime_r
    lstat
    lzo1x_999_compress
    mach_absolute_time
    MapViewOfFile
    memalign
    mkstemp
    mmap
    mprotect
    nanosleep
    PeekNamedPipe
    posix_memalign
    pthread_cancel
    sched_getaffinity
    SetConsoleTextAttribute
    SetConsoleCtrlHandler
    setmode
    setrlimit
    Sleep
    strerror_r
    sysconf
    sysctl
    usleep
    UTGetOSTypeFromString
    VirtualAlloc
    wglGetProcAddress
"

TOOLCHAIN_FEATURES="
    as_dn_directive
    as_fpu_directive
    as_func
    as_object_arch
    asm_mod_q
    attribute_may_alias
    attribute_packed
    blocks_extension
    ebp_available
    ebx_available
    gnu_as
    gnu_windres
    ibm_asm
    inline_asm_direct_symbol_refs
    inline_asm_labels
    inline_asm_nonlocal_labels
    pragma_deprecated
    rsync_contimeout
    symver_asm_label
    symver_gnu_asm
    vfp_args
    xform_asm
    xmm_clobbers
"

TYPES_LIST="
    CONDITION_VARIABLE_Ptr
    socklen_t
    struct_addrinfo
    struct_group_source_req
    struct_ip_mreq_source
    struct_ipv6_mreq
    struct_msghdr_msg_flags
    struct_pollfd
    struct_rusage_ru_maxrss
    struct_sctp_event_subscribe
    struct_sockaddr_in6
    struct_sockaddr_sa_len
    struct_sockaddr_storage
    struct_stat_st_mtim_tv_nsec
    struct_v4l2_frmivalenum_discrete
"

HAVE_LIST="
    $ARCH_EXT_LIST
    $(add_suffix _external $ARCH_EXT_LIST)
    $(add_suffix _inline   $ARCH_EXT_LIST)
    $ARCH_FEATURES
    $ATOMICS_LIST
    $BUILTIN_LIST
    $COMPLEX_FUNCS
    $HAVE_LIST_CMDLINE
    $HAVE_LIST_PUB
    $HEADERS_LIST
    $INTRINSICS_LIST
    $MATH_FUNCS
    $SYSTEM_FUNCS
    $THREADS_LIST
    $TOOLCHAIN_FEATURES
    $TYPES_LIST
    atomics_native
    dos_paths
    libc_msvcrt
    makeinfo
    makeinfo_html
    MMAL_PARAMETER_VIDEO_MAX_NUM_CALLBACKS
    perl
    pod2man
    section_data_rel_ro
    texi2html
    threads
    uwp
    vaapi_drm
    vaapi_x11
    vdpau_x11
    winrt
"

# options emitted with CONFIG_ prefix but not available on the command line
CONFIG_EXTRA="
    aandcttables
    ac3dsp
    audio_frame_queue
    audiodsp
    blockdsp
    bswapdsp
    cabac
    dirac_parse
    dvprofile
    exif
    faandct
    faanidct
    fdctdsp
    flacdsp
    fmtconvert
    frame_thread_encoder
    g722dsp
    golomb
    gplv3
    h263dsp
    h264chroma
    h264dsp
    h264parse
    h264pred
    h264qpel
    hevcparse
    hpeldsp
    huffman
    huffyuvdsp
    huffyuvencdsp
    idctdsp
    iirfilter
    mdct15
    intrax8
    iso_media
    ividsp
    jpegtables
    lgplv3
    libx262
    llauddsp
    llviddsp
    llvidencdsp
    lpc
    lzf
    me_cmp
    mpeg_er
    mpegaudio
    mpegaudiodsp
    mpegaudioheader
    mpegvideo
    mpegvideoenc
    mss34dsp
    pixblockdsp
    qpeldsp
    qsv
    qsvdec
    qsvenc
    rangecoder
    riffdec
    riffenc
    rtpdec
    rtpenc_chain
    rv34dsp
    sinewin
    snappy
    srtp
    startcode
    texturedsp
    texturedspenc
    tpeldsp
    vaapi_encode
    vc1dsp
    videodsp
    vp3dsp
    vp56dsp
    vp8dsp
    wma_freqs
    wmv2dsp
"

CMDLINE_SELECT="
    $ARCH_EXT_LIST
    $CONFIG_LIST
    $HAVE_LIST_CMDLINE
    $THREADS_LIST
    asm
    cross_compile
    debug
    extra_warnings
    logging
    lto
    optimizations
    rpath
    stripping
"

PATHS_LIST="
    bindir
    datadir
    docdir
    incdir
    libdir
    mandir
    pkgconfigdir
    prefix
    shlibdir
    install_name_dir
"

CMDLINE_SET="
    $PATHS_LIST
    ar
    arch
    as
    assert_level
    build_suffix
    cc
    objcc
    cpu
    cross_prefix
    custom_allocator
    cxx
    dep_cc
    doxygen
    env
    extra_version
    gas
    host_cc
    host_cflags
    host_extralibs
    host_ld
    host_ldflags
    host_os
    ignore_tests
    install
    ld
    ln_s
    logfile
    malloc_prefix
    nm
    optflags
    nvccflags
    pkg_config
    pkg_config_flags
    progs_suffix
    random_seed
    ranlib
    samples
    strip
    sws_max_filter_size
    sysinclude
    sysroot
    target_exec
    target_os
    target_path
    target_samples
    tempprefix
    toolchain
    valgrind
    x86asmexe
"

CMDLINE_APPEND="
    extra_cflags
    extra_cxxflags
    extra_objcflags
    host_cppflags
"

# code dependency declarations

# architecture extensions

armv5te_deps="arm"
armv6_deps="arm"
armv6t2_deps="arm"
armv8_deps="aarch64"
neon_deps_any="aarch64 arm"
intrinsics_neon_deps="neon"
vfp_deps_any="aarch64 arm"
vfpv3_deps="vfp"
setend_deps="arm"

map 'eval ${v}_inline_deps=inline_asm' $ARCH_EXT_LIST_ARM

loongson2_deps="mips"
loongson3_deps="mips"
mipsfpu_deps="mips"
mipsdsp_deps="mips"
mipsdspr2_deps="mips"
mips32r2_deps="mips"
mips32r5_deps="mips"
mips32r6_deps="mips"
mips64r2_deps="mips"
mips64r6_deps="mips"
msa_deps="mipsfpu"
mmi_deps="mips"

altivec_deps="ppc"
dcbzl_deps="ppc"
ldbrx_deps="ppc"
ppc4xx_deps="ppc"
vsx_deps="altivec"
power8_deps="vsx"

cpunop_deps="i686"
x86_64_select="i686"
x86_64_suggest="fast_cmov"

amd3dnow_deps="mmx"
amd3dnowext_deps="amd3dnow"
i686_deps="x86"
mmx_deps="x86"
mmxext_deps="mmx"
sse_deps="mmxext"
sse2_deps="sse"
sse3_deps="sse2"
ssse3_deps="sse3"
sse4_deps="ssse3"
sse42_deps="sse4"
aesni_deps="sse42"
avx_deps="sse42"
xop_deps="avx"
fma3_deps="avx"
fma4_deps="avx"
avx2_deps="avx"

mmx_external_deps="x86asm"
mmx_inline_deps="inline_asm"
mmx_suggest="mmx_external mmx_inline"

for ext in $(filter_out mmx $ARCH_EXT_LIST_X86_SIMD); do
    eval dep=\$${ext}_deps
    eval ${ext}_external_deps='"${dep}_external"'
    eval ${ext}_inline_deps='"${dep}_inline"'
    eval ${ext}_suggest='"${ext}_external ${ext}_inline"'
done

aligned_stack_if_any="aarch64 ppc x86"
fast_64bit_if_any="aarch64 alpha ia64 mips64 parisc64 ppc64 sparc64 x86_64"
fast_clz_if_any="aarch64 alpha avr32 mips ppc x86"
fast_unaligned_if_any="aarch64 ppc x86"
simd_align_16_if_any="altivec neon sse"
simd_align_32_if_any="avx"

# system capabilities
symver_if_any="symver_asm_label symver_gnu_asm"
valgrind_backtrace_conflict="optimizations"
valgrind_backtrace_deps="valgrind_valgrind_h"

# threading support
atomics_gcc_if="sync_val_compare_and_swap"
atomics_suncc_if="atomic_cas_ptr machine_rw_barrier"
atomics_win32_if="MemoryBarrier"
atomics_native_if_any="$ATOMICS_LIST"
w32threads_deps="atomics_native"
threads_if_any="$THREADS_LIST"

# subsystems
dct_select="rdft"
dirac_parse_select="golomb"
error_resilience_select="me_cmp"
faandct_deps="faan fdctdsp"
faanidct_deps="faan idctdsp"
h264dsp_select="startcode"
hevcparse_select="golomb"
frame_thread_encoder_deps="encoders threads"
intrax8_select="blockdsp idctdsp"
mdct_select="fft"
mdct15_select="fft"
me_cmp_select="fdctdsp idctdsp pixblockdsp"
mpeg_er_select="error_resilience"
mpegaudio_select="mpegaudiodsp mpegaudioheader"
mpegaudiodsp_select="dct"
mpegvideo_select="blockdsp h264chroma hpeldsp idctdsp me_cmp mpeg_er videodsp"
mpegvideoenc_select="me_cmp mpegvideo pixblockdsp qpeldsp"
vc1dsp_select="h264chroma qpeldsp startcode"
rdft_select="fft"

# decoders / encoders
aac_decoder_select="mdct15 mdct sinewin"
aac_fixed_decoder_select="mdct sinewin"
aac_encoder_select="audio_frame_queue iirfilter lpc mdct sinewin"
aac_latm_decoder_select="aac_decoder aac_latm_parser"
ac3_decoder_select="ac3_parser ac3dsp bswapdsp fmtconvert mdct"
ac3_fixed_decoder_select="ac3_parser ac3dsp bswapdsp mdct"
ac3_encoder_select="ac3dsp audiodsp mdct me_cmp"
ac3_fixed_encoder_select="ac3dsp audiodsp mdct me_cmp"
adpcm_g722_decoder_select="g722dsp"
adpcm_g722_encoder_select="g722dsp"
aic_decoder_select="golomb idctdsp"
alac_encoder_select="lpc"
als_decoder_select="bswapdsp"
amrnb_decoder_select="lsp"
amrwb_decoder_select="lsp"
amv_decoder_select="sp5x_decoder exif"
amv_encoder_select="aandcttables jpegtables mpegvideoenc"
ape_decoder_select="bswapdsp llauddsp"
apng_decoder_select="zlib"
apng_encoder_select="llvidencdsp zlib"
asv1_decoder_select="blockdsp bswapdsp idctdsp"
asv1_encoder_select="bswapdsp fdctdsp pixblockdsp"
asv2_decoder_select="blockdsp bswapdsp idctdsp"
asv2_encoder_select="bswapdsp fdctdsp pixblockdsp"
atrac1_decoder_select="mdct sinewin"
atrac3_decoder_select="mdct"
atrac3p_decoder_select="mdct sinewin"
avrn_decoder_select="exif jpegtables"
bink_decoder_select="blockdsp hpeldsp"
binkaudio_dct_decoder_select="mdct rdft dct sinewin wma_freqs"
binkaudio_rdft_decoder_select="mdct rdft sinewin wma_freqs"
cavs_decoder_select="blockdsp golomb h264chroma idctdsp qpeldsp videodsp"
clearvideo_decoder_select="idctdsp"
cllc_decoder_select="bswapdsp"
comfortnoise_encoder_select="lpc"
cook_decoder_select="audiodsp mdct sinewin"
cscd_decoder_select="lzo"
cscd_decoder_suggest="zlib"
dca_decoder_select="mdct"
dds_decoder_select="texturedsp"
dirac_decoder_select="dirac_parse dwt golomb videodsp mpegvideoenc"
dnxhd_decoder_select="blockdsp idctdsp"
dnxhd_encoder_select="aandcttables blockdsp fdctdsp idctdsp mpegvideoenc pixblockdsp"
dolby_e_decoder_select="mdct"
dvvideo_decoder_select="dvprofile idctdsp"
dvvideo_encoder_select="dvprofile fdctdsp me_cmp pixblockdsp"
dxa_decoder_select="zlib"
dxv_decoder_select="lzf texturedsp"
eac3_decoder_select="ac3_decoder"
eac3_encoder_select="ac3_encoder"
eamad_decoder_select="aandcttables blockdsp bswapdsp idctdsp mpegvideo"
eatgq_decoder_select="aandcttables"
eatqi_decoder_select="aandcttables blockdsp bswapdsp idctdsp"
exr_decoder_select="zlib"
ffv1_decoder_select="rangecoder"
ffv1_encoder_select="rangecoder"
ffvhuff_decoder_select="huffyuv_decoder"
ffvhuff_encoder_select="huffyuv_encoder"
fic_decoder_select="golomb"
flac_decoder_select="flacdsp"
flac_encoder_select="bswapdsp flacdsp lpc"
flashsv2_decoder_select="zlib"
flashsv2_encoder_select="zlib"
flashsv_decoder_select="zlib"
flashsv_encoder_select="zlib"
flv_decoder_select="h263_decoder"
flv_encoder_select="h263_encoder"
fourxm_decoder_select="blockdsp bswapdsp"
fraps_decoder_select="bswapdsp huffman"
g2m_decoder_select="blockdsp idctdsp jpegtables zlib"
g729_decoder_select="audiodsp"
h261_decoder_select="mpegvideo"
h261_encoder_select="aandcttables mpegvideoenc"
h263_decoder_select="h263_parser h263dsp mpegvideo qpeldsp"
h263_encoder_select="aandcttables h263dsp mpegvideoenc"
h263i_decoder_select="h263_decoder"
h263p_decoder_select="h263_decoder"
h263p_encoder_select="h263_encoder"
h264_decoder_select="cabac golomb h264chroma h264dsp h264parse h264pred h264qpel videodsp"
h264_decoder_suggest="error_resilience"
hap_decoder_select="snappy texturedsp"
hap_encoder_deps="libsnappy"
hap_encoder_select="texturedspenc"
hevc_decoder_select="bswapdsp cabac golomb hevcparse videodsp"
huffyuv_decoder_select="bswapdsp huffyuvdsp llviddsp"
huffyuv_encoder_select="bswapdsp huffman huffyuvencdsp llvidencdsp"
iac_decoder_select="imc_decoder"
imc_decoder_select="bswapdsp fft mdct sinewin"
indeo3_decoder_select="hpeldsp"
indeo4_decoder_select="ividsp"
indeo5_decoder_select="ividsp"
interplay_video_decoder_select="hpeldsp"
jpegls_decoder_select="mjpeg_decoder"
jv_decoder_select="blockdsp"
lagarith_decoder_select="llviddsp"
ljpeg_encoder_select="aandcttables idctdsp jpegtables mpegvideoenc"
magicyuv_decoder_select="llviddsp"
mdec_decoder_select="blockdsp idctdsp mpegvideo"
metasound_decoder_select="lsp mdct sinewin"
mimic_decoder_select="blockdsp bswapdsp hpeldsp idctdsp"
mjpeg_decoder_select="blockdsp hpeldsp exif idctdsp jpegtables"
mjpeg_encoder_select="aandcttables jpegtables mpegvideoenc"
mjpegb_decoder_select="mjpeg_decoder"
mlp_decoder_select="mlp_parser"
mlp_encoder_select="lpc"
motionpixels_decoder_select="bswapdsp"
mp1_decoder_select="mpegaudio"
mp1float_decoder_select="mpegaudio"
mp2_decoder_select="mpegaudio"
mp2float_decoder_select="mpegaudio"
mp3_decoder_select="mpegaudio"
mp3adu_decoder_select="mpegaudio"
mp3adufloat_decoder_select="mpegaudio"
mp3float_decoder_select="mpegaudio"
mp3on4_decoder_select="mpegaudio"
mp3on4float_decoder_select="mpegaudio"
mpc7_decoder_select="bswapdsp mpegaudiodsp"
mpc8_decoder_select="mpegaudiodsp"
mpeg_xvmc_decoder_deps="X11_extensions_XvMClib_h"
mpeg_xvmc_decoder_select="mpeg2video_decoder"
mpegvideo_decoder_select="mpegvideo"
mpeg1video_decoder_select="mpegvideo"
mpeg1video_encoder_select="aandcttables mpegvideoenc h263dsp"
mpeg2video_decoder_select="mpegvideo"
mpeg2video_encoder_select="aandcttables mpegvideoenc h263dsp"
mpeg4_decoder_select="h263_decoder mpeg4video_parser"
mpeg4_encoder_select="h263_encoder"
msa1_decoder_select="mss34dsp"
mscc_decoder_select="zlib"
msmpeg4v1_decoder_select="h263_decoder"
msmpeg4v2_decoder_select="h263_decoder"
msmpeg4v2_encoder_select="h263_encoder"
msmpeg4v3_decoder_select="h263_decoder"
msmpeg4v3_encoder_select="h263_encoder"
mss2_decoder_select="mpegvideo qpeldsp vc1_decoder"
mts2_decoder_select="mss34dsp"
mxpeg_decoder_select="mjpeg_decoder"
nellymoser_decoder_select="mdct sinewin"
nellymoser_encoder_select="audio_frame_queue mdct sinewin"
nuv_decoder_select="idctdsp lzo"
on2avc_decoder_select="mdct"
opus_decoder_deps="swresample"
opus_decoder_select="mdct15"
opus_encoder_select="audio_frame_queue mdct15"
png_decoder_select="zlib"
png_encoder_select="llvidencdsp zlib"
prores_decoder_select="blockdsp idctdsp"
prores_encoder_select="fdctdsp"
qcelp_decoder_select="lsp"
qdm2_decoder_select="mdct rdft mpegaudiodsp"
ra_144_decoder_select="audiodsp"
ra_144_encoder_select="audio_frame_queue lpc audiodsp"
ralf_decoder_select="golomb"
rawvideo_decoder_select="bswapdsp"
rscc_decoder_select="zlib"
rtjpeg_decoder_select="me_cmp"
rv10_decoder_select="h263_decoder"
rv10_encoder_select="h263_encoder"
rv20_decoder_select="h263_decoder"
rv20_encoder_select="h263_encoder"
rv30_decoder_select="golomb h264pred h264qpel mpegvideo rv34dsp"
rv40_decoder_select="golomb h264pred h264qpel mpegvideo rv34dsp"
screenpresso_decoder_select="zlib"
shorten_decoder_select="bswapdsp"
sipr_decoder_select="lsp"
snow_decoder_select="dwt h264qpel hpeldsp me_cmp rangecoder videodsp"
snow_encoder_select="aandcttables dwt h264qpel hpeldsp me_cmp mpegvideoenc rangecoder"
sonic_decoder_select="golomb rangecoder"
sonic_encoder_select="golomb rangecoder"
sonic_ls_encoder_select="golomb rangecoder"
sp5x_decoder_select="mjpeg_decoder"
srgc_decoder_select="zlib"
svq1_decoder_select="hpeldsp"
svq1_encoder_select="aandcttables hpeldsp me_cmp mpegvideoenc"
svq3_decoder_select="golomb h264dsp h264parse h264pred hpeldsp tpeldsp videodsp"
svq3_decoder_suggest="zlib"
tak_decoder_select="audiodsp"
tdsc_decoder_select="zlib mjpeg_decoder"
theora_decoder_select="vp3_decoder"
thp_decoder_select="mjpeg_decoder"
tiff_decoder_suggest="zlib lzma"
tiff_encoder_suggest="zlib"
truehd_decoder_select="mlp_parser"
truehd_encoder_select="lpc"
truemotion2_decoder_select="bswapdsp"
truespeech_decoder_select="bswapdsp"
tscc_decoder_select="zlib"
twinvq_decoder_select="mdct lsp sinewin"
txd_decoder_select="texturedsp"
utvideo_decoder_select="bswapdsp llviddsp"
utvideo_encoder_select="bswapdsp huffman llvidencdsp"
vble_decoder_select="llviddsp"
vc1_decoder_select="blockdsp h263_decoder h264qpel intrax8 mpegvideo vc1dsp"
vc1_qsv_decoder_deps="libmfx"
vc1_qsv_decoder_select="qsvdec vc1_qsv_hwaccel vc1_parser"
vc1image_decoder_select="vc1_decoder"
vorbis_decoder_select="mdct"
vorbis_encoder_select="mdct"
vp3_decoder_select="hpeldsp vp3dsp videodsp"
vp5_decoder_select="h264chroma hpeldsp videodsp vp3dsp vp56dsp"
vp6_decoder_select="h264chroma hpeldsp huffman videodsp vp3dsp vp56dsp"
vp6a_decoder_select="vp6_decoder"
vp6f_decoder_select="vp6_decoder"
vp7_decoder_select="h264pred videodsp vp8dsp"
vp8_decoder_select="h264pred videodsp vp8dsp"
vp9_decoder_select="videodsp vp9_parser"
webp_decoder_select="vp8_decoder exif"
wmalossless_decoder_select="llauddsp"
wmapro_decoder_select="mdct sinewin wma_freqs"
wmav1_decoder_select="mdct sinewin wma_freqs"
wmav1_encoder_select="mdct sinewin wma_freqs"
wmav2_decoder_select="mdct sinewin wma_freqs"
wmav2_encoder_select="mdct sinewin wma_freqs"
wmavoice_decoder_select="lsp rdft dct mdct sinewin"
wmv1_decoder_select="h263_decoder"
wmv1_encoder_select="h263_encoder"
wmv2_decoder_select="blockdsp error_resilience h263_decoder idctdsp intrax8 videodsp wmv2dsp"
wmv2_encoder_select="h263_encoder wmv2dsp"
wmv3_decoder_select="vc1_decoder"
wmv3image_decoder_select="wmv3_decoder"
xma1_decoder_select="wmapro_decoder"
xma2_decoder_select="wmapro_decoder"
zerocodec_decoder_select="zlib"
zlib_decoder_select="zlib"
zlib_encoder_select="zlib"
zmbv_decoder_select="zlib"
zmbv_encoder_select="zlib"

# hardware accelerators
crystalhd_deps="libcrystalhd_libcrystalhd_if_h"
cuda_deps_any="dlopen LoadLibrary"
cuvid_deps="cuda"
d3d11va_deps="d3d11_h dxva_h ID3D11VideoDecoder ID3D11VideoContext"
dxva2_deps="dxva2api_h DXVA2_ConfigPictureDecode ole32"
dxva2_extralibs="-luser32"
vda_framework_deps="VideoDecodeAcceleration_VDADecoder_h blocks_extension"
vda_framework_extralibs="-framework VideoDecodeAcceleration"
vda_deps="vda_framework pthreads"
vda_extralibs="-framework CoreFoundation -framework QuartzCore"
videotoolbox_hwaccel_deps="videotoolbox pthreads"
videotoolbox_hwaccel_extralibs="-framework QuartzCore"
xvmc_deps="X11_extensions_XvMClib_h"

h263_vaapi_hwaccel_deps="vaapi"
h263_vaapi_hwaccel_select="h263_decoder"
h263_videotoolbox_hwaccel_deps="videotoolbox"
h263_videotoolbox_hwaccel_select="h263_decoder"
h264_cuvid_hwaccel_deps="cuda cuvid"
h264_cuvid_hwaccel_select="h264_cuvid_decoder"
h264_d3d11va_hwaccel_deps="d3d11va"
h264_d3d11va_hwaccel_select="h264_decoder"
h264_d3d11va2_hwaccel_deps="d3d11va"
h264_d3d11va2_hwaccel_select="h264_decoder"
h264_dxva2_hwaccel_deps="dxva2"
h264_dxva2_hwaccel_select="h264_decoder"
h264_mediacodec_hwaccel_deps="mediacodec"
h264_mmal_hwaccel_deps="mmal"
h264_qsv_hwaccel_deps="libmfx"
h264_vaapi_hwaccel_deps="vaapi"
h264_vaapi_hwaccel_select="h264_decoder"
h264_vda_hwaccel_deps="vda"
h264_vda_hwaccel_select="h264_decoder"
h264_vda_old_hwaccel_deps="vda"
h264_vda_old_hwaccel_select="h264_decoder"
h264_vdpau_hwaccel_deps="vdpau"
h264_vdpau_hwaccel_select="h264_decoder"
h264_videotoolbox_hwaccel_deps="videotoolbox"
h264_videotoolbox_hwaccel_select="h264_decoder"
hevc_cuvid_hwaccel_deps="cuda cuvid"
hevc_cuvid_hwaccel_select="hevc_cuvid_decoder"
hevc_d3d11va_hwaccel_deps="d3d11va DXVA_PicParams_HEVC"
hevc_d3d11va_hwaccel_select="hevc_decoder"
hevc_mediacodec_hwaccel_deps="mediacodec"
hevc_d3d11va2_hwaccel_deps="d3d11va DXVA_PicParams_HEVC"
hevc_d3d11va2_hwaccel_select="hevc_decoder"
hevc_dxva2_hwaccel_deps="dxva2 DXVA_PicParams_HEVC"
hevc_dxva2_hwaccel_select="hevc_decoder"
hevc_qsv_hwaccel_deps="libmfx"
hevc_vaapi_hwaccel_deps="vaapi VAPictureParameterBufferHEVC"
hevc_vaapi_hwaccel_select="hevc_decoder"
hevc_vdpau_hwaccel_deps="vdpau VdpPictureInfoHEVC"
hevc_vdpau_hwaccel_select="hevc_decoder"
mjpeg_cuvid_hwaccel_deps="cuda cuvid"
mjpeg_cuvid_hwaccel_select="mjpeg_cuvid_decoder"
mpeg_xvmc_hwaccel_deps="xvmc"
mpeg_xvmc_hwaccel_select="mpeg2video_decoder"
mpeg1_cuvid_hwaccel_deps="cuda cuvid"
mpeg1_cuvid_hwaccel_select="mpeg1_cuvid_decoder"
mpeg1_vdpau_hwaccel_deps="vdpau"
mpeg1_vdpau_hwaccel_select="mpeg1video_decoder"
mpeg1_videotoolbox_hwaccel_deps="videotoolbox"
mpeg1_videotoolbox_hwaccel_select="mpeg1video_decoder"
mpeg1_xvmc_hwaccel_deps="xvmc"
mpeg1_xvmc_hwaccel_select="mpeg1video_decoder"
mpeg2_cuvid_hwaccel_deps="cuda cuvid"
mpeg2_cuvid_hwaccel_select="mpeg2_cuvid_decoder"
mpeg2_d3d11va_hwaccel_deps="d3d11va"
mpeg2_d3d11va_hwaccel_select="mpeg2video_decoder"
mpeg2_d3d11va2_hwaccel_deps="d3d11va"
mpeg2_d3d11va2_hwaccel_select="mpeg2video_decoder"
mpeg2_dxva2_hwaccel_deps="dxva2"
mpeg2_dxva2_hwaccel_select="mpeg2video_decoder"
mpeg2_mediacodec_hwaccel_deps="mediacodec"
mpeg2_mmal_hwaccel_deps="mmal"
mpeg2_qsv_hwaccel_deps="libmfx"
mpeg2_qsv_hwaccel_select="qsvdec_mpeg2"
mpeg2_vaapi_hwaccel_deps="vaapi"
mpeg2_vaapi_hwaccel_select="mpeg2video_decoder"
mpeg2_vdpau_hwaccel_deps="vdpau"
mpeg2_vdpau_hwaccel_select="mpeg2video_decoder"
mpeg2_videotoolbox_hwaccel_deps="videotoolbox"
mpeg2_videotoolbox_hwaccel_select="mpeg2video_decoder"
mpeg2_xvmc_hwaccel_deps="xvmc"
mpeg2_xvmc_hwaccel_select="mpeg2video_decoder"
mpeg4_cuvid_hwaccel_deps="cuda cuvid"
mpeg4_cuvid_hwaccel_select="mpeg4_cuvid_decoder"
mpeg4_mediacodec_hwaccel_deps="mediacodec"
mpeg4_mmal_hwaccel_deps="mmal"
mpeg4_vaapi_hwaccel_deps="vaapi"
mpeg4_vaapi_hwaccel_select="mpeg4_decoder"
mpeg4_vdpau_hwaccel_deps="vdpau"
mpeg4_vdpau_hwaccel_select="mpeg4_decoder"
mpeg4_videotoolbox_hwaccel_deps="videotoolbox"
mpeg4_videotoolbox_hwaccel_select="mpeg4_decoder"
vc1_cuvid_hwaccel_deps="cuda cuvid"
vc1_cuvid_hwaccel_select="vc1_cuvid_decoder"
vc1_d3d11va_hwaccel_deps="d3d11va"
vc1_d3d11va_hwaccel_select="vc1_decoder"
vc1_d3d11va2_hwaccel_deps="d3d11va"
vc1_d3d11va2_hwaccel_select="vc1_decoder"
vc1_dxva2_hwaccel_deps="dxva2"
vc1_dxva2_hwaccel_select="vc1_decoder"
vc1_mmal_hwaccel_deps="mmal"
vc1_qsv_hwaccel_deps="libmfx"
vc1_qsv_hwaccel_select="qsvdec_vc1"
vc1_vaapi_hwaccel_deps="vaapi"
vc1_vaapi_hwaccel_select="vc1_decoder"
vc1_vdpau_hwaccel_deps="vdpau"
vc1_vdpau_hwaccel_select="vc1_decoder"
vp8_cuvid_hwaccel_deps="cuda cuvid"
vp8_cuvid_hwaccel_select="vp8_cuvid_decoder"
vp9_cuvid_hwaccel_deps="cuda cuvid"
vp9_cuvid_hwaccel_select="vp9_cuvid_decoder"
vp8_mediacodec_hwaccel_deps="mediacodec"
vp8_qsv_hwaccel_deps="libmfx"
vp9_d3d11va_hwaccel_deps="d3d11va DXVA_PicParams_VP9"
vp9_d3d11va_hwaccel_select="vp9_decoder"
vp9_d3d11va2_hwaccel_deps="d3d11va DXVA_PicParams_VP9"
vp9_d3d11va2_hwaccel_select="vp9_decoder"
vp9_dxva2_hwaccel_deps="dxva2 DXVA_PicParams_VP9"
vp9_dxva2_hwaccel_select="vp9_decoder"
vp9_mediacodec_hwaccel_deps="mediacodec"
vp9_vaapi_hwaccel_deps="vaapi VADecPictureParameterBufferVP9_bit_depth"
vp9_vaapi_hwaccel_select="vp9_decoder"
wmv3_d3d11va_hwaccel_select="vc1_d3d11va_hwaccel"
wmv3_d3d11va2_hwaccel_select="vc1_d3d11va2_hwaccel"
wmv3_dxva2_hwaccel_select="vc1_dxva2_hwaccel"
wmv3_vaapi_hwaccel_select="vc1_vaapi_hwaccel"
wmv3_vdpau_hwaccel_select="vc1_vdpau_hwaccel"

# hardware-accelerated codecs
omx_deps="dlopen pthreads"
omx_extralibs='$ldl'
omx_rpi_select="omx"
qsvdec_select="qsv"
qsvenc_select="qsv"
vaapi_encode_deps="vaapi"
v4l2_m2m_deps_any="linux_videodev2_h"

hwupload_cuda_filter_deps="cuda"
scale_npp_filter_deps="cuda libnpp"
scale_cuda_filter_deps="cuda_sdk"
thumbnail_cuda_filter_deps="cuda_sdk"

nvenc_deps="cuda"
nvenc_deps_any="dlopen LoadLibrary"
nvenc_encoder_deps="nvenc"

h263_v4l2m2m_decoder_deps="v4l2_m2m h263_v4l2_m2m"
h263_v4l2m2m_encoder_deps="v4l2_m2m h263_v4l2_m2m"
h264_crystalhd_decoder_select="crystalhd h264_mp4toannexb_bsf h264_parser"
h264_cuvid_decoder_deps="cuda cuvid"
h264_cuvid_decoder_select="h264_mp4toannexb_bsf"
h264_mediacodec_decoder_deps="mediacodec"
h264_mediacodec_decoder_select="h264_mp4toannexb_bsf h264_parser"
h264_mmal_decoder_deps="mmal"
h264_nvenc_encoder_deps="nvenc"
h264_omx_encoder_deps="omx"
h264_qsv_decoder_deps="libmfx"
h264_qsv_decoder_select="h264_mp4toannexb_bsf h264_parser qsvdec h264_qsv_hwaccel"
h264_qsv_encoder_deps="libmfx"
h264_qsv_encoder_select="qsvenc"
h264_rkmpp_decoder_deps="rkmpp"
h264_rkmpp_decoder_select="h264_mp4toannexb_bsf"
h264_vaapi_encoder_deps="VAEncPictureParameterBufferH264"
h264_vaapi_encoder_select="vaapi_encode golomb"
h264_vda_decoder_deps="vda"
h264_vda_decoder_select="h264_decoder"
h264_vdpau_decoder_deps="vdpau"
h264_vdpau_decoder_select="h264_decoder"
h264_v4l2m2m_decoder_deps="v4l2_m2m h264_v4l2_m2m"
h264_v4l2m2m_encoder_deps="v4l2_m2m h264_v4l2_m2m"
hevc_cuvid_decoder_deps="cuda cuvid"
hevc_cuvid_decoder_select="hevc_mp4toannexb_bsf"
hevc_mediacodec_decoder_deps="mediacodec"
hevc_mediacodec_decoder_select="hevc_mp4toannexb_bsf hevc_parser"
hevc_nvenc_encoder_deps="nvenc"
hevc_qsv_decoder_deps="libmfx"
hevc_qsv_decoder_select="hevc_mp4toannexb_bsf hevc_parser qsvdec hevc_qsv_hwaccel"
hevc_qsv_encoder_deps="libmfx"
hevc_qsv_encoder_select="hevcparse qsvenc"
hevc_rkmpp_decoder_deps="rkmpp"
hevc_rkmpp_decoder_select="hevc_mp4toannexb_bsf"
hevc_vaapi_encoder_deps="VAEncPictureParameterBufferHEVC"
hevc_vaapi_encoder_select="vaapi_encode golomb"
hevc_v4l2m2m_decoder_deps="v4l2_m2m hevc_v4l2_m2m"
hevc_v4l2m2m_encoder_deps="v4l2_m2m hevc_v4l2_m2m"
mjpeg_cuvid_decoder_deps="cuda cuvid"
mjpeg_vaapi_encoder_deps="VAEncPictureParameterBufferJPEG"
mjpeg_vaapi_encoder_select="vaapi_encode jpegtables"
mpeg1_cuvid_decoder_deps="cuda cuvid"
mpeg1_vdpau_decoder_deps="vdpau"
mpeg1_vdpau_decoder_select="mpeg1video_decoder"
mpeg1_v4l2m2m_decoder_deps="v4l2_m2m mpeg1_v4l2_m2m"
mpeg2_crystalhd_decoder_select="crystalhd"
mpeg2_cuvid_decoder_deps="cuda cuvid"
mpeg2_mmal_decoder_deps="mmal"
mpeg2_mediacodec_decoder_deps="mediacodec"
mpeg2_qsv_decoder_deps="libmfx"
mpeg2_qsv_decoder_select="qsvdec mpeg2_qsv_hwaccel"
mpeg2_qsv_encoder_deps="libmfx"
mpeg2_qsv_encoder_select="qsvenc"
mpeg2_vaapi_encoder_deps="VAEncPictureParameterBufferMPEG2"
mpeg2_vaapi_encoder_select="vaapi_encode"
mpeg2_v4l2m2m_decoder_deps="v4l2_m2m mpeg2_v4l2_m2m"
mpeg4_crystalhd_decoder_select="crystalhd"
mpeg4_cuvid_decoder_deps="cuda cuvid"
mpeg4_mediacodec_decoder_deps="mediacodec"
mpeg4_mmal_decoder_deps="mmal"
mpeg4_omx_encoder_deps="omx"
mpeg4_vdpau_decoder_deps="vdpau"
mpeg4_vdpau_decoder_select="mpeg4_decoder"
mpeg4_v4l2m2m_decoder_deps="v4l2_m2m mpeg4_v4l2_m2m"
mpeg4_v4l2m2m_encoder_deps="v4l2_m2m mpeg4_v4l2_m2m"
mpeg_vdpau_decoder_deps="vdpau"
mpeg_vdpau_decoder_select="mpeg2video_decoder"
msmpeg4_crystalhd_decoder_select="crystalhd"
nvenc_h264_encoder_select="h264_nvenc_encoder"
nvenc_hevc_encoder_select="hevc_nvenc_encoder"
vc1_crystalhd_decoder_select="crystalhd"
vc1_cuvid_decoder_deps="cuda cuvid"
vc1_mmal_decoder_deps="mmal"
vc1_vdpau_decoder_deps="vdpau"
vc1_vdpau_decoder_select="vc1_decoder"
vc1_v4l2m2m_decoder_deps="v4l2_m2m vc1_v4l2_m2m"
vp8_cuvid_decoder_deps="cuda cuvid"
vp8_mediacodec_decoder_deps="mediacodec"
vp8_qsv_decoder_deps="libmfx"
vp8_qsv_decoder_select="qsvdec vp8_qsv_hwaccel vp8_parser"
vp8_rkmpp_decoder_deps="rkmpp"
vp8_vaapi_encoder_deps="VAEncPictureParameterBufferVP8"
vp8_vaapi_encoder_select="vaapi_encode"
vp8_v4l2m2m_decoder_deps="v4l2_m2m vp8_v4l2_m2m"
vp8_v4l2m2m_encoder_deps="v4l2_m2m vp8_v4l2_m2m"
vp9_cuvid_decoder_deps="cuda cuvid"
vp9_mediacodec_decoder_deps="mediacodec"
vp9_rkmpp_decoder_deps="rkmpp"
vp9_vaapi_encoder_deps="VAEncPictureParameterBufferVP9"
vp9_vaapi_encoder_select="vaapi_encode"
vp9_v4l2m2m_decoder_deps="v4l2_m2m vp9_v4l2_m2m"
wmv3_crystalhd_decoder_select="crystalhd"
wmv3_vdpau_decoder_select="vc1_vdpau_decoder"

# parsers
h264_parser_select="golomb h264dsp h264parse"
hevc_parser_select="hevcparse"
mpegaudio_parser_select="mpegaudioheader"
mpegvideo_parser_select="mpegvideo"
mpeg4video_parser_select="h263dsp mpegvideo qpeldsp"
vc1_parser_select="vc1dsp"

# bitstream_filters
mjpeg2jpeg_bsf_select="jpegtables"

# external libraries
aac_at_decoder_deps="audiotoolbox"
ac3_at_decoder_deps="audiotoolbox"
ac3_at_decoder_select="ac3_parser"
adpcm_ima_qt_at_decoder_deps="audiotoolbox"
alac_at_decoder_deps="audiotoolbox"
amr_nb_at_decoder_deps="audiotoolbox"
avisynth_deps_any="dlopen LoadLibrary"
avisynth_demuxer_deps="avisynth"
avisynth_demuxer_select="riffdec"
eac3_at_decoder_deps="audiotoolbox"
eac3_at_decoder_select="ac3_parser"
gsm_ms_at_decoder_deps="audiotoolbox"
ilbc_at_decoder_deps="audiotoolbox"
mp1_at_decoder_deps="audiotoolbox"
mp2_at_decoder_deps="audiotoolbox"
mp3_at_decoder_deps="audiotoolbox"
mp1_at_decoder_select="mpegaudioheader"
mp2_at_decoder_select="mpegaudioheader"
mp3_at_decoder_select="mpegaudioheader"
pcm_alaw_at_decoder_deps="audiotoolbox"
pcm_mulaw_at_decoder_deps="audiotoolbox"
qdmc_at_decoder_deps="audiotoolbox"
qdm2_at_decoder_deps="audiotoolbox"
aac_at_encoder_deps="audiotoolbox"
aac_at_encoder_select="audio_frame_queue"
alac_at_encoder_deps="audiotoolbox"
alac_at_encoder_select="audio_frame_queue"
ilbc_at_encoder_deps="audiotoolbox"
ilbc_at_encoder_select="audio_frame_queue"
pcm_alaw_at_encoder_deps="audiotoolbox"
pcm_alaw_at_encoder_select="audio_frame_queue"
pcm_mulaw_at_encoder_deps="audiotoolbox"
pcm_mulaw_at_encoder_select="audio_frame_queue"
chromaprint_muxer_deps="chromaprint"
h264_videotoolbox_encoder_deps="videotoolbox_encoder pthreads"
libcelt_decoder_deps="libcelt"
libfdk_aac_decoder_deps="libfdk_aac"
libfdk_aac_encoder_deps="libfdk_aac"
libfdk_aac_encoder_select="audio_frame_queue"
libgme_demuxer_deps="libgme"
libgsm_decoder_deps="libgsm"
libgsm_encoder_deps="libgsm"
libgsm_ms_decoder_deps="libgsm"
libgsm_ms_encoder_deps="libgsm"
libilbc_decoder_deps="libilbc"
libilbc_encoder_deps="libilbc"
libkvazaar_encoder_deps="libkvazaar"
libmodplug_demuxer_deps="libmodplug"
libmp3lame_encoder_deps="libmp3lame"
libmp3lame_encoder_select="audio_frame_queue mpegaudioheader"
libopencore_amrnb_decoder_deps="libopencore_amrnb"
libopencore_amrnb_encoder_deps="libopencore_amrnb"
libopencore_amrnb_encoder_select="audio_frame_queue"
libopencore_amrwb_decoder_deps="libopencore_amrwb"
libopenh264_decoder_deps="libopenh264"
libopenh264_decoder_select="h264_mp4toannexb_bsf"
libopenh264_encoder_deps="libopenh264"
libopenjpeg_decoder_deps="libopenjpeg"
libopenjpeg_encoder_deps="libopenjpeg"
libopenmpt_demuxer_deps="libopenmpt"
libopus_decoder_deps="libopus"
libopus_encoder_deps="libopus"
libopus_encoder_select="audio_frame_queue"
librsvg_decoder_deps="librsvg"
libshine_encoder_deps="libshine"
libshine_encoder_select="audio_frame_queue"
libspeex_decoder_deps="libspeex"
libspeex_encoder_deps="libspeex"
libspeex_encoder_select="audio_frame_queue"
libtheora_encoder_deps="libtheora"
libtwolame_encoder_deps="libtwolame"
libvo_amrwbenc_encoder_deps="libvo_amrwbenc"
libvorbis_decoder_deps="libvorbis"
libvorbis_encoder_deps="libvorbis"
libvorbis_encoder_select="audio_frame_queue"
libvpx_vp8_decoder_deps="libvpx"
libvpx_vp8_encoder_deps="libvpx"
libvpx_vp9_decoder_deps="libvpx"
libvpx_vp9_encoder_deps="libvpx"
libwavpack_encoder_deps="libwavpack"
libwavpack_encoder_select="audio_frame_queue"
libwebp_encoder_deps="libwebp"
libwebp_anim_encoder_deps="libwebp"
libx262_encoder_deps="libx262"
libx264_encoder_deps="libx264"
libx264rgb_encoder_deps="libx264 x264_csp_bgr"
libx264rgb_encoder_select="libx264_encoder"
libx265_encoder_deps="libx265"
libxavs_encoder_deps="libxavs"
libxvid_encoder_deps="libxvid"
libzvbi_teletext_decoder_deps="libzvbi"
videotoolbox_extralibs="-framework CoreFoundation -framework VideoToolbox -framework CoreMedia -framework CoreVideo"
videotoolbox_encoder_deps="videotoolbox VTCompressionSessionPrepareToEncodeFrames"
videotoolbox_encoder_suggest="vda_framework"

# demuxers / muxers
ac3_demuxer_select="ac3_parser"
aiff_muxer_select="iso_media"
asf_demuxer_select="riffdec"
asf_o_demuxer_select="riffdec"
asf_muxer_select="riffenc"
asf_stream_muxer_select="asf_muxer"
avi_demuxer_select="iso_media riffdec exif"
avi_muxer_select="riffenc"
caf_demuxer_select="iso_media riffdec"
caf_muxer_select="iso_media"
dash_muxer_select="mp4_muxer"
dash_demuxer_deps="libxml2"
dirac_demuxer_select="dirac_parser"
dts_demuxer_select="dca_parser"
dtshd_demuxer_select="dca_parser"
dv_demuxer_select="dvprofile"
dv_muxer_select="dvprofile"
dxa_demuxer_select="riffdec"
eac3_demuxer_select="ac3_parser"
f4v_muxer_select="mov_muxer"
fifo_muxer_deps="threads"
flac_demuxer_select="flac_parser"
hds_muxer_select="flv_muxer"
hls_muxer_select="mpegts_muxer"
image2_alias_pix_demuxer_select="image2_demuxer"
image2_brender_pix_demuxer_select="image2_demuxer"
ipod_muxer_select="mov_muxer"
ismv_muxer_select="mov_muxer"
matroska_audio_muxer_select="matroska_muxer"
matroska_demuxer_select="iso_media riffdec"
matroska_demuxer_suggest="bzlib lzo zlib"
matroska_muxer_select="iso_media riffenc"
mmf_muxer_select="riffenc"
mov_demuxer_select="iso_media riffdec"
mov_demuxer_suggest="zlib"
mov_muxer_select="iso_media riffenc rtpenc_chain"
mp3_demuxer_select="mpegaudio_parser"
mp3_muxer_select="mpegaudioheader"
mp4_muxer_select="mov_muxer"
mpegts_demuxer_select="iso_media"
mpegts_muxer_select="adts_muxer latm_muxer"
mpegtsraw_demuxer_select="mpegts_demuxer"
mxf_d10_muxer_select="mxf_muxer"
mxf_opatom_muxer_select="mxf_muxer"
nut_muxer_select="riffenc"
nuv_demuxer_select="riffdec"
oga_muxer_select="ogg_muxer"
ogg_demuxer_select="dirac_parse"
ogv_muxer_select="ogg_muxer"
opus_muxer_select="ogg_muxer"
psp_muxer_select="mov_muxer"
rtp_demuxer_select="sdp_demuxer"
rtp_muxer_select="golomb"
rtpdec_select="asf_demuxer jpegtables mov_demuxer mpegts_demuxer rm_demuxer rtp_protocol srtp"
rtsp_demuxer_select="http_protocol rtpdec"
rtsp_muxer_select="rtp_muxer http_protocol rtp_protocol rtpenc_chain"
sap_demuxer_select="sdp_demuxer"
sap_muxer_select="rtp_muxer rtp_protocol rtpenc_chain"
sdp_demuxer_select="rtpdec"
smoothstreaming_muxer_select="ismv_muxer"
spdif_muxer_select="aac_parser"
spx_muxer_select="ogg_muxer"
swf_demuxer_suggest="zlib"
tak_demuxer_select="tak_parser"
tg2_muxer_select="mov_muxer"
tgp_muxer_select="mov_muxer"
vobsub_demuxer_select="mpegps_demuxer"
w64_demuxer_select="wav_demuxer"
w64_muxer_select="wav_muxer"
wav_demuxer_select="riffdec"
wav_muxer_select="riffenc"
webm_muxer_select="iso_media riffenc"
webm_dash_manifest_demuxer_select="matroska_demuxer"
wtv_demuxer_select="mpegts_demuxer riffdec"
wtv_muxer_select="mpegts_muxer riffenc"
xmv_demuxer_select="riffdec"
xwma_demuxer_select="riffdec"

# indevs / outdevs
alsa_indev_deps="alsa"
alsa_outdev_deps="alsa"
avfoundation_indev_deps="avfoundation pthreads"
avfoundation_indev_extralibs="-framework Foundation -framework CoreVideo -framework CoreMedia"
bktr_indev_deps_any="dev_bktr_ioctl_bt848_h machine_ioctl_bt848_h dev_video_bktr_ioctl_bt848_h dev_ic_bt8xx_h"
caca_outdev_deps="libcaca"
decklink_indev_deps="decklink threads"
decklink_indev_extralibs="-lstdc++"
decklink_outdev_deps="decklink threads"
decklink_outdev_extralibs="-lstdc++"
libndi_newtek_indev_deps="libndi_newtek"
libndi_newtek_indev_extralibs="-lndi"
libndi_newtek_outdev_deps="libndi_newtek"
libndi_newtek_outdev_extralibs="-lndi"
dshow_indev_deps="IBaseFilter"
dshow_indev_extralibs="-lpsapi -lole32 -lstrmiids -luuid -loleaut32 -lshlwapi"
fbdev_indev_deps="linux_fb_h"
fbdev_outdev_deps="linux_fb_h"
gdigrab_indev_deps="CreateDIBSection"
gdigrab_indev_extralibs="-lgdi32"
gdigrab_indev_select="bmp_decoder"
iec61883_indev_deps="libiec61883"
jack_indev_deps="jack"
jack_indev_deps_any="sem_timedwait dispatch_dispatch_h"
kmsgrab_indev_deps="libdrm"
lavfi_indev_deps="avfilter"
libcdio_indev_deps="libcdio"
libdc1394_indev_deps="libdc1394"
libv4l2_indev_deps="libv4l2"
openal_indev_deps="openal"
opengl_outdev_deps="opengl"
oss_indev_deps_any="soundcard_h sys_soundcard_h"
oss_outdev_deps_any="soundcard_h sys_soundcard_h"
pulse_indev_deps="libpulse"
pulse_outdev_deps="libpulse"
sdl2_outdev_deps="sdl2"
sndio_indev_deps="sndio"
sndio_outdev_deps="sndio"
v4l2_indev_deps_any="linux_videodev2_h sys_videoio_h"
v4l2_outdev_deps_any="linux_videodev2_h sys_videoio_h"
vfwcap_indev_deps="vfw32 vfwcap_defines"
xcbgrab_indev_deps="libxcb"
xv_outdev_deps="X11_extensions_Xvlib_h XvGetPortAttribute"
xv_outdev_extralibs="-lXv -lX11 -lXext"

# protocols
async_protocol_deps="threads"
bluray_protocol_deps="libbluray"
ffrtmpcrypt_protocol_conflict="librtmp_protocol"
ffrtmpcrypt_protocol_deps_any="gcrypt gmp openssl"
ffrtmpcrypt_protocol_select="tcp_protocol"
ffrtmphttp_protocol_conflict="librtmp_protocol"
ffrtmphttp_protocol_select="http_protocol"
ftp_protocol_select="tcp_protocol"
gopher_protocol_select="network"
http_protocol_select="tcp_protocol"
httpproxy_protocol_select="tcp_protocol"
https_protocol_select="tls_protocol"
icecast_protocol_select="http_protocol"
librtmp_protocol_deps="librtmp"
librtmpe_protocol_deps="librtmp"
librtmps_protocol_deps="librtmp"
librtmpt_protocol_deps="librtmp"
librtmpte_protocol_deps="librtmp"
libsmbclient_protocol_deps="libsmbclient gplv3"
libssh_protocol_deps="libssh"
mmsh_protocol_select="http_protocol"
mmst_protocol_select="network"
rtmp_protocol_conflict="librtmp_protocol"
rtmp_protocol_select="tcp_protocol"
rtmpe_protocol_select="ffrtmpcrypt_protocol"
rtmps_protocol_conflict="librtmp_protocol"
rtmps_protocol_select="tls_protocol"
rtmpt_protocol_select="ffrtmphttp_protocol"
rtmpte_protocol_select="ffrtmpcrypt_protocol ffrtmphttp_protocol"
rtmpts_protocol_select="ffrtmphttp_protocol https_protocol"
rtp_protocol_select="udp_protocol"
sctp_protocol_deps="struct_sctp_event_subscribe struct_msghdr_msg_flags"
sctp_protocol_select="network"
srtp_protocol_select="rtp_protocol srtp"
tcp_protocol_select="network"
tls_gnutls_protocol_conflict="tls_schannel_protocol tls_securetransport_protocol"
tls_gnutls_protocol_deps="gnutls"
tls_gnutls_protocol_select="tcp_protocol"
tls_openssl_protocol_conflict="tls_schannel_protocol tls_securetransport_protocol tls_gnutls_protocol"
tls_openssl_protocol_deps="openssl"
tls_openssl_protocol_select="tcp_protocol"
tls_schannel_protocol_deps="schannel"
tls_schannel_protocol_select="tcp_protocol"
tls_securetransport_protocol_deps="securetransport"
tls_securetransport_protocol_select="tcp_protocol"
tls_protocol_deps_any="tls_schannel_protocol tls_securetransport_protocol tls_gnutls_protocol tls_openssl_protocol"
udp_protocol_select="network"
udplite_protocol_select="network"
unix_protocol_deps="sys_un_h"
unix_protocol_select="network"

# filters
afftfilt_filter_deps="avcodec"
afftfilt_filter_select="fft"
afir_filter_deps="avcodec"
afir_filter_select="fft"
amovie_filter_deps="avcodec avformat"
aresample_filter_deps="swresample"
ass_filter_deps="libass"
atempo_filter_deps="avcodec"
atempo_filter_select="rdft"
azmq_filter_deps="libzmq"
blackframe_filter_deps="gpl"
boxblur_filter_deps="gpl"
bs2b_filter_deps="libbs2b"
colormatrix_filter_deps="gpl"
coreimage_filter_deps="coreimage appkit"
coreimage_filter_extralibs="-framework OpenGL"
coreimagesrc_filter_deps="coreimage appkit"
coreimagesrc_filter_extralibs="-framework OpenGL"
cover_rect_filter_deps="avcodec avformat gpl"
cropdetect_filter_deps="gpl"
deinterlace_qsv_filter_deps="libmfx"
deinterlace_vaapi_filter_deps="vaapi"
delogo_filter_deps="gpl"
deshake_filter_select="pixelutils"
drawtext_filter_deps="libfreetype"
elbg_filter_deps="avcodec"
eq_filter_deps="gpl"
fftfilt_filter_deps="avcodec"
fftfilt_filter_select="rdft"
find_rect_filter_deps="avcodec avformat gpl"
firequalizer_filter_deps="avcodec"
firequalizer_filter_select="rdft"
flite_filter_deps="libflite"
framerate_filter_select="pixelutils"
frei0r_filter_deps="frei0r dlopen"
frei0r_src_filter_deps="frei0r dlopen"
fspp_filter_deps="gpl"
geq_filter_deps="gpl"
histeq_filter_deps="gpl"
hqdn3d_filter_deps="gpl"
interlace_filter_deps="gpl"
kerndeint_filter_deps="gpl"
ladspa_filter_deps="ladspa dlopen"
mcdeint_filter_deps="avcodec gpl"
movie_filter_deps="avcodec avformat"
mpdecimate_filter_deps="gpl"
mpdecimate_filter_select="pixelutils"
mptestsrc_filter_deps="gpl"
negate_filter_deps="lut_filter"
nnedi_filter_deps="gpl"
ocr_filter_deps="libtesseract"
ocv_filter_deps="libopencv"
owdenoise_filter_deps="gpl"
pan_filter_deps="swresample"
perspective_filter_deps="gpl"
phase_filter_deps="gpl"
pp7_filter_deps="gpl"
pp_filter_deps="gpl postproc"
pullup_filter_deps="gpl"
removelogo_filter_deps="avcodec avformat swscale"
repeatfields_filter_deps="gpl"
resample_filter_deps="avresample"
rubberband_filter_deps="librubberband"
sab_filter_deps="gpl swscale"
scale2ref_filter_deps="swscale"
scale_filter_deps="swscale"
scale_qsv_filter_deps="libmfx"
select_filter_select="pixelutils"
showcqt_filter_deps="avcodec avformat swscale"
showcqt_filter_select="fft"
showfreqs_filter_deps="avcodec"
showfreqs_filter_select="fft"
showspectrum_filter_deps="avcodec"
showspectrum_filter_select="fft"
showspectrumpic_filter_deps="avcodec"
showspectrumpic_filter_select="fft"
signature_filter_deps="gpl avcodec avformat"
smartblur_filter_deps="gpl swscale"
sofalizer_filter_deps="libmysofa avcodec"
sofalizer_filter_select="fft"
spectrumsynth_filter_deps="avcodec"
spectrumsynth_filter_select="fft"
spp_filter_deps="gpl avcodec"
spp_filter_select="fft idctdsp fdctdsp me_cmp pixblockdsp"
stereo3d_filter_deps="gpl"
subtitles_filter_deps="avformat avcodec libass"
super2xsai_filter_deps="gpl"
pixfmts_super2xsai_test_deps="super2xsai_filter"
tinterlace_filter_deps="gpl"
tinterlace_merge_test_deps="tinterlace_filter"
tinterlace_pad_test_deps="tinterlace_filter"
tonemap_filter_deps="const_nan"
uspp_filter_deps="gpl avcodec"
vaguedenoiser_filter_deps="gpl"
vidstabdetect_filter_deps="libvidstab"
vidstabtransform_filter_deps="libvidstab"
libvmaf_filter_deps="libvmaf"
zmq_filter_deps="libzmq"
zoompan_filter_deps="swscale"
zscale_filter_deps="libzimg const_nan"
scale_vaapi_filter_deps="vaapi VAProcPipelineParameterBuffer"

# examples
avio_dir_cmd_deps="avformat avutil"
avio_reading_deps="avformat avcodec avutil"
decode_audio_example_deps="avcodec avutil"
decode_video_example_deps="avcodec avutil"
demuxing_decoding_example_deps="avcodec avformat avutil"
encode_audio_example_deps="avcodec avutil"
encode_video_example_deps="avcodec avutil"
extract_mvs_example_deps="avcodec avformat avutil"
filter_audio_example_deps="avfilter avutil"
filtering_audio_example_deps="avfilter avcodec avformat avutil"
filtering_video_example_deps="avfilter avcodec avformat avutil"
http_multiclient_example_deps="avformat avutil fork"
hw_decode_example_deps="avcodec avformat avutil"
metadata_example_deps="avformat avutil"
muxing_example_deps="avcodec avformat avutil swscale"
qsvdec_example_deps="avcodec avutil libmfx h264_qsv_decoder"
remuxing_example_deps="avcodec avformat avutil"
resampling_audio_example_deps="avutil swresample"
scaling_video_example_deps="avutil swscale"
transcode_aac_example_deps="avcodec avformat swresample"
transcoding_example_deps="avfilter avcodec avformat avutil"

# libraries, in linking order
avcodec_deps="avutil"
avcodec_select="null_bsf"
avdevice_deps="avformat avcodec avutil"
avfilter_deps="avutil"
avformat_deps="avcodec avutil"
avformat_suggest="network"
avresample_deps="avutil"
postproc_deps="avutil gpl"
swresample_deps="avutil"
swscale_deps="avutil"

# programs
ffmpeg_deps="avcodec avfilter avformat swresample"
ffmpeg_select="aformat_filter anull_filter atrim_filter format_filter
               null_filter
               trim_filter"
ffplay_deps="avcodec avformat swscale swresample sdl2"
ffplay_extralibs='$sdl2_extralibs'
ffplay_select="rdft crop_filter transpose_filter hflip_filter vflip_filter rotate_filter"
ffprobe_deps="avcodec avformat"
ffserver_deps="avformat fork sarestart"
ffserver_select="ffm_muxer rtp_protocol rtsp_demuxer"

# documentation
podpages_deps="perl"
manpages_deps="perl pod2man"
htmlpages_deps="perl"
htmlpages_deps_any="makeinfo_html texi2html"
txtpages_deps="perl makeinfo"
doc_deps_any="manpages htmlpages podpages txtpages"

# default parameters

logfile="ffbuild/config.log"

# installation paths
prefix_default="/usr/local"
bindir_default='${prefix}/bin'
datadir_default='${prefix}/share/ffmpeg'
docdir_default='${prefix}/share/doc/ffmpeg'
incdir_default='${prefix}/include'
libdir_default='${prefix}/lib'
mandir_default='${prefix}/share/man'

# toolchain
ar_default="ar"
cc_default="gcc"
cxx_default="g++"
host_cc_default="gcc"
doxygen_default="doxygen"
install="install"
ln_s_default="ln -s -f"
nm_default="nm -g"
pkg_config_default=pkg-config
ranlib_default="ranlib"
strip_default="strip"
version_script='--version-script'
x86asmexe_default="nasm"
windres_default="windres"
nvcc_default="nvcc"
nvccflags_default="-gencode arch=compute_30,code=sm_30 -O2"

# OS
target_os_default=$(tolower $(uname -s))
host_os=$target_os_default

# machine
if test "$target_os_default" = aix; then
    arch_default=$(uname -p)
    strip_default="strip -X32_64"
else
    arch_default=$(uname -m)
fi
cpu="generic"
intrinsics="none"

# configurable options
enable $PROGRAM_LIST
enable $DOCUMENT_LIST
enable $EXAMPLE_LIST
enable $(filter_out avresample $LIBRARY_LIST)
enable stripping

enable asm
enable debug
enable doc
enable faan faandct faanidct
enable optimizations
enable runtime_cpudetect
enable safe_bitstream_reader
enable static
enable swscale_alpha
enable valgrind_backtrace

sws_max_filter_size_default=256
set_default sws_max_filter_size

# build settings
SHFLAGS='-shared -Wl,-soname,$$(@F)'
LIBPREF="lib"
LIBSUF=".a"
FULLNAME='$(NAME)$(BUILDSUF)'
LIBNAME='$(LIBPREF)$(FULLNAME)$(LIBSUF)'
SLIBPREF="lib"
SLIBSUF=".so"
SLIBNAME='$(SLIBPREF)$(FULLNAME)$(SLIBSUF)'
SLIBNAME_WITH_VERSION='$(SLIBNAME).$(LIBVERSION)'
SLIBNAME_WITH_MAJOR='$(SLIBNAME).$(LIBMAJOR)'
LIB_INSTALL_EXTRA_CMD='$$(RANLIB) "$(LIBDIR)/$(LIBNAME)"'
SLIB_INSTALL_NAME='$(SLIBNAME_WITH_VERSION)'
SLIB_INSTALL_LINKS='$(SLIBNAME_WITH_MAJOR) $(SLIBNAME)'
VERSION_SCRIPT_POSTPROCESS_CMD="cat"

asflags_filter=echo
cflags_filter=echo
ldflags_filter=echo

AS_C='-c'
AS_O='-o $@'
CC_C='-c'
CC_E='-E -o $@'
CC_O='-o $@'
CXX_C='-c'
CXX_O='-o $@'
OBJCC_C='-c'
OBJCC_E='-E -o $@'
OBJCC_O='-o $@'
X86ASM_O='-o $@'
LD_O='-o $@'
LD_LIB='-l%'
LD_PATH='-L'
HOSTCC_C='-c'
HOSTCC_E='-E -o $@'
HOSTCC_O='-o $@'
HOSTLD_O='-o $@'
NVCC_C='-c'
NVCC_O='-o $@'

host_extralibs='-lm'
host_cflags_filter=echo
host_ldflags_filter=echo

target_path='$(CURDIR)'

# since the object filename is not given with the -MM flag, the compiler
# is only able to print the basename, and we must add the path ourselves
DEPCMD='$(DEP$(1)) $(DEP$(1)FLAGS) $($(1)DEP_FLAGS) $< 2>/dev/null | sed -e "/^\#.*/d" -e "s,^[[:space:]]*$(@F),$(@D)/$(@F)," > $(@:.o=.d)'
DEPFLAGS='-MM'

mkdir -p ffbuild

# find source path
if test -f configure; then
    source_path=.
else
    source_path=$(cd $(dirname "$0"); pwd)
    case "$source_path" in
        *[[:blank:]]*) die "Out of tree builds are impossible with whitespace in source path." ;;
    esac
    test -e "$source_path/config.h" &&
        die "Out of tree builds are impossible with config.h in source dir."
fi

for v in "$@"; do
    r=${v#*=}
    l=${v%"$r"}
    r=$(sh_quote "$r")
    FFMPEG_CONFIGURATION="${FFMPEG_CONFIGURATION# } ${l}${r}"
done

find_things(){
    thing=$1
    pattern=$2
    file=$source_path/$3
    sed -n "s/^[^#]*$pattern.*([^,]*, *\([^,]*\)\(,.*\)*).*/\1_$thing/p" "$file"
}

ENCODER_LIST=$(find_things  encoder  ENC      libavcodec/allcodecs.c)
DECODER_LIST=$(find_things  decoder  DEC      libavcodec/allcodecs.c)
HWACCEL_LIST=$(find_things  hwaccel  HWACCEL  libavcodec/allcodecs.c)
PARSER_LIST=$(find_things   parser   PARSER   libavcodec/allcodecs.c)
MUXER_LIST=$(find_things    muxer    _MUX     libavformat/allformats.c)
DEMUXER_LIST=$(find_things  demuxer  DEMUX    libavformat/allformats.c)
OUTDEV_LIST=$(find_things   outdev   OUTDEV   libavdevice/alldevices.c)
INDEV_LIST=$(find_things    indev    _IN      libavdevice/alldevices.c)
FILTER_LIST=$(find_things   filter   FILTER   libavfilter/allfilters.c)

find_things_extern(){
    thing=$1
    pattern=$2
    file=$source_path/$3
    sed -n "s/^[^#]*extern.*$pattern *ff_\([^ ]*\)_$thing;/\1_$thing/p" "$file"
}

BSF_LIST=$(find_things_extern bsf AVBitStreamFilter libavcodec/bitstream_filters.c)
PROTOCOL_LIST=$(find_things_extern protocol URLProtocol libavformat/protocols.c)

ALL_COMPONENTS="
    $BSF_LIST
    $DECODER_LIST
    $DEMUXER_LIST
    $ENCODER_LIST
    $FILTER_LIST
    $HWACCEL_LIST
    $INDEV_LIST
    $MUXER_LIST
    $OUTDEV_LIST
    $PARSER_LIST
    $PROTOCOL_LIST
"

for n in $COMPONENT_LIST; do
    v=$(toupper ${n%s})_LIST
    eval enable \$$v
    eval ${n}_if_any="\$$v"
done

enable $ARCH_EXT_LIST

die_unknown(){
    echo "Unknown option \"$1\"."
    echo "See $0 --help for available options."
    exit 1
}

print_in_columns() {
    cols=$(expr $ncols / 24)
    cat | tr ' ' '\n' | sort | pr -r "-$cols" -w $ncols -t
}

show_list() {
    suffix=_$1
    shift
    echo $* | sed s/$suffix//g | print_in_columns
    exit 0
}

rand_list(){
    IFS=', '
    set -- $*
    unset IFS
    for thing; do
        comp=${thing%:*}
        prob=${thing#$comp}
        prob=${prob#:}
        is_in ${comp} $COMPONENT_LIST && eval comp=\$$(toupper ${comp%s})_LIST
        echo "prob ${prob:-0.5}"
        printf '%s\n' $comp
    done
}

do_random(){
    action=$1
    shift
    random_seed=$(awk "BEGIN { srand($random_seed); print srand() }")
    $action $(rand_list "$@" | awk "BEGIN { srand($random_seed) } \$1 == \"prob\" { prob = \$2; next } rand() < prob { print }")
}

for opt do
    optval="${opt#*=}"
    case "$opt" in
        --extra-ldflags=*)
            add_ldflags $optval
        ;;
        --extra-ldexeflags=*)
            add_ldexeflags $optval
        ;;
        --extra-ldlibflags=*)
            add_ldlibflags $optval
        ;;
        --extra-libs=*)
            add_extralibs $optval
        ;;
        --disable-devices)
            disable $INDEV_LIST $OUTDEV_LIST
        ;;
        --enable-debug=*)
            debuglevel="$optval"
        ;;
        --disable-programs)
            disable $PROGRAM_LIST
        ;;
        --disable-everything)
            map 'eval unset \${$(toupper ${v%s})_LIST}' $COMPONENT_LIST
        ;;
        --disable-all)
            map 'eval unset \${$(toupper ${v%s})_LIST}' $COMPONENT_LIST
            disable $LIBRARY_LIST $PROGRAM_LIST doc
            enable avutil
        ;;
        --enable-random|--disable-random)
            action=${opt%%-random}
            do_random ${action#--} $COMPONENT_LIST
        ;;
        --enable-random=*|--disable-random=*)
            action=${opt%%-random=*}
            do_random ${action#--} $optval
        ;;
        --enable-sdl)
            enable sdl2
        ;;
        --enable-*=*|--disable-*=*)
            eval $(echo "${opt%%=*}" | sed 's/--/action=/;s/-/ thing=/')
            is_in "${thing}s" $COMPONENT_LIST || die_unknown "$opt"
            eval list=\$$(toupper $thing)_LIST
            name=$(echo "${optval}" | sed "s/,/_${thing}|/g")_${thing}
            list=$(filter "$name" $list)
            [ "$list" = "" ] && warn "Option $opt did not match anything"
            $action $list
        ;;
        --enable-yasm|--disable-yasm)
            warn "The ${opt} option is only provided for compatibility and will be\n"\
                 "removed in the future. Use --enable-x86asm / --disable-x86asm instead."
            test $opt = --enable-yasm && x86asm=yes || x86asm=no
        ;;
        --yasmexe=*)
            warn "The --yasmexe option is only provided for compatibility and will be\n"\
                 "removed in the future. Use --x86asmexe instead."
            x86asmexe="$optval"
        ;;
        --enable-?*|--disable-?*)
            eval $(echo "$opt" | sed 's/--/action=/;s/-/ option=/;s/-/_/g')
            if is_in $option $COMPONENT_LIST; then
                test $action = disable && action=unset
                eval $action \$$(toupper ${option%s})_LIST
            elif is_in $option $CMDLINE_SELECT; then
                $action $option
            else
                die_unknown $opt
            fi
        ;;
        --list-*)
            NAME="${opt#--list-}"
            is_in $NAME $COMPONENT_LIST || die_unknown $opt
            NAME=${NAME%s}
            eval show_list $NAME \$$(toupper $NAME)_LIST
        ;;
        --help|-h) show_help
        ;;
        --quiet|-q) quiet=yes
        ;;
        --fatal-warnings) enable fatal_warnings
        ;;
        --libfuzzer=*)
            libfuzzer_path="$optval"
        ;;
        *)
            optname="${opt%%=*}"
            optname="${optname#--}"
            optname=$(echo "$optname" | sed 's/-/_/g')
            if is_in $optname $CMDLINE_SET; then
                eval $optname='$optval'
            elif is_in $optname $CMDLINE_APPEND; then
                append $optname "$optval"
            else
                die_unknown $opt
            fi
        ;;
    esac
done

for e in $env; do
    eval "export $e"
done

if disabled autodetect; then

    # Unless iconv is explicitely disabled by the user, we still want to probe
    # for the iconv from the libc.
    disabled iconv || enable libc_iconv

    disable_weak $EXTERNAL_AUTODETECT_LIBRARY_LIST
    disable_weak $HWACCEL_AUTODETECT_LIBRARY_LIST
fi
# Mark specifically enabled, but normally autodetected libraries as requested.
for lib in $AUTODETECT_LIBS; do
    enabled $lib && request $lib
done
#TODO: switch to $AUTODETECT_LIBS when $THREADS_LIST is supported the same way
enable_weak $EXTERNAL_AUTODETECT_LIBRARY_LIST
enable_weak $HWACCEL_AUTODETECT_LIBRARY_LIST

disabled logging && logfile=/dev/null

die_license_disabled() {
    enabled $1 || { enabled $v && die "$v is $1 and --enable-$1 is not specified."; }
}

die_license_disabled_gpl() {
    enabled $1 || { enabled $v && die "$v is incompatible with the gpl and --enable-$1 is not specified."; }
}

map "die_license_disabled gpl"      $EXTERNAL_LIBRARY_GPL_LIST $EXTERNAL_LIBRARY_GPLV3_LIST
map "die_license_disabled version3" $EXTERNAL_LIBRARY_VERSION3_LIST $EXTERNAL_LIBRARY_GPLV3_LIST

enabled gpl && map "die_license_disabled_gpl nonfree" $EXTERNAL_LIBRARY_NONFREE_LIST
map "die_license_disabled nonfree" $HWACCEL_LIBRARY_NONFREE_LIST

enabled version3 && { enabled gpl && enable gplv3 || enable lgplv3; }

# Disable all the library-specific components if the library itself
# is disabled, see AVCODEC_LIST and following _LIST variables.

disable_components(){
    disabled ${1} && disable $(
        eval components="\$$(toupper ${1})_COMPONENTS"
        map 'eval echo \${$(toupper ${v%s})_LIST}' $components
    )
}

map 'disable_components $v' $LIBRARY_LIST

echo "# $0 $FFMPEG_CONFIGURATION" > $logfile
set >> $logfile

test -n "$valgrind" && toolchain="valgrind-memcheck"

enabled ossfuzz && {
    add_cflags  -fsanitize=address,undefined -fsanitize-coverage=trace-pc-guard,trace-cmp -fno-omit-frame-pointer
    add_ldflags -fsanitize=address,undefined -fsanitize-coverage=trace-pc-guard,trace-cmp
}

case "$toolchain" in
    *-asan)
        cc_default="${toolchain%-asan}"
        add_cflags  -fsanitize=address
        add_ldflags -fsanitize=address
    ;;
    *-msan)
        cc_default="${toolchain%-msan}"
        add_cflags  -fsanitize=memory -fsanitize-memory-track-origins
        add_ldflags -fsanitize=memory
    ;;
    *-tsan)
        cc_default="${toolchain%-tsan}"
        add_cflags  -fsanitize=thread -fPIE
        add_ldflags -fsanitize=thread -pie
        case "$toolchain" in
            gcc-tsan)
                add_cflags  -fPIC
                add_ldflags -fPIC
                ;;
        esac
    ;;
    *-usan)
        cc_default="${toolchain%-usan}"
        add_cflags  -fsanitize=undefined
        add_ldflags -fsanitize=undefined
    ;;
    valgrind-*)
        target_exec_default="valgrind"
        case "$toolchain" in
            valgrind-massif)
                target_exec_args="--tool=massif --alloc-fn=av_malloc --alloc-fn=av_mallocz --alloc-fn=av_calloc --alloc-fn=av_fast_padded_malloc --alloc-fn=av_fast_malloc --alloc-fn=av_realloc_f --alloc-fn=av_fast_realloc --alloc-fn=av_realloc"
                ;;
            valgrind-memcheck)
                target_exec_args="--error-exitcode=1 --malloc-fill=0x2a --track-origins=yes --leak-check=full --gen-suppressions=all --suppressions=$source_path/tests/fate-valgrind.supp"
                ;;
        esac
    ;;
    msvc)
        # Check whether the current MSVC version needs the C99 converter.
        # From MSVC 2013 (compiler major version 18) onwards, it does actually
        # support enough of C99 to build ffmpeg. Default to the new
        # behaviour if the regexp was unable to match anything, since this
        # successfully parses the version number of existing supported
        # versions that require the converter (MSVC 2010 and 2012).
        cl_major_ver=$(cl 2>&1 | sed -n 's/.*Version \([[:digit:]]\{1,\}\)\..*/\1/p')
        if [ -z "$cl_major_ver" ] || [ $cl_major_ver -ge 18 ]; then
            cc_default="cl"
            cxx_default="cl"
        else
            cc_default="c99wrap cl"
            cxx_default="c99wrap cl"
        fi
        ld_default="$source_path/compat/windows/mslink"
        nm_default="dumpbin -symbols"
        ar_default="lib"
        case "$arch" in
        arm*)
            as_default="armasm"
            ;;
        esac
        target_os_default="win32"
        # Use a relative path for TMPDIR. This makes sure all the
        # ffconf temp files are written with a relative path, avoiding
        # issues with msys/win32 path conversion for MSVC parameters
        # such as -Fo<file> or -out:<file>.
        TMPDIR=.
    ;;
    icl)
        cc_default="icl"
        ld_default="xilink"
        nm_default="dumpbin -symbols"
        ar_default="xilib"
        target_os_default="win32"
        TMPDIR=.
    ;;
    gcov)
        add_cflags  -fprofile-arcs -ftest-coverage
        add_ldflags -fprofile-arcs -ftest-coverage
    ;;
    llvm-cov)
        add_cflags -fprofile-arcs -ftest-coverage
        add_ldflags --coverage
    ;;
    hardened)
        add_cppflags -U_FORTIFY_SOURCE -D_FORTIFY_SOURCE=2
        add_cflags   -fno-strict-overflow -fstack-protector-all
        add_ldflags  -Wl,-z,relro -Wl,-z,now
        add_cflags   -fPIE
        add_ldexeflags -fPIE -pie
    ;;
    ?*)
        die "Unknown toolchain $toolchain"
    ;;
esac

test -n "$cross_prefix" && enable cross_compile

if enabled cross_compile; then
    test -n "$arch" && test -n "$target_os" ||
        die "Must specify target arch (--arch) and OS (--target-os) when cross-compiling"
fi

ar_default="${cross_prefix}${ar_default}"
cc_default="${cross_prefix}${cc_default}"
cxx_default="${cross_prefix}${cxx_default}"
nm_default="${cross_prefix}${nm_default}"
pkg_config_default="${cross_prefix}${pkg_config_default}"
if ${cross_prefix}${ranlib_default} 2>&1 | grep -q "\-D "; then
    ranlib_default="${cross_prefix}${ranlib_default} -D"
else
    ranlib_default="${cross_prefix}${ranlib_default}"
fi
strip_default="${cross_prefix}${strip_default}"
windres_default="${cross_prefix}${windres_default}"

sysinclude_default="${sysroot}/usr/include"

set_default arch cc cxx doxygen pkg_config ranlib strip sysinclude \
    target_exec target_os x86asmexe nvcc
enabled cross_compile || host_cc_default=$cc
set_default host_cc

pkg_config_fail_message=""
if ! $pkg_config --version >/dev/null 2>&1; then
    warn "$pkg_config not found, library detection may fail."
    pkg_config=false
elif is_in -static $cc $LDFLAGS && ! is_in --static $pkg_config $pkg_config_flags; then
    pkg_config_fail_message="
Note: When building a static binary, add --pkg-config-flags=\"--static\"."
fi

if test $doxygen != $doxygen_default && \
  ! $doxygen --version >/dev/null 2>&1; then
    warn "Specified doxygen \"$doxygen\" not found, API documentation will fail to build."
fi

exesuf() {
    case $1 in
        mingw32*|mingw64*|win32|win64|cygwin*|*-dos|freedos|opendos|os/2*|symbian) echo .exe ;;
    esac
}

EXESUF=$(exesuf $target_os)
HOSTEXESUF=$(exesuf $host_os)

# set temporary file name
: ${TMPDIR:=$TEMPDIR}
: ${TMPDIR:=$TMP}
: ${TMPDIR:=/tmp}

if [ -n "$tempprefix" ] ; then
    mktemp(){
        tmpname="$tempprefix.${HOSTNAME}.${UID}"
        echo "$tmpname"
        mkdir "$tmpname"
    }
elif ! check_cmd mktemp -u XXXXXX; then
    # simple replacement for missing mktemp
    # NOT SAFE FOR GENERAL USE
    mktemp(){
        tmpname="${2%%XXX*}.${HOSTNAME}.${UID}.$$"
        echo "$tmpname"
        mkdir "$tmpname"
    }
fi

FFTMPDIR=$(mktemp -d "${TMPDIR}/ffconf.XXXXXXXX" 2> /dev/null) ||
    die "Unable to create temporary directory in $TMPDIR."

tmpfile(){
    tmp="${FFTMPDIR}/test"$2
    (set -C; exec > $tmp) 2> /dev/null ||
        die "Unable to create temporary file in $FFTMPDIR."
    eval $1=$tmp
}

trap 'rm -rf -- "$FFTMPDIR"' EXIT
trap 'exit 2' INT

tmpfile TMPASM .asm
tmpfile TMPC   .c
tmpfile TMPCPP .cpp
tmpfile TMPE   $EXESUF
tmpfile TMPH   .h
tmpfile TMPM   .m
tmpfile TMPO   .o
tmpfile TMPS   .S
tmpfile TMPSH  .sh
tmpfile TMPV   .ver

unset -f mktemp

chmod +x $TMPE

# make sure we can execute files in $TMPDIR
cat > $TMPSH 2>> $logfile <<EOF
#! /bin/sh
EOF
chmod +x $TMPSH >> $logfile 2>&1
if ! $TMPSH >> $logfile 2>&1; then
    cat <<EOF
Unable to create and execute files in $TMPDIR.  Set the TMPDIR environment
variable to another directory and make sure that it is not mounted noexec.
EOF
    die "Sanity test failed."
fi

armasm_flags(){
    for flag; do
        case $flag in
            # Filter out MSVC cl.exe options from cflags that shouldn't
            # be passed to gas-preprocessor
            -M[TD]*)                                            ;;
            *)                  echo $flag                      ;;
        esac
   done
}

ccc_flags(){
    for flag; do
        case $flag in
            -std=c99)           echo -c99                       ;;
            -mcpu=*)            echo -arch ${flag#*=}           ;;
            -mieee)             echo -ieee                      ;;
            -O*|-fast)          echo $flag                      ;;
            -fno-math-errno)    echo -assume nomath_errno       ;;
            -g)                 echo -g3                        ;;
            -Wall)              echo -msg_enable level2         ;;
            -Wno-pointer-sign)  echo -msg_disable ptrmismatch1  ;;
            -Wl,*)              echo $flag                      ;;
            -f*|-W*)                                            ;;
            *)                  echo $flag                      ;;
        esac
   done
}

cparser_flags(){
    for flag; do
        case $flag in
            -Wno-switch)             echo -Wno-switch-enum ;;
            -Wno-format-zero-length) ;;
            -Wdisabled-optimization) ;;
            -Wno-pointer-sign)       echo -Wno-other ;;
            *)                       echo $flag ;;
        esac
    done
}

msvc_common_flags(){
    for flag; do
        case $flag in
            # In addition to specifying certain flags under the compiler
            # specific filters, they must be specified here as well or else the
            # generic catch all at the bottom will print the original flag.
            -Wall)                ;;
            -Wextra)              ;;
            -std=c99)             ;;
            # Common flags
            -fomit-frame-pointer) ;;
            -g)                   echo -Z7 ;;
            -fno-math-errno)      ;;
            -fno-common)          ;;
            -fno-signed-zeros)    ;;
            -fPIC)                ;;
            -mthumb)              ;;
            -march=*)             ;;
            -lz)                  echo zlib.lib ;;
            -lx264)               echo libx264.lib ;;
            -lstdc++)             ;;
            -l*)                  echo ${flag#-l}.lib ;;
            -LARGEADDRESSAWARE)   echo $flag ;;
            -L*)                  echo -libpath:${flag#-L} ;;
            *)                    echo $flag ;;
        esac
    done
}

msvc_flags(){
    msvc_common_flags "$@"
    for flag; do
        case $flag in
            -Wall)                echo -W3 -wd4018 -wd4146 -wd4244 -wd4305     \
                                       -wd4554 ;;
            -Wextra)              echo -W4 -wd4244 -wd4127 -wd4018 -wd4389     \
                                       -wd4146 -wd4057 -wd4204 -wd4706 -wd4305 \
                                       -wd4152 -wd4324 -we4013 -wd4100 -wd4214 \
                                       -wd4307 \
                                       -wd4273 -wd4554 -wd4701 -wd4703 ;;
        esac
    done
}

icl_flags(){
    msvc_common_flags "$@"
    for flag; do
        case $flag in
            # Despite what Intel's documentation says -Wall, which is supported
            # on Windows, does enable remarks so disable them here.
            -Wall)                echo $flag -Qdiag-disable:remark ;;
            -std=c99)             echo -Qstd=c99 ;;
            -flto)                echo -ipo ;;
        esac
    done
}

icc_flags(){
    for flag; do
        case $flag in
            -flto)                echo -ipo ;;
            *)                    echo $flag ;;
        esac
    done
}

pgi_flags(){
    for flag; do
        case $flag in
            -flto)                echo -Mipa=fast,libopt,libinline,vestigial ;;
            -fomit-frame-pointer) echo -Mnoframe ;;
            -g)                   echo -gopt ;;
            *)                    echo $flag ;;
        esac
    done
}

suncc_flags(){
    for flag; do
        case $flag in
            -march=*|-mcpu=*)
                case "${flag#*=}" in
                    native)                   echo -xtarget=native       ;;
                    v9|niagara)               echo -xarch=sparc          ;;
                    ultrasparc)               echo -xarch=sparcvis       ;;
                    ultrasparc3|niagara2)     echo -xarch=sparcvis2      ;;
                    i586|pentium)             echo -xchip=pentium        ;;
                    i686|pentiumpro|pentium2) echo -xtarget=pentium_pro  ;;
                    pentium3*|c3-2)           echo -xtarget=pentium3     ;;
                    pentium-m)          echo -xarch=sse2 -xchip=pentium3 ;;
                    pentium4*)          echo -xtarget=pentium4           ;;
                    prescott|nocona)    echo -xarch=sse3 -xchip=pentium4 ;;
                    *-sse3)             echo -xarch=sse3                 ;;
                    core2)              echo -xarch=ssse3 -xchip=core2   ;;
                    bonnell)                   echo -xarch=ssse3         ;;
                    corei7|nehalem)            echo -xtarget=nehalem     ;;
                    westmere)                  echo -xtarget=westmere    ;;
                    silvermont)                echo -xarch=sse4_2        ;;
                    corei7-avx|sandybridge)    echo -xtarget=sandybridge ;;
                    core-avx*|ivybridge|haswell|broadwell|skylake*|knl)
                                               echo -xarch=avx           ;;
                    amdfam10|barcelona)        echo -xtarget=barcelona   ;;
                    btver1)                    echo -xarch=amdsse4a      ;;
                    btver2|bdver*|znver*)      echo -xarch=avx           ;;
                    athlon-4|athlon-[mx]p)     echo -xarch=ssea          ;;
                    k8|opteron|athlon64|athlon-fx)
                                               echo -xarch=sse2a         ;;
                    athlon*)                   echo -xarch=pentium_proa  ;;
                esac
                ;;
            -std=c99)             echo -xc99              ;;
            -fomit-frame-pointer) echo -xregs=frameptr    ;;
            -fPIC)                echo -KPIC -xcode=pic32 ;;
            -W*,*)                echo $flag              ;;
            -f*-*|-W*|-mimpure-text)                      ;;
            -shared)              echo -G                 ;;
            *)                    echo $flag              ;;
        esac
    done
}

tms470_flags(){
    for flag; do
        case $flag in
            -march=*|-mcpu=*)
                case "${flag#*=}" in
                    armv7-a|cortex-a*)      echo -mv=7a8 ;;
                    armv7-r|cortex-r*)      echo -mv=7r4 ;;
                    armv7-m|cortex-m*)      echo -mv=7m3 ;;
                    armv6*|arm11*)          echo -mv=6   ;;
                    armv5*e|arm[79]*e*|arm9[24]6*|arm96*|arm102[26])
                                            echo -mv=5e  ;;
                    armv4*|arm7*|arm9[24]*) echo -mv=4   ;;
                esac
                ;;
            -mfpu=neon)     echo --float_support=vfpv3 --neon ;;
            -mfpu=vfp)      echo --float_support=vfpv2        ;;
            -mfpu=vfpv3)    echo --float_support=vfpv3        ;;
            -mfpu=vfpv3-d16) echo --float_support=vfpv3d16    ;;
            -msoft-float)   echo --float_support=vfplib       ;;
            -O[0-3]|-mf=*)  echo $flag                        ;;
            -g)             echo -g -mn                       ;;
            -pds=*)         echo $flag                        ;;
            -D*|-I*)        echo $flag                        ;;
            --gcc|--abi=*)  echo $flag                        ;;
            -me)            echo $flag                        ;;
        esac
    done
}

probe_cc(){
    pfx=$1
    _cc=$2
    first=$3

    unset _type _ident _cc_c _cc_e _cc_o _flags _cflags
    unset _ld_o _ldflags _ld_lib _ld_path
    unset _depflags _DEPCMD _DEPFLAGS
    _flags_filter=echo

    if $_cc --version 2>&1 | grep -q '^GNU assembler'; then
        true # no-op to avoid reading stdin in following checks
    elif $_cc -v 2>&1 | grep -q '^gcc.*LLVM'; then
        _type=llvm_gcc
        gcc_extra_ver=$(expr "$($_cc --version 2>/dev/null | head -n1)" : '.*\((.*)\)')
        _ident="llvm-gcc $($_cc -dumpversion 2>/dev/null) $gcc_extra_ver"
        _depflags='-MMD -MF $(@:.o=.d) -MT $@'
        _cflags_speed='-O3'
        _cflags_size='-Os'
    elif $_cc -v 2>&1 | grep -qi ^gcc; then
        _type=gcc
        gcc_version=$($_cc --version | head -n1)
        gcc_basever=$($_cc -dumpversion)
        gcc_pkg_ver=$(expr "$gcc_version" : '[^ ]* \(([^)]*)\)')
        gcc_ext_ver=$(expr "$gcc_version" : ".*$gcc_pkg_ver $gcc_basever \\(.*\\)")
        _ident=$(cleanws "gcc $gcc_basever $gcc_pkg_ver $gcc_ext_ver")
        case $gcc_basever in
            2) ;;
            2.*) ;;
            *) _depflags='-MMD -MF $(@:.o=.d) -MT $@' ;;
        esac
        if [ "$first" = true ]; then
            case $gcc_basever in
                4.2*)
                warn "gcc 4.2 is outdated and may miscompile FFmpeg. Please use a newer compiler." ;;
            esac
        fi
        _cflags_speed='-O3'
        _cflags_size='-Os'
    elif $_cc --version 2>/dev/null | grep -q ^icc; then
        _type=icc
        _ident=$($_cc --version | head -n1)
        _depflags='-MMD'
        _cflags_speed='-O3'
        _cflags_size='-Os'
        _cflags_noopt='-O1'
        _flags_filter=icc_flags
    elif $_cc -v 2>&1 | grep -q xlc; then
        _type=xlc
        _ident=$($_cc -qversion 2>/dev/null | head -n1)
        _cflags_speed='-O5'
        _cflags_size='-O5 -qcompact'
    elif $_cc -V 2>/dev/null | grep -q Compaq; then
        _type=ccc
        _ident=$($_cc -V | head -n1 | cut -d' ' -f1-3)
        _DEPFLAGS='-M'
        _cflags_speed='-fast'
        _cflags_size='-O1'
        _flags_filter=ccc_flags
    elif $_cc --vsn 2>/dev/null | grep -Eq "ARM (C/C\+\+ )?Compiler"; then
        test -d "$sysroot" || die "No valid sysroot specified."
        _type=armcc
        _ident=$($_cc --vsn | grep -i build | head -n1 | sed 's/.*: //')
        armcc_conf="$PWD/armcc.conf"
        $_cc --arm_linux_configure                 \
             --arm_linux_config_file="$armcc_conf" \
             --configure_sysroot="$sysroot"        \
             --configure_cpp_headers="$sysinclude" >>$logfile 2>&1 ||
             die "Error creating armcc configuration file."
        $_cc --vsn | grep -q RVCT && armcc_opt=rvct || armcc_opt=armcc
        _flags="--arm_linux_config_file=$armcc_conf --translate_gcc"
        as_default="${cross_prefix}gcc"
        _depflags='-MMD'
        _cflags_speed='-O3'
        _cflags_size='-Os'
    elif $_cc -version 2>/dev/null | grep -Eq 'TMS470|TI ARM'; then
        _type=tms470
        _ident=$($_cc -version | head -n1 | tr -s ' ')
        _flags='--gcc --abi=eabi -me'
        _cc_e='-ppl -fe=$@'
        _cc_o='-fe=$@'
        _depflags='-ppa -ppd=$(@:.o=.d)'
        _cflags_speed='-O3 -mf=5'
        _cflags_size='-O3 -mf=2'
        _flags_filter=tms470_flags
    elif $_cc -v 2>&1 | grep -q clang; then
        _type=clang
        _ident=$($_cc --version 2>/dev/null | head -n1)
        _depflags='-MMD -MF $(@:.o=.d) -MT $@'
        _cflags_speed='-O3'
        _cflags_size='-Oz'
    elif $_cc -V 2>&1 | grep -q Sun; then
        _type=suncc
        _ident=$($_cc -V 2>&1 | head -n1 | cut -d' ' -f 2-)
        _DEPCMD='$(DEP$(1)) $(DEP$(1)FLAGS) $($(1)DEP_FLAGS) $< | sed -e "1s,^.*: ,$@: ," -e "\$$!s,\$$, \\\," -e "1!s,^.*: , ," > $(@:.o=.d)'
        _DEPFLAGS='-xM1 -xc99'
        _ldflags='-std=c99'
        _cflags_speed='-O5'
        _cflags_size='-O5 -xspace'
        _flags_filter=suncc_flags
    elif $_cc -v 2>&1 | grep -q 'PathScale\|Path64'; then
        _type=pathscale
        _ident=$($_cc -v 2>&1 | head -n1 | tr -d :)
        _depflags='-MMD -MF $(@:.o=.d) -MT $@'
        _cflags_speed='-O2'
        _cflags_size='-Os'
        _flags_filter='filter_out -Wdisabled-optimization'
    elif $_cc -v 2>&1 | grep -q Open64; then
        _type=open64
        _ident=$($_cc -v 2>&1 | head -n1 | tr -d :)
        _depflags='-MMD -MF $(@:.o=.d) -MT $@'
        _cflags_speed='-O2'
        _cflags_size='-Os'
        _flags_filter='filter_out -Wdisabled-optimization|-Wtype-limits|-fno-signed-zeros'
    elif $_cc -V 2>&1 | grep -q Portland; then
        _type=pgi
        _ident="PGI $($_cc -V 2>&1 | awk '/^pgcc/ { print $2; exit }')"
        opt_common='-alias=ansi -Mdse -Mlre -Mpre'
        _cflags_speed="-O3 -Mautoinline -Munroll=c:4 $opt_common"
        _cflags_size="-O2 -Munroll=c:1 $opt_common"
        _cflags_noopt="-O"
        _flags_filter=pgi_flags
    elif $_cc 2>&1 | grep -q 'Microsoft.*ARM.*Assembler'; then
        _type=armasm
        _ident=$($_cc | head -n1)
        # 4509: "This form of conditional instruction is deprecated"
        _flags="-nologo -ignore 4509"
        _flags_filter=armasm_flags
    elif $_cc 2>&1 | grep -q Intel; then
        _type=icl
        _ident=$($_cc 2>&1 | head -n1)
        _depflags='-QMMD -QMF$(@:.o=.d) -QMT$@'
        # Not only is O3 broken on 13.x+ but it is slower on all previous
        # versions (tested) as well.
        _cflags_speed="-O2"
        _cflags_size="-O1 -Oi" # -O1 without -Oi miscompiles stuff
        if $_cc 2>&1 | grep -q Linker; then
            _ld_o='-out:$@'
        else
            _ld_o='-Fe$@'
        fi
        _cc_o='-Fo$@'
        _cc_e='-P'
        _flags_filter=icl_flags
        _ld_lib='lib%.a'
        _ld_path='-libpath:'
        # -Qdiag-error to make icl error when seeing certain unknown arguments
        _flags='-nologo -Qdiag-error:4044,10157'
        # -Qvec- -Qsimd- to prevent miscompilation, -GS, fp:precise for consistency
        # with MSVC which enables it by default.
        _cflags='-Qms0 -Qvec- -Qsimd- -GS -fp:precise'
        disable stripping
    elif $_cc -? 2>/dev/null | grep -q 'LLVM.*Linker'; then
        # lld can emulate multiple different linkers; in ms link.exe mode,
        # the -? parameter gives the help output which contains an identifyable
        # string, while it gives an error in other modes.
        _type=lld-link
        # The link.exe mode doesn't have a switch for getting the version,
        # but we can force it back to gnu mode and get the version from there.
        _ident=$($_cc -flavor gnu --version 2>/dev/null)
        _ld_o='-out:$@'
        _flags_filter=msvc_flags
        _ld_lib='lib%.a'
        _ld_path='-libpath:'
    elif $_cc -nologo- 2>&1 | grep -q Microsoft; then
        _type=msvc
        _ident=$($_cc 2>&1 | head -n1)
        _DEPCMD='$(DEP$(1)) $(DEP$(1)FLAGS) $($(1)DEP_FLAGS) $< 2>&1 | awk '\''/including/ { sub(/^.*file: */, ""); gsub(/\\/, "/"); if (!match($$0, / /)) print "$@:", $$0 }'\'' > $(@:.o=.d)'
        _DEPFLAGS='$(CPPFLAGS) $(CFLAGS) -showIncludes -Zs'
        _cflags_speed="-O2"
        _cflags_size="-O1"
        _cflags_noopt="-O1"
        if $_cc -nologo- 2>&1 | grep -q Linker; then
            _ld_o='-out:$@'
        else
            _ld_o='-Fe$@'
        fi
        _cc_o='-Fo$@'
        _cc_e='-P -Fi$@'
        _flags_filter=msvc_flags
        _ld_lib='lib%.a'
        _ld_path='-libpath:'
        _flags='-nologo'
        disable stripping
    elif $_cc --version 2>/dev/null | grep -q ^cparser; then
        _type=cparser
        _ident=$($_cc --version | head -n1)
        _depflags='-MMD'
        _cflags_speed='-O4'
        _cflags_size='-O2'
        _flags_filter=cparser_flags
    fi

    eval ${pfx}_type=\$_type
    eval ${pfx}_ident=\$_ident
}

set_ccvars(){
    eval ${1}_C=\${_cc_c-\${${1}_C}}
    eval ${1}_E=\${_cc_e-\${${1}_E}}
    eval ${1}_O=\${_cc_o-\${${1}_O}}

    if [ -n "$_depflags" ]; then
        eval ${1}_DEPFLAGS=\$_depflags
    else
        eval ${1}DEP=\${_DEPCMD:-\$DEPCMD}
        eval ${1}DEP_FLAGS=\${_DEPFLAGS:-\$DEPFLAGS}
        eval DEP${1}FLAGS=\$_flags
    fi
}

probe_cc cc "$cc" "true"
cflags_filter=$_flags_filter
cflags_speed=$_cflags_speed
cflags_size=$_cflags_size
cflags_noopt=$_cflags_noopt
add_cflags $_flags $_cflags
cc_ldflags=$_ldflags
set_ccvars CC
set_ccvars CXX

probe_cc hostcc "$host_cc"
host_cflags_filter=$_flags_filter
host_cflags_speed=$_cflags_speed
add_host_cflags  $_flags $_cflags
set_ccvars HOSTCC

test -n "$cc_type" && enable $cc_type ||
    warn "Unknown C compiler $cc, unable to select optimal CFLAGS"

: ${as_default:=$cc}
: ${objcc_default:=$cc}
: ${dep_cc_default:=$cc}
: ${ld_default:=$cc}
: ${host_ld_default:=$host_cc}
set_default ar as objcc dep_cc ld ln_s host_ld windres

probe_cc as "$as"
asflags_filter=$_flags_filter
add_asflags $_flags $_cflags
set_ccvars AS

probe_cc objcc "$objcc"
objcflags_filter=$_flags_filter
add_objcflags $_flags $_cflags
set_ccvars OBJC

probe_cc ld "$ld"
ldflags_filter=$_flags_filter
add_ldflags $_flags $_ldflags
test "$cc_type" != "$ld_type" && add_ldflags $cc_ldflags
LD_O=${_ld_o-$LD_O}
LD_LIB=${_ld_lib-$LD_LIB}
LD_PATH=${_ld_path-$LD_PATH}

probe_cc hostld "$host_ld"
host_ldflags_filter=$_flags_filter
add_host_ldflags $_flags $_ldflags
HOSTLD_O=${_ld_o-$HOSTLD_O}

if [ -z "$CC_DEPFLAGS" ] && [ "$dep_cc" != "$cc" ]; then
    probe_cc depcc "$dep_cc"
    CCDEP=${_DEPCMD:-$DEPCMD}
    CCDEP_FLAGS=${_DEPFLAGS:=$DEPFLAGS}
    DEPCCFLAGS=$_flags
fi

if $ar 2>&1 | grep -q Microsoft; then
    arflags="-nologo"
    ar_o='-out:$@'
elif $ar 2>&1 | grep -q 'Texas Instruments'; then
    arflags="rq"
    ar_o='$@'
elif $ar 2>&1 | grep -q 'Usage: ar.*-X.*any'; then
    arflags='-Xany -r -c'
    ar_o='$@'
elif $ar 2>&1 | grep -q "\[D\] "; then
    arflags="rcD"
    ar_o='$@'
else
    arflags="rc"
    ar_o='$@'
fi

add_cflags $extra_cflags
add_cxxflags $extra_cxxflags
add_objcflags $extra_objcflags
add_asflags $extra_cflags

if test -n "$sysroot"; then
    case "$cc_type" in
        gcc|llvm_gcc|clang)
            add_cppflags --sysroot="$sysroot"
            add_ldflags --sysroot="$sysroot"
# On Darwin --sysroot may be ignored, -isysroot always affects headers and linking
            add_cppflags -isysroot "$sysroot"
            add_ldflags -isysroot "$sysroot"
        ;;
        tms470)
            add_cppflags -I"$sysinclude"
            add_ldflags  --sysroot="$sysroot"
        ;;
    esac
fi

if test "$cpu" = host; then
    enabled cross_compile &&
        die "--cpu=host makes no sense when cross-compiling."

    case "$cc_type" in
        gcc|llvm_gcc)
            check_native(){
                $cc $1=native -v -c -o $TMPO $TMPC >$TMPE 2>&1 || return
                sed -n "/cc1.*$1=/{
                            s/.*$1=\\([^ ]*\\).*/\\1/
                            p
                            q
                        }" $TMPE
            }
            cpu=$(check_native -march || check_native -mcpu)
        ;;
        clang)
            check_native(){
                $cc $1=native -v -c -o $TMPO $TMPC >$TMPE 2>&1 || return
                sed -n "/cc1.*-target-cpu /{
                            s/.*-target-cpu \\([^ ]*\\).*/\\1/
                            p
                            q
                        }" $TMPE
            }
            cpu=$(check_native -march)
        ;;
    esac

    test "${cpu:-host}" = host &&
        die "--cpu=host not supported with compiler $cc"
fi

# Deal with common $arch aliases
case "$arch" in
    aarch64|arm64)
        arch="aarch64"
    ;;
    arm*|iPad*|iPhone*)
        arch="arm"
    ;;
    mips*|IP*)
        case "$arch" in
        *el)
            add_cppflags -EL
            add_ldflags -EL
        ;;
        *eb)
            add_cppflags -EB
            add_ldflags -EB
        ;;
        esac
        arch="mips"
    ;;
    parisc*|hppa*)
        arch="parisc"
    ;;
    "Power Macintosh"|ppc*|powerpc*)
        arch="ppc"
    ;;
    s390|s390x)
        arch="s390"
    ;;
    sh4|sh)
        arch="sh4"
    ;;
    sun4*|sparc*)
        arch="sparc"
    ;;
    tilegx|tile-gx)
        arch="tilegx"
    ;;
    i[3-6]86*|i86pc|BePC|x86pc|x86_64|x86_32|amd64)
        arch="x86"
    ;;
esac

is_in $arch $ARCH_LIST || warn "unknown architecture $arch"
enable $arch

# Add processor-specific flags
if enabled aarch64; then

    case $cpu in
        armv*)
            cpuflags="-march=$cpu"
        ;;
        *)
            cpuflags="-mcpu=$cpu"
        ;;
    esac

elif enabled alpha; then

    cpuflags="-mcpu=$cpu"

elif enabled arm; then

    check_arm_arch() {
        check_cpp_condition stddef.h \
            "defined __ARM_ARCH_${1}__ || defined __TARGET_ARCH_${2:-$1}" \
            $cpuflags
    }

    probe_arm_arch() {
        if   check_arm_arch 4;        then echo armv4
        elif check_arm_arch 4T;       then echo armv4t
        elif check_arm_arch 5;        then echo armv5
        elif check_arm_arch 5E;       then echo armv5e
        elif check_arm_arch 5T;       then echo armv5t
        elif check_arm_arch 5TE;      then echo armv5te
        elif check_arm_arch 5TEJ;     then echo armv5te
        elif check_arm_arch 6;        then echo armv6
        elif check_arm_arch 6J;       then echo armv6j
        elif check_arm_arch 6K;       then echo armv6k
        elif check_arm_arch 6Z;       then echo armv6z
        elif check_arm_arch 6ZK;      then echo armv6zk
        elif check_arm_arch 6T2;      then echo armv6t2
        elif check_arm_arch 7;        then echo armv7
        elif check_arm_arch 7A  7_A;  then echo armv7-a
        elif check_arm_arch 7S;       then echo armv7-a
        elif check_arm_arch 7R  7_R;  then echo armv7-r
        elif check_arm_arch 7M  7_M;  then echo armv7-m
        elif check_arm_arch 7EM 7E_M; then echo armv7-m
        elif check_arm_arch 8A  8_A;  then echo armv8-a
        fi
    }

    [ "$cpu" = generic ] && cpu=$(probe_arm_arch)

    case $cpu in
        armv*)
            cpuflags="-march=$cpu"
            subarch=$(echo $cpu | sed 's/[^a-z0-9]//g')
        ;;
        *)
            cpuflags="-mcpu=$cpu"
            case $cpu in
                cortex-a*)                               subarch=armv7a  ;;
                cortex-r*)                               subarch=armv7r  ;;
                cortex-m*)                 enable thumb; subarch=armv7m  ;;
                arm11*)                                  subarch=armv6   ;;
                arm[79]*e*|arm9[24]6*|arm96*|arm102[26]) subarch=armv5te ;;
                armv4*|arm7*|arm9[24]*)                  subarch=armv4   ;;
                *)                             subarch=$(probe_arm_arch) ;;
            esac
        ;;
    esac

    case "$subarch" in
        armv5t*)    enable fast_clz                ;;
        armv[6-8]*)
            enable fast_clz
            disabled fast_unaligned || enable fast_unaligned
            ;;
    esac

elif enabled avr32; then

    case $cpu in
        ap7[02]0[0-2])
            subarch="avr32_ap"
            cpuflags="-mpart=$cpu"
        ;;
        ap)
            subarch="avr32_ap"
            cpuflags="-march=$cpu"
        ;;
        uc3[ab]*)
            subarch="avr32_uc"
            cpuflags="-mcpu=$cpu"
        ;;
        uc)
            subarch="avr32_uc"
            cpuflags="-march=$cpu"
        ;;
    esac

elif enabled bfin; then

    cpuflags="-mcpu=$cpu"

elif enabled mips; then

    cpuflags="-march=$cpu"

    if [ "$cpu" != "generic" ]; then
        disable mips32r2
        disable mips32r5
        disable mips64r2
        disable mips32r6
        disable mips64r6
        disable loongson2
        disable loongson3

        case $cpu in
            24kc|24kf*|24kec|34kc|1004kc|24kef*|34kf*|1004kf*|74kc|74kf)
                enable mips32r2
                disable msa
            ;;
            p5600|i6400|p6600)
                disable mipsdsp
                disable mipsdspr2
            ;;
            loongson*)
                enable loongson2
                enable loongson3
                enable local_aligned_8 local_aligned_16 local_aligned_32
                enable simd_align_16
                enable fast_64bit
                enable fast_clz
                enable fast_cmov
                enable fast_unaligned
                disable aligned_stack
                disable mipsfpu
                disable mipsdsp
                disable mipsdspr2
                case $cpu in
                    loongson3*)
                        cpuflags="-march=loongson3a -mhard-float -fno-expensive-optimizations"
                    ;;
                    loongson2e)
                        cpuflags="-march=loongson2e -mhard-float -fno-expensive-optimizations"
                    ;;
                    loongson2f)
                        cpuflags="-march=loongson2f -mhard-float -fno-expensive-optimizations"
                    ;;
                esac
            ;;
            *)
                # Unknown CPU. Disable everything.
                warn "unknown CPU. Disabling all MIPS optimizations."
                disable mipsfpu
                disable mipsdsp
                disable mipsdspr2
                disable msa
                disable mmi
            ;;
        esac

        case $cpu in
            24kc)
                disable mipsfpu
                disable mipsdsp
                disable mipsdspr2
            ;;
            24kf*)
                disable mipsdsp
                disable mipsdspr2
            ;;
            24kec|34kc|1004kc)
                disable mipsfpu
                disable mipsdspr2
            ;;
            24kef*|34kf*|1004kf*)
                disable mipsdspr2
            ;;
            74kc)
                disable mipsfpu
            ;;
            p5600)
                enable mips32r5
                check_cflags "-mtune=p5600" && check_cflags "-msched-weight -mload-store-pairs -funroll-loops"
            ;;
            i6400)
                enable mips64r6
                check_cflags "-mtune=i6400 -mabi=64" && check_cflags "-msched-weight -mload-store-pairs -funroll-loops" && check_ldflags "-mabi=64"
            ;;
            p6600)
                enable mips64r6
                check_cflags "-mtune=p6600 -mabi=64" && check_cflags "-msched-weight -mload-store-pairs -funroll-loops" && check_ldflags "-mabi=64"
            ;;
        esac
    else
        # We do not disable anything. Is up to the user to disable the unwanted features.
        warn 'generic cpu selected'
    fi

elif enabled ppc; then

    disable ldbrx

    case $(tolower $cpu) in
        601|ppc601|powerpc601)
            cpuflags="-mcpu=601"
            disable altivec
        ;;
        603*|ppc603*|powerpc603*)
            cpuflags="-mcpu=603"
            disable altivec
        ;;
        604*|ppc604*|powerpc604*)
            cpuflags="-mcpu=604"
            disable altivec
        ;;
        g3|75*|ppc75*|powerpc75*)
            cpuflags="-mcpu=750"
            disable altivec
        ;;
        g4|745*|ppc745*|powerpc745*)
            cpuflags="-mcpu=7450"
            disable vsx
        ;;
        74*|ppc74*|powerpc74*)
            cpuflags="-mcpu=7400"
            disable vsx
        ;;
        g5|970|ppc970|powerpc970)
            cpuflags="-mcpu=970"
            disable vsx
        ;;
        power[3-6]*)
            cpuflags="-mcpu=$cpu"
            disable vsx
        ;;
        power[7-8]*)
            cpuflags="-mcpu=$cpu"
        ;;
        cell)
            cpuflags="-mcpu=cell"
            enable ldbrx
            disable vsx
        ;;
        e500mc)
            cpuflags="-mcpu=e500mc"
            disable altivec
        ;;
        e500v2)
            cpuflags="-mcpu=8548 -mhard-float -mfloat-gprs=double"
            disable altivec
            disable dcbzl
        ;;
        e500)
            cpuflags="-mcpu=8540 -mhard-float"
            disable altivec
            disable dcbzl
        ;;
    esac

elif enabled sparc; then

    case $cpu in
        cypress|f93[04]|tsc701|sparcl*|supersparc|hypersparc|niagara|v[789])
            cpuflags="-mcpu=$cpu"
        ;;
        ultrasparc*|niagara[234])
            cpuflags="-mcpu=$cpu"
        ;;
    esac

elif enabled x86; then

    case $cpu in
        i[345]86|pentium)
            cpuflags="-march=$cpu"
            disable i686
            disable mmx
        ;;
        # targets that do NOT support nopl and conditional mov (cmov)
        pentium-mmx|k6|k6-[23]|winchip-c6|winchip2|c3)
            cpuflags="-march=$cpu"
            disable i686
        ;;
        # targets that do support nopl and conditional mov (cmov)
        i686|pentiumpro|pentium[23]|pentium-m|athlon|athlon-tbird|athlon-4|athlon-[mx]p|athlon64*|k8*|opteron*|athlon-fx\
        |core*|atom|bonnell|nehalem|westmere|silvermont|sandybridge|ivybridge|haswell|broadwell|skylake*|knl\
        |amdfam10|barcelona|b[dt]ver*|znver*)
            cpuflags="-march=$cpu"
            enable i686
            enable fast_cmov
        ;;
        # targets that do support conditional mov but on which it's slow
        pentium4|pentium4m|prescott|nocona)
            cpuflags="-march=$cpu"
            enable i686
            disable fast_cmov
        ;;
    esac

fi

if [ "$cpu" != generic ]; then
    add_cflags  $cpuflags
    add_asflags $cpuflags
    test "$cc_type" = "$ld_type" && add_ldflags $cpuflags
fi

# compiler sanity check
check_exec <<EOF
int main(void){ return 0; }
EOF
if test "$?" != 0; then
    echo "$cc is unable to create an executable file."
    if test -z "$cross_prefix" && ! enabled cross_compile ; then
        echo "If $cc is a cross-compiler, use the --enable-cross-compile option."
        echo "Only do this if you know what cross compiling means."
    fi
    die "C compiler test failed."
fi

add_cppflags -D_ISOC99_SOURCE
add_cxxflags -D__STDC_CONSTANT_MACROS
check_cxxflags -std=c++11 || check_cxxflags -std=c++0x

# some compilers silently accept -std=c11, so we also need to check that the
# version macro is defined properly
check_cpp_condition ctype.h  "__STDC_VERSION__ >= 201112L" -std=c11 &&
    add_cflags -std=c11 ||
    check_cflags -std=c99

check_cppflags -D_FILE_OFFSET_BITS=64
check_cppflags -D_LARGEFILE_SOURCE

add_host_cppflags -D_ISOC99_SOURCE
check_host_cflags -std=c99
check_host_cflags -Wall
check_host_cflags $host_cflags_speed

check_64bit(){
    arch32=$1
    arch64=$2
    expr=$3
    check_code cc "" "int test[2*($expr) - 1]" &&
        subarch=$arch64 || subarch=$arch32
}

case "$arch" in
    aarch64|alpha|ia64)
        spic=$shared
    ;;
    mips)
        check_64bit mips mips64 '_MIPS_SIM > 1'
        spic=$shared
    ;;
    parisc)
        check_64bit parisc parisc64 'sizeof(void *) > 4'
        spic=$shared
    ;;
    ppc)
        check_64bit ppc ppc64 'sizeof(void *) > 4'
        spic=$shared
    ;;
    s390)
        check_64bit s390 s390x 'sizeof(void *) > 4'
        spic=$shared
    ;;
    sparc)
        check_64bit sparc sparc64 'sizeof(void *) > 4'
        spic=$shared
    ;;
    x86)
        check_64bit x86_32 x86_64 'sizeof(void *) > 4'
        # Treat x32 as x64 for now. Note it also needs spic=$shared
        test "$subarch" = "x86_32" && check_cpp_condition stddef.h 'defined(__x86_64__)' &&
            subarch=x86_64
        if test "$subarch" = "x86_64"; then
            spic=$shared
        fi
    ;;
    ppc)
        check_cc <<EOF && subarch="ppc64"
        int test[(int)sizeof(char*) - 7];
EOF
    ;;
esac

enable $subarch
enabled spic && enable_weak pic

enabled x86_64 && objformat=elf64 || objformat="elf32"

# OS specific
case $target_os in
    aix)
        SHFLAGS=-shared
        add_cppflags '-I\$(SRC_PATH)/compat/aix'
        enabled shared && add_ldflags -Wl,-brtl
        ;;
    android)
        disable symver
        enable section_data_rel_ro
        SLIB_INSTALL_NAME='$(SLIBNAME)'
        SLIB_INSTALL_LINKS=
        SHFLAGS='-shared -Wl,-soname,$(SLIBNAME)'
        ;;
    haiku)
        prefix_default="/boot/common"
        network_extralibs="-lnetwork"
        host_extralibs=
        ;;
    sunos)
        SHFLAGS='-shared -Wl,-h,$$(@F)'
        enabled x86 && SHFLAGS="-mimpure-text $SHFLAGS"
        network_extralibs="-lsocket -lnsl"
        add_cppflags -D__EXTENSIONS__
        # When using suncc to build, the Solaris linker will mark
        # an executable with each instruction set encountered by
        # the Solaris assembler.  As our libraries contain their own
        # guards for processor-specific code, instead suppress
        # generation of the HWCAPS ELF section on Solaris x86 only.
        enabled_all suncc x86 &&
            echo "hwcap_1 = OVERRIDE;" > mapfile &&
            add_ldflags -Wl,-M,mapfile
        nm_default='nm -P -g'
        version_script='-M'
        VERSION_SCRIPT_POSTPROCESS_CMD='perl $(SRC_PATH)/compat/solaris/make_sunver.pl - $(OBJS)'
        ;;
    netbsd)
        disable symver
        oss_indev_extralibs="-lossaudio"
        oss_outdev_extralibs="-lossaudio"
        enabled gcc || check_ldflags -Wl,-zmuldefs
        ;;
    openbsd|bitrig)
        disable symver
        SHFLAGS='-shared'
        SLIB_INSTALL_NAME='$(SLIBNAME).$(LIBMAJOR).$(LIBMINOR)'
        SLIB_INSTALL_LINKS=
        oss_indev_extralibs="-lossaudio"
        oss_outdev_extralibs="-lossaudio"
        ;;
    dragonfly)
        disable symver
        ;;
    freebsd)
        ;;
    bsd/os)
        add_extralibs -lpoll -lgnugetopt
        strip="strip -d"
        ;;
    darwin)
        enabled ppc && add_asflags -force_cpusubtype_ALL
        install_name_dir_default='$(SHLIBDIR)'
        SHFLAGS='-dynamiclib -Wl,-single_module -Wl,-install_name,$(INSTALL_NAME_DIR)/$(SLIBNAME_WITH_MAJOR),-current_version,$(LIBVERSION),-compatibility_version,$(LIBMAJOR)'
        enabled x86_32 && append SHFLAGS -Wl,-read_only_relocs,suppress
        strip="${strip} -x"
        add_ldflags -Wl,-dynamic,-search_paths_first
        SLIBSUF=".dylib"
        SLIBNAME_WITH_VERSION='$(SLIBPREF)$(FULLNAME).$(LIBVERSION)$(SLIBSUF)'
        SLIBNAME_WITH_MAJOR='$(SLIBPREF)$(FULLNAME).$(LIBMAJOR)$(SLIBSUF)'
        objformat="macho"
        enabled x86_64 && objformat="macho64" || objformat="macho32"
        enabled_any pic shared x86_64 ||
            { check_cflags -mdynamic-no-pic && add_asflags -mdynamic-no-pic; }
        check_header dispatch/dispatch.h &&
            add_cppflags '-I\$(SRC_PATH)/compat/dispatch_semaphore'
        version_script='-exported_symbols_list'
        VERSION_SCRIPT_POSTPROCESS_CMD='tr " " "\n" | sed -n /global:/,/local:/p | grep ";" | tr ";" "\n" | sed -E "s/(.+)/_\1/g" | sed -E "s/(.+[^*])$$$$/\1*/"'
        ;;
    msys*)
        die "Native MSYS builds are discouraged, please use the MINGW environment."
        ;;
    mingw32*|mingw64*)
        if test $target_os = "mingw32ce"; then
            disable network
        else
            target_os=mingw32
        fi
        LIBTARGET=i386
        if enabled x86_64; then
            LIBTARGET="i386:x86-64"
        elif enabled arm; then
            LIBTARGET=arm-wince
        fi
        enabled shared && ! enabled small && check_cmd $windres --version && enable gnu_windres
        enabled x86_32 && check_ldflags -Wl,--large-address-aware
        shlibdir_default="$bindir_default"
        SLIBPREF=""
        SLIBSUF=".dll"
        SLIBNAME_WITH_VERSION='$(SLIBPREF)$(FULLNAME)-$(LIBVERSION)$(SLIBSUF)'
        SLIBNAME_WITH_MAJOR='$(SLIBPREF)$(FULLNAME)-$(LIBMAJOR)$(SLIBSUF)'
        dlltool="${cross_prefix}dlltool"
        if check_cmd lib.exe -list; then
            SLIB_EXTRA_CMD=-'sed -e "s/ @[^ ]*//" $$(@:$(SLIBSUF)=.orig.def) > $$(@:$(SLIBSUF)=.def); lib.exe -nologo -machine:$(LIBTARGET) -def:$$(@:$(SLIBSUF)=.def) -out:$(SUBDIR)$(SLIBNAME:$(SLIBSUF)=.lib)'
            if enabled x86_64; then
                LIBTARGET=x64
            fi
        elif check_cmd $dlltool --version; then
            SLIB_EXTRA_CMD=-'sed -e "s/ @[^ ]*//" $$(@:$(SLIBSUF)=.orig.def) > $$(@:$(SLIBSUF)=.def); $(DLLTOOL) -m $(LIBTARGET) -d $$(@:$(SLIBSUF)=.def) -l $(SUBDIR)$(SLIBNAME:$(SLIBSUF)=.lib) -D $(SLIBNAME_WITH_MAJOR)'
        fi
        SLIB_INSTALL_NAME='$(SLIBNAME_WITH_MAJOR)'
        SLIB_INSTALL_LINKS=
        SLIB_INSTALL_EXTRA_SHLIB='$(SLIBNAME:$(SLIBSUF)=.lib)'
        SLIB_INSTALL_EXTRA_LIB='lib$(SLIBNAME:$(SLIBSUF)=.dll.a) $(SLIBNAME_WITH_MAJOR:$(SLIBSUF)=.def)'
        SHFLAGS='-shared -Wl,--output-def,$$(@:$(SLIBSUF)=.orig.def) -Wl,--out-implib,$(SUBDIR)lib$(SLIBNAME:$(SLIBSUF)=.dll.a) -Wl,--enable-runtime-pseudo-reloc -Wl,--disable-auto-image-base'
        enabled x86_64 && objformat="win64" || objformat="win32"
        ranlib=:
        enable dos_paths
        check_ldflags -Wl,--nxcompat,--dynamicbase
        # Lets work around some stupidity in binutils.
        # ld will strip relocations from executables even though we need them
        # for dynamicbase (ASLR).  Using -pie does retain the reloc section
        # however ld then forgets what the entry point should be (oops) so we
        # have to manually (re)set it.
        if enabled x86_32; then
            disabled debug && add_ldexeflags -Wl,--pic-executable,-e,_mainCRTStartup
        elif enabled x86_64; then
            disabled debug && add_ldexeflags -Wl,--pic-executable,-e,mainCRTStartup
            check_ldflags -Wl,--high-entropy-va # binutils 2.25
            # Set image base >4GB for extra entropy with HEASLR
            add_ldexeflags -Wl,--image-base,0x140000000
            append SHFLAGS -Wl,--image-base,0x180000000
        fi
        ;;
    win32|win64)
        disable symver
        if enabled shared; then
            # Link to the import library instead of the normal static library
            # for shared libs.
            LD_LIB='%.lib'
            # Cannot build both shared and static libs with MSVC or icl.
            disable static
        fi
        enabled x86_32 && check_ldflags -LARGEADDRESSAWARE
        shlibdir_default="$bindir_default"
        SLIBPREF=""
        SLIBSUF=".dll"
        SLIBNAME_WITH_VERSION='$(SLIBPREF)$(FULLNAME)-$(LIBVERSION)$(SLIBSUF)'
        SLIBNAME_WITH_MAJOR='$(SLIBPREF)$(FULLNAME)-$(LIBMAJOR)$(SLIBSUF)'
        SLIB_CREATE_DEF_CMD='$(SRC_PATH)/compat/windows/makedef $(SUBDIR)lib$(NAME).ver $(OBJS) > $$(@:$(SLIBSUF)=.def)'
        SLIB_INSTALL_NAME='$(SLIBNAME_WITH_MAJOR)'
        SLIB_INSTALL_LINKS=
        SLIB_INSTALL_EXTRA_SHLIB='$(SLIBNAME:$(SLIBSUF)=.lib)'
        SLIB_INSTALL_EXTRA_LIB='$(SLIBNAME_WITH_MAJOR:$(SLIBSUF)=.def)'
        SHFLAGS='-dll -def:$$(@:$(SLIBSUF)=.def) -implib:$(SUBDIR)$(SLIBNAME:$(SLIBSUF)=.lib)'
        enabled x86_64 && objformat="win64" || objformat="win32"
        ranlib=:
        enable dos_paths
        ;;
    cygwin*)
        target_os=cygwin
        shlibdir_default="$bindir_default"
        SLIBPREF="cyg"
        SLIBSUF=".dll"
        SLIBNAME_WITH_VERSION='$(SLIBPREF)$(FULLNAME)-$(LIBVERSION)$(SLIBSUF)'
        SLIBNAME_WITH_MAJOR='$(SLIBPREF)$(FULLNAME)-$(LIBMAJOR)$(SLIBSUF)'
        SLIB_INSTALL_NAME='$(SLIBNAME_WITH_MAJOR)'
        SLIB_INSTALL_LINKS=
        SLIB_INSTALL_EXTRA_LIB='lib$(FULLNAME).dll.a'
        SHFLAGS='-shared -Wl,--out-implib,$(SUBDIR)lib$(FULLNAME).dll.a'
        enabled x86_64 && objformat="win64" || objformat="win32"
        enable dos_paths
        enabled shared && ! enabled small && check_cmd $windres --version && enable gnu_windres
        add_cppflags -D_POSIX_C_SOURCE=200112 -D_XOPEN_SOURCE=600
        ;;
    *-dos|freedos|opendos)
        network_extralibs="-lsocket"
        objformat="coff"
        enable dos_paths
        add_cppflags -U__STRICT_ANSI__
        ;;
    linux)
        enable section_data_rel_ro
        enabled_any arm aarch64 && enable_weak linux_perf
        ;;
    irix*)
        target_os=irix
        ranlib="echo ignoring ranlib"
        ;;
    os/2*)
        strip="lxlite -CS"
        objformat="aout"
        add_cppflags -D_GNU_SOURCE
        add_ldflags -Zomf -Zbin-files -Zargs-wild -Zhigh-mem -Zmap
        SHFLAGS='$(SUBDIR)$(NAME).def -Zdll -Zomf'
        LIBSUF="_s.a"
        SLIBPREF=""
        SLIBSUF=".dll"
        SLIBNAME_WITH_VERSION='$(SLIBPREF)$(FULLNAME)-$(LIBVERSION)$(SLIBSUF)'
        SLIBNAME_WITH_MAJOR='$(SLIBPREF)$(shell echo $(FULLNAME) | cut -c1-6)$(LIBMAJOR)$(SLIBSUF)'
        SLIB_CREATE_DEF_CMD='echo LIBRARY $(SLIBNAME_WITH_MAJOR:$(SLIBSUF)=) INITINSTANCE TERMINSTANCE > $(SUBDIR)$(FULLNAME).def; \
            echo CODE PRELOAD MOVEABLE DISCARDABLE >> $(SUBDIR)$(FULLNAME).def; \
            echo DATA PRELOAD MOVEABLE MULTIPLE NONSHARED >> $(SUBDIR)$(FULLNAME).def; \
            echo EXPORTS >> $(SUBDIR)$(FULLNAME).def; \
            emxexp $(OBJS) >> $(SUBDIR)$(FULLNAME).def'
        SLIB_EXTRA_CMD='emximp -o $(SUBDIR)$(LIBPREF)$(FULLNAME)_dll.a $(SUBDIR)$(FULLNAME).def; \
            emximp -o $(SUBDIR)$(LIBPREF)$(FULLNAME)_dll.lib $(SUBDIR)$(FULLNAME).def;'
        SLIB_INSTALL_NAME='$(SLIBNAME_WITH_MAJOR)'
        SLIB_INSTALL_LINKS=
        SLIB_INSTALL_EXTRA_LIB='$(LIBPREF)$(FULLNAME)_dll.a $(LIBPREF)$(FULLNAME)_dll.lib'
        enable dos_paths
        enable_weak os2threads
        ;;
    gnu/kfreebsd)
        add_cppflags -D_BSD_SOURCE
        ;;
    gnu)
        ;;
    qnx)
        add_cppflags -D_QNX_SOURCE
        network_extralibs="-lsocket"
        ;;
    symbian)
        SLIBSUF=".dll"
        enable dos_paths
        add_cflags --include=$sysinclude/gcce/gcce.h -fvisibility=default
        add_cppflags -D__GCCE__ -D__SYMBIAN32__ -DSYMBIAN_OE_POSIX_SIGNALS
        add_ldflags -Wl,--target1-abs,--no-undefined \
                    -Wl,-Ttext,0x80000,-Tdata,0x1000000 -shared \
                    -Wl,--entry=_E32Startup -Wl,-u,_E32Startup
        add_extralibs -l:eexe.lib -l:usrt2_2.lib -l:dfpaeabi.dso \
                      -l:drtaeabi.dso -l:scppnwdl.dso -lsupc++ -lgcc \
                      -l:libc.dso -l:libm.dso -l:euser.dso -l:libcrt0.lib
        ;;
    osf1)
        add_cppflags -D_OSF_SOURCE -D_POSIX_PII -D_REENTRANT
        ;;
    minix)
        ;;
    none)
        ;;
    *)
        die "Unknown OS '$target_os'."
        ;;
esac

# test if creating links works
link_dest=$(mktemp -u $TMPDIR/dest_XXXXXXXX)
link_name=$(mktemp -u $TMPDIR/name_XXXXXXXX)
mkdir "$link_dest"
$ln_s "$link_dest" "$link_name"
touch "$link_dest/test_file"
if [ "$source_path" != "." ] && ([ ! -d src ] || [ -L src ]) && [ -e "$link_name/test_file" ]; then
    # create link to source path
    [ -e src ] && rm src
    $ln_s "$source_path" src
    source_link=src
else
    # creating directory links doesn't work
    # fall back to using the full source path
    source_link="$source_path"
fi
# cleanup
rm -r "$link_dest"
rm -r "$link_name"

# determine libc flavour

probe_libc(){
    pfx=$1
    pfx_no_=${pfx%_}
    # uclibc defines __GLIBC__, so it needs to be checked before glibc.
    if check_${pfx}cpp_condition features.h "defined __UCLIBC__"; then
        eval ${pfx}libc_type=uclibc
        add_${pfx}cppflags -D_POSIX_C_SOURCE=200112 -D_XOPEN_SOURCE=600
    elif check_${pfx}cpp_condition features.h "defined __GLIBC__"; then
        eval ${pfx}libc_type=glibc
        add_${pfx}cppflags -D_POSIX_C_SOURCE=200112 -D_XOPEN_SOURCE=600
    # MinGW headers can be installed on Cygwin, so check for newlib first.
    elif check_${pfx}cpp_condition newlib.h "defined _NEWLIB_VERSION"; then
        eval ${pfx}libc_type=newlib
        add_${pfx}cppflags -U__STRICT_ANSI__ -D_XOPEN_SOURCE=600
    # MinGW64 is backwards compatible with MinGW32, so check for it first.
    elif check_${pfx}cpp_condition _mingw.h "defined __MINGW64_VERSION_MAJOR"; then
        eval ${pfx}libc_type=mingw64
        if check_${pfx}cpp_condition _mingw.h "__MINGW64_VERSION_MAJOR < 3"; then
            add_compat msvcrt/snprintf.o
            add_cflags "-include $source_path/compat/msvcrt/snprintf.h"
        fi
        add_${pfx}cppflags -U__STRICT_ANSI__ -D__USE_MINGW_ANSI_STDIO=1
        eval test \$${pfx_no_}cc_type = "gcc" &&
            add_${pfx}cppflags -D__printf__=__gnu_printf__
    elif check_${pfx}cpp_condition _mingw.h "defined __MINGW_VERSION"  ||
         check_${pfx}cpp_condition _mingw.h "defined __MINGW32_VERSION"; then
        eval ${pfx}libc_type=mingw32
        check_${pfx}cpp_condition _mingw.h "__MINGW32_MAJOR_VERSION > 3 || \
            (__MINGW32_MAJOR_VERSION == 3 && __MINGW32_MINOR_VERSION >= 15)" ||
            die "ERROR: MinGW32 runtime version must be >= 3.15."
        add_${pfx}cppflags -U__STRICT_ANSI__ -D__USE_MINGW_ANSI_STDIO=1
        check_${pfx}cpp_condition _mingw.h "defined(_WIN32_WINNT) && _WIN32_WINNT >= 0x0502" ||
            add_${pfx}cppflags -D_WIN32_WINNT=0x0502
        check_${pfx}cpp_condition _mingw.h "__MSVCRT_VERSION__ < 0x0700" &&
            add_${pfx}cppflags -D__MSVCRT_VERSION__=0x0700
        eval test \$${pfx_no_}cc_type = "gcc" &&
            add_${pfx}cppflags -D__printf__=__gnu_printf__
    elif check_${pfx}cpp_condition crtversion.h "defined _VC_CRT_MAJOR_VERSION"; then
        eval ${pfx}libc_type=msvcrt
        if check_${pfx}cpp_condition crtversion.h "_VC_CRT_MAJOR_VERSION < 14"; then
            if [ "$pfx" = host_ ]; then
                add_host_cppflags -Dsnprintf=_snprintf
            else
                add_compat strtod.o strtod=avpriv_strtod
                add_compat msvcrt/snprintf.o snprintf=avpriv_snprintf   \
                                             _snprintf=avpriv_snprintf  \
                                             vsnprintf=avpriv_vsnprintf
            fi
        fi
        add_${pfx}cppflags -D_USE_MATH_DEFINES -D_CRT_SECURE_NO_WARNINGS -D_CRT_NONSTDC_NO_WARNINGS
        # The MSVC 2010 headers (Win 7.0 SDK) set _WIN32_WINNT to
        # 0x601 by default unless something else is set by the user.
        # This can easily lead to us detecting functions only present
        # in such new versions and producing binaries requiring windows 7.0.
        # Therefore explicitly set the default to XP unless the user has
        # set something else on the command line.
        # Don't do this if WINAPI_FAMILY is set and is set to a non-desktop
        # family. For these cases, configure is free to use any functions
        # found in the SDK headers by default. (Alternatively, we could force
        # _WIN32_WINNT to 0x0602 in that case.)
        check_${pfx}cpp_condition stdlib.h "defined(_WIN32_WINNT)" ||
            { check_${pfx}cpp <<EOF && add_${pfx}cppflags -D_WIN32_WINNT=0x0502; }
#ifdef WINAPI_FAMILY
#include <winapifamily.h>
#if !WINAPI_FAMILY_PARTITION(WINAPI_PARTITION_DESKTOP)
#error not desktop
#endif
#endif
EOF
        if [ "$pfx" = "" ]; then
            check_func strtoll || add_cflags -Dstrtoll=_strtoi64
            check_func strtoull || add_cflags -Dstrtoull=_strtoui64
        fi
    elif check_${pfx}cpp_condition stddef.h "defined __KLIBC__"; then
        eval ${pfx}libc_type=klibc
    elif check_${pfx}cpp_condition sys/cdefs.h "defined __BIONIC__"; then
        eval ${pfx}libc_type=bionic
    elif check_${pfx}cpp_condition sys/brand.h "defined LABELED_BRAND_NAME"; then
        eval ${pfx}libc_type=solaris
        add_${pfx}cppflags -D__EXTENSIONS__ -D_XOPEN_SOURCE=600
    fi
    check_${pfx}cc <<EOF
#include <time.h>
void *v = localtime_r;
EOF
test "$?" != 0 && check_${pfx}cc -D_POSIX_C_SOURCE=200112 -D_XOPEN_SOURCE=600 <<EOF && add_${pfx}cppflags -D_POSIX_C_SOURCE=200112 -D_XOPEN_SOURCE=600
#include <time.h>
void *v = localtime_r;
EOF

}

probe_libc
test -n "$libc_type" && enable libc_$libc_type
probe_libc host_
test -n "$host_libc_type" && enable host_libc_$host_libc_type

# hacks for compiler/libc/os combinations

case $libc_type in
    bionic)
        add_compat strtod.o strtod=avpriv_strtod
        ;;
    glibc)
        if enabled tms470; then
            CPPFLAGS="-I${source_path}/compat/tms470 ${CPPFLAGS}"
            add_cppflags -D__USER_LABEL_PREFIX__=
            add_cppflags -D__builtin_memset=memset
            add_cppflags -D__gnuc_va_list=va_list -D_VA_LIST_DEFINED
            add_cflags   -pds=48    # incompatible redefinition of macro
        elif enabled ccc; then
            add_ldflags -Wl,-z,now  # calls to libots crash without this
        fi
        ;;
esac

check_compile_assert flt_lim "float.h limits.h" "DBL_MAX == (double)DBL_MAX" ||
    add_cppflags '-I\$(SRC_PATH)/compat/float'

esc(){
    echo "$*" | sed 's/%/%25/g;s/:/%3a/g'
}

echo "config:$arch:$subarch:$cpu:$target_os:$(esc $cc_ident):$(esc $FFMPEG_CONFIGURATION)" > ffbuild/config.fate

check_cpp_condition stdlib.h "defined(__PIC__) || defined(__pic__) || defined(PIC)" && enable_weak pic

set_default libdir
: ${shlibdir_default:="$libdir"}
: ${pkgconfigdir_default:="$libdir/pkgconfig"}

set_default $PATHS_LIST
set_default nm

# we need to build at least one lib type
if ! enabled_any static shared; then
    cat <<EOF
At least one library type must be built.
Specify --enable-static to build the static libraries or --enable-shared to
build the shared libraries as well. To only build the shared libraries specify
--disable-static in addition to --enable-shared.
EOF
    exit 1
fi

disabled optimizations || enabled ossfuzz || check_cflags -fomit-frame-pointer

enable_weak_pic() {
    disabled pic && return
    enable pic
    add_cppflags -DPIC
    case "$target_os" in
    mingw*|cygwin*)
        ;;
    *)
        add_cflags -fPIC
        ;;
    esac
    add_asflags  -fPIC
}

enabled pic && enable_weak_pic

check_cc <<EOF || die "Symbol mangling check failed."
int ff_extern;
EOF
sym=$($nm $TMPO | awk '/ff_extern/{ print substr($0, match($0, /[^ \t]*ff_extern/)) }')
extern_prefix=${sym%%ff_extern*}

check_inline_asm inline_asm '"" ::'

_restrict=
for restrict_keyword in restrict __restrict__ __restrict; do
    check_cc <<EOF && _restrict=$restrict_keyword && break
void foo(char * $restrict_keyword p);
EOF
done

check_cc <<EOF && enable pragma_deprecated
void foo(void) { _Pragma("GCC diagnostic ignored \"-Wdeprecated-declarations\"") }
EOF

check_cc <<EOF && enable attribute_packed
struct { int x; } __attribute__((packed)) x;
EOF

check_cc <<EOF && enable attribute_may_alias
union { int x; } __attribute__((may_alias)) x;
EOF

check_cc <<EOF || die "endian test failed"
unsigned int endian = 'B' << 24 | 'I' << 16 | 'G' << 8 | 'E';
EOF
od -t x1 $TMPO | grep -q '42 *49 *47 *45' && enable bigendian

check_cc <<EOF && enable const_nan
#include <math.h>
void foo(void) { struct { double d; } static const bar[] = { { NAN } }; }
EOF

if ! enabled ppc64 || enabled bigendian; then
    disable vsx
fi

check_gas() {
    log "check_gas using '$as' as AS"
    # :vararg is used on aarch64, arm and ppc altivec
    check_as <<EOF || return 1
.macro m n, y:vararg=0
\n: .int \y
.endm
m x
EOF
    # .altmacro is only used in arm asm
    ! enabled arm || check_as <<EOF || return 1
.altmacro
EOF
    enable gnu_as
    return 0
}

if enabled_any arm aarch64 || enabled_all ppc altivec && enabled asm; then
    nogas=:
    enabled_any arm aarch64 && nogas=die
    enabled_all ppc altivec && [ $target_os_default != aix ] && nogas=warn
    as_noop=-v

    case $as_type in
        arm*) gaspp_as_type=armasm; as_noop=-h ;;
        gcc)  gaspp_as_type=gas ;;
        *)    gaspp_as_type=$as_type ;;
    esac

    [ $target_os = "darwin" ] && gaspp_as_type="apple-$gaspp_as_type"

    test "${as#*gas-preprocessor.pl}" != "$as" ||
    check_cmd gas-preprocessor.pl -arch $arch -as-type $gaspp_as_type -- ${as:=$cc} $as_noop &&
        gas="${gas:=gas-preprocessor.pl} -arch $arch -as-type $gaspp_as_type -- ${as:=$cc}"

    if ! check_gas ; then
        as=${gas:=$as}
        check_gas || \
            $nogas "GNU assembler not found, install/update gas-preprocessor"
    fi

    check_as <<EOF && enable as_func
.func test
.endfunc
EOF
fi

check_inline_asm inline_asm_labels '"1:\n"'

check_inline_asm inline_asm_nonlocal_labels '"Label:\n"'

if enabled aarch64; then
    enabled armv8 && check_insn armv8 'prfm   pldl1strm, [x0]'
    # internal assembler in clang 3.3 does not support this instruction
    enabled neon && check_insn neon 'ext   v0.8B, v0.8B, v1.8B, #1'
    enabled vfp  && check_insn vfp  'fmadd d0,    d0,    d1,    d2'

    map 'enabled_any ${v}_external ${v}_inline || disable $v' $ARCH_EXT_LIST_ARM

elif enabled alpha; then

    check_cflags -mieee

elif enabled arm; then

    enabled msvc && check_cpp_condition stddef.h "defined _M_ARMT" && enable thumb

    check_cpp_condition stddef.h "defined __thumb__" && check_cc <<EOF && enable_weak thumb
float func(float a, float b){ return a+b; }
EOF

    enabled thumb && check_cflags -mthumb || check_cflags -marm

    if     check_cpp_condition stddef.h "defined __ARM_PCS_VFP"; then
        enable vfp_args
    elif check_cpp_condition stddef.h "defined _M_ARM_FP && _M_ARM_FP >= 30"; then
        enable vfp_args
    elif ! check_cpp_condition stddef.h "defined __ARM_PCS || defined __SOFTFP__" && [ $target_os != darwin ]; then
        case "${cross_prefix:-$cc}" in
            *hardfloat*)         enable vfp_args;   fpabi=vfp ;;
            *) check_ld "cc" <<EOF && enable vfp_args && fpabi=vfp || fpabi=soft ;;
__asm__ (".eabi_attribute 28, 1");
int main(void) { return 0; }
EOF
        esac
        warn "Compiler does not indicate floating-point ABI, guessing $fpabi."
    fi

    enabled armv5te && check_insn armv5te 'qadd r0, r0, r0'
    enabled armv6   && check_insn armv6   'sadd16 r0, r0, r0'
    enabled armv6t2 && check_insn armv6t2 'movt r0, #0'
    enabled neon    && check_insn neon    'vadd.i16 q0, q0, q0'
    enabled vfp     && check_insn vfp     'fadds s0, s0, s0'
    enabled vfpv3   && check_insn vfpv3   'vmov.f32 s0, #1.0'
    enabled setend  && check_insn setend  'setend be'

    [ $target_os = linux ] || [ $target_os = android ] ||
        map 'enabled_any ${v}_external ${v}_inline || disable $v' \
            $ARCH_EXT_LIST_ARM

    check_inline_asm asm_mod_q '"add r0, %Q0, %R0" :: "r"((long long)0)'

    check_as <<EOF && enable as_dn_directive
ra .dn d0.i16
.unreq ra
EOF
    check_as <<EOF && enable as_fpu_directive
.fpu neon
EOF

    # llvm's integrated assembler supports .object_arch from llvm 3.5
    [ "$objformat" = elf32 ] || [ "$objformat" = elf64 ] &&
        check_as <<EOF && enable as_object_arch
.object_arch armv4
EOF

    [ $target_os != win32 ] && enabled_all armv6t2 shared !pic && enable_weak_pic

elif enabled mips; then

    enabled loongson2 && check_inline_asm loongson2 '"dmult.g $8, $9, $10"'
    enabled loongson3 && check_inline_asm loongson3 '"gsldxc1 $f0, 0($2, $3)"'
    enabled mmi && check_inline_asm mmi '"punpcklhw $f0, $f0, $f0"'

    # Enable minimum ISA based on selected options
    if enabled mips64; then
        enabled mips64r6 && check_inline_asm_flags mips64r6 '"dlsa $0, $0, $0, 1"' '-mips64r6'
        enabled mips64r2 && check_inline_asm_flags mips64r2 '"dext $0, $0, 0, 1"' '-mips64r2'
        disabled mips64r6 && disabled mips64r2 && check_inline_asm_flags mips64r1 '"daddi $0, $0, 0"' '-mips64'
    else
        enabled mips32r6 && check_inline_asm_flags mips32r6 '"aui $0, $0, 0"' '-mips32r6'
        enabled mips32r5 && check_inline_asm_flags mips32r5 '"eretnc"' '-mips32r5'
        enabled mips32r2 && check_inline_asm_flags mips32r2 '"ext $0, $0, 0, 1"' '-mips32r2'
        disabled mips32r6 && disabled mips32r5 && disabled mips32r2 && check_inline_asm_flags mips32r1 '"addi $0, $0, 0"' '-mips32'
    fi

    enabled mipsfpu && check_inline_asm_flags mipsfpu '"cvt.d.l $f0, $f2"' '-mhard-float'
    enabled mipsfpu && (enabled mips32r5 || enabled mips32r6 || enabled mips64r6) && check_inline_asm_flags mipsfpu '"cvt.d.l $f0, $f1"' '-mfp64'
    enabled mipsfpu && enabled msa && check_inline_asm_flags msa '"addvi.b $w0, $w1, 1"' '-mmsa' && check_header msa.h || disable msa
    enabled mipsdsp && check_inline_asm_flags mipsdsp '"addu.qb $t0, $t1, $t2"' '-mdsp'
    enabled mipsdspr2 && check_inline_asm_flags mipsdspr2 '"absq_s.qb $t0, $t1"' '-mdspr2'

    if enabled bigendian && enabled msa; then
        disable msa
    fi

elif enabled parisc; then

    if enabled gcc; then
        case $($cc -dumpversion) in
            4.[3-9].*) check_cflags -fno-optimize-sibling-calls ;;
        esac
    fi

elif enabled ppc; then

    enable local_aligned_8 local_aligned_16 local_aligned_32

    check_inline_asm dcbzl     '"dcbzl 0, %0" :: "r"(0)'
    check_inline_asm ibm_asm   '"add 0, 0, 0"'
    check_inline_asm ppc4xx    '"maclhw r10, r11, r12"'
    check_inline_asm xform_asm '"lwzx %1, %y0" :: "Z"(*(int*)0), "r"(0)'

    # AltiVec flags: The FSF version of GCC differs from the Apple version
    if enabled altivec; then
        check_cflags -maltivec -mabi=altivec &&
        { check_header altivec.h && inc_altivec_h="#include <altivec.h>" ; } ||
        check_cflags -faltivec

        # check if our compiler supports Motorola AltiVec C API
        check_cc <<EOF || disable altivec
$inc_altivec_h
int main(void) {
    vector signed int v1 = (vector signed int) { 0 };
    vector signed int v2 = (vector signed int) { 1 };
    v1 = vec_add(v1, v2);
    return 0;
}
EOF

        enabled altivec || warn "Altivec disabled, possibly missing --cpu flag"
    fi

    if enabled vsx; then
        check_cflags -mvsx &&
        check_builtin vec_vsx_ld "altivec.h" "__builtin_vec_vsx_ld" || disable vsx
    fi

    if enabled power8; then
        check_cpp_condition "altivec.h" "defined(_ARCH_PWR8)" || disable power8
    fi

elif enabled x86; then

    check_builtin rdtsc    intrin.h   "__rdtsc()"
    check_builtin mm_empty mmintrin.h "_mm_empty()"

    enable local_aligned_8 local_aligned_16 local_aligned_32

    # check whether EBP is available on x86
    # As 'i' is stored on the stack, this program will crash
    # if the base pointer is used to access it because the
    # base pointer is cleared in the inline assembly code.
    check_exec_crash <<EOF && enable ebp_available
volatile int i=0;
__asm__ volatile ("xorl %%ebp, %%ebp" ::: "%ebp");
return i;
EOF

    # check whether EBX is available on x86
    check_inline_asm ebx_available '""::"b"(0)' &&
        check_inline_asm ebx_available '"":::"%ebx"'

    # check whether xmm clobbers are supported
    check_inline_asm xmm_clobbers '"":::"%xmm0"'

    check_inline_asm inline_asm_direct_symbol_refs '"movl '$extern_prefix'test, %eax"' ||
        check_inline_asm inline_asm_direct_symbol_refs '"movl '$extern_prefix'test(%rip), %eax"'

    # check whether binutils is new enough to compile SSSE3/MMXEXT
    enabled ssse3  && check_inline_asm ssse3_inline  '"pabsw %xmm0, %xmm0"'
    enabled mmxext && check_inline_asm mmxext_inline '"pmaxub %mm0, %mm1"'

    probe_x86asm(){
        x86asmexe_probe=$1
        if check_cmd $x86asmexe_probe -v; then
            x86asmexe=$x86asmexe_probe
            x86asm_type=nasm
            x86asm_debug="-g -F dwarf"
        elif check_cmd $x86asmexe_probe --version; then
            x86asmexe=$x86asmexe_probe
            x86asm_type=yasm
            x86asm_debug="-g dwarf2"
        fi
        check_x86asm "movbe ecx, [5]" && enable x86asm
    }

    if ! disabled_any asm mmx x86asm; then
        disable x86asm
        for program in $x86asmexe nasm yasm; do
            probe_x86asm $program && break
        done
        disabled x86asm && die "nasm/yasm not found or too old. Use --disable-x86asm for a crippled build."
        test $x86asm_type = 'nasm' && X86ASM_DEPFLAGS='-MD $(@:.o=.d)'
        test $x86asm_type = 'yasm' && X86ASMDEP='$(DEPX86ASM) $(X86ASMFLAGS) -M $(X86ASM_O) $< > $(@:.o=.d)'
        X86ASMFLAGS="-f $objformat"
        enabled pic               && append X86ASMFLAGS "-DPIC"
        test -n "$extern_prefix"  && append X86ASMFLAGS "-DPREFIX"
        case "$objformat" in
            elf*) enabled debug && append X86ASMFLAGS $x86asm_debug ;;
        esac

        check_x86asm "vextracti128 xmm0, ymm0, 0"      || disable avx2_external
        check_x86asm "vpmacsdd xmm0, xmm1, xmm2, xmm3" || disable xop_external
        check_x86asm "vfmaddps ymm0, ymm1, ymm2, ymm3" || disable fma4_external
        check_x86asm "CPU amdnop" || disable cpunop
    fi

    case "$cpu" in
        athlon*|opteron*|k8*|pentium|pentium-mmx|prescott|nocona|atom|geode)
            disable fast_clz
        ;;
    esac

fi

check_code cc arm_neon.h "int16x8_t test = vdupq_n_s16(0)" && enable intrinsics_neon

check_ldflags -Wl,--as-needed
check_ldflags -Wl,-z,noexecstack

if check_func dlopen && check_func dlsym; then
    ldl=
elif check_func dlopen -ldl && check_func dlsym -ldl; then
    ldl=-ldl
fi

avisynth_demuxer_extralibs='$ldl'
cuda_extralibs='$ldl'
decklink_outdev_extralibs="$decklink_outdev_extralibs $ldl"
decklink_indev_extralibs="$decklink_indev_extralibs $ldl"
libndi_newtek_outdev_extralibs="$libndi_newtek_outdev_extralibs $ldl"
libndi_newtek_indev_extralibs="$libndi_newtek_indev_extralibs $ldl"
frei0r_filter_extralibs='$ldl'
frei0r_src_filter_extralibs='$ldl'
ladspa_filter_extralibs='$ldl'
nvenc_extralibs='$ldl'

if ! disabled network; then
    check_func getaddrinfo $network_extralibs
    check_func inet_aton $network_extralibs

    check_type netdb.h "struct addrinfo"
    check_type netinet/in.h "struct group_source_req" -D_BSD_SOURCE
    check_type netinet/in.h "struct ip_mreq_source" -D_BSD_SOURCE
    check_type netinet/in.h "struct ipv6_mreq" -D_DARWIN_C_SOURCE
    check_type poll.h "struct pollfd"
    check_type netinet/sctp.h "struct sctp_event_subscribe"
    check_struct "sys/socket.h" "struct msghdr" msg_flags
    check_struct "sys/types.h sys/socket.h" "struct sockaddr" sa_len
    check_type netinet/in.h "struct sockaddr_in6"
    check_type "sys/types.h sys/socket.h" "struct sockaddr_storage"
    check_type "sys/types.h sys/socket.h" socklen_t

    # Prefer arpa/inet.h over winsock2
    if check_header arpa/inet.h ; then
        check_func closesocket
    elif check_header winsock2.h ; then
        check_func_headers winsock2.h closesocket -lws2 &&
            network_extralibs="-lws2" ||
        { check_func_headers winsock2.h closesocket -lws2_32 &&
            network_extralibs="-lws2_32"; } || disable winsock2_h network
        check_func_headers ws2tcpip.h getaddrinfo $network_extralibs

        check_type ws2tcpip.h socklen_t
        check_type ws2tcpip.h "struct addrinfo"
        check_type ws2tcpip.h "struct group_source_req"
        check_type ws2tcpip.h "struct ip_mreq_source"
        check_type ws2tcpip.h "struct ipv6_mreq"
        check_type winsock2.h "struct pollfd"
        check_struct winsock2.h "struct sockaddr" sa_len
        check_type ws2tcpip.h "struct sockaddr_in6"
        check_type ws2tcpip.h "struct sockaddr_storage"
    else
        disable network
    fi
fi

check_builtin atomic_cas_ptr atomic.h "void **ptr; void *oldval, *newval; atomic_cas_ptr(ptr, oldval, newval)"
check_builtin machine_rw_barrier mbarrier.h "__machine_rw_barrier()"
check_builtin MemoryBarrier windows.h "MemoryBarrier()"
check_builtin sarestart signal.h "SA_RESTART"
check_builtin sem_timedwait semaphore.h "sem_t *s; sem_init(s,0,0); sem_timedwait(s,0); sem_destroy(s)" -lpthread
check_builtin sync_val_compare_and_swap "" "int *ptr; int oldval, newval; __sync_val_compare_and_swap(ptr, oldval, newval)"
check_builtin gmtime_r time.h "time_t *time; struct tm *tm; gmtime_r(time, tm)"
check_builtin localtime_r time.h "time_t *time; struct tm *tm; localtime_r(time, tm)"
check_builtin x264_csp_bgr "stdint.h x264.h" "X264_CSP_BGR"

case "$custom_allocator" in
    jemalloc)
        # jemalloc by default does not use a prefix
        require libjemalloc jemalloc/jemalloc.h malloc -ljemalloc
    ;;
    tcmalloc)
        require_pkg_config libtcmalloc libtcmalloc gperftools/tcmalloc.h tc_malloc
        malloc_prefix=tc_
    ;;
esac

check_func_headers malloc.h _aligned_malloc     && enable aligned_malloc
check_func  ${malloc_prefix}memalign            && enable memalign
check_func  ${malloc_prefix}posix_memalign      && enable posix_memalign

check_func  access
check_func_headers stdlib.h arc4random
check_func_headers time.h clock_gettime ||
    { check_lib clock_gettime time.h clock_gettime -lrt && LIBRT="-lrt"; }
check_func  fcntl
check_func  fork
check_func  gethrtime
check_func  getopt
check_func  getrusage
check_func  gettimeofday
check_func  isatty
check_func  mach_absolute_time
check_func  mkstemp
check_func  mmap
check_func  mprotect
# Solaris has nanosleep in -lrt, OpenSolaris no longer needs that
check_func_headers time.h nanosleep ||
    { check_lib nanosleep time.h nanosleep -lrt && LIBRT="-lrt"; }
check_func  sched_getaffinity
check_func  setrlimit
check_struct "sys/stat.h" "struct stat" st_mtim.tv_nsec -D_BSD_SOURCE
check_func  strerror_r
check_func  sysconf
check_func  sysctl
check_func  usleep

check_func_headers conio.h kbhit
check_func_headers io.h setmode
check_func_headers lzo/lzo1x.h lzo1x_999_compress
check_func_headers stdlib.h getenv
check_func_headers sys/stat.h lstat

check_func_headers windows.h GetProcessAffinityMask
check_func_headers windows.h GetProcessTimes
check_func_headers windows.h GetSystemTimeAsFileTime
check_func_headers windows.h LoadLibrary
check_func_headers windows.h MapViewOfFile
check_func_headers windows.h PeekNamedPipe
check_func_headers windows.h SetConsoleTextAttribute
check_func_headers windows.h SetConsoleCtrlHandler
check_func_headers windows.h Sleep
check_func_headers windows.h VirtualAlloc
check_struct windows.h "CONDITION_VARIABLE" Ptr
check_func_headers glob.h glob
enabled xlib &&
    check_func_headers "X11/Xlib.h X11/extensions/Xvlib.h" XvGetPortAttribute -lXv -lX11 -lXext

check_header d3d11.h
check_header direct.h
check_header dirent.h
check_header dlfcn.h
check_header dxgidebug.h
check_header dxva.h
check_header dxva2api.h -D_WIN32_WINNT=0x0600
check_header io.h
check_header libcrystalhd/libcrystalhd_if.h
check_header mach/mach_time.h
check_header malloc.h
check_header net/udplite.h
check_header poll.h
check_header sys/mman.h
check_header sys/param.h
check_header sys/resource.h
check_header sys/select.h
check_header sys/time.h
check_header sys/un.h
check_header termios.h
check_header unistd.h
check_header valgrind/valgrind.h
check_header VideoDecodeAcceleration/VDADecoder.h
check_func_headers VideoToolbox/VTCompressionSession.h VTCompressionSessionPrepareToEncodeFrames -framework VideoToolbox
check_header windows.h
check_header X11/extensions/XvMClib.h
check_header asm/types.h

# it seems there are versions of clang in some distros that try to use the
# gcc headers, which explodes for stdatomic
# so we also check that atomics actually work here
check_builtin stdatomic_h stdatomic.h "atomic_int foo, bar = ATOMIC_VAR_INIT(-1); atomic_store(&foo, 0)"

check_lib ole32    "windows.h"            CoTaskMemFree        -lole32
check_lib shell32  "windows.h shellapi.h" CommandLineToArgvW   -lshell32
check_lib wincrypt "windows.h wincrypt.h" CryptGenRandom       -ladvapi32
check_lib psapi    "windows.h psapi.h"    GetProcessMemoryInfo -lpsapi

enabled appkit       && check_apple_framework AppKit
enabled audiotoolbox && check_apple_framework AudioToolbox
enabled avfoundation && check_apple_framework AVFoundation
enabled coreimage    && check_apple_framework CoreImage
enabled videotoolbox && check_apple_framework VideoToolbox

enabled avfoundation && {
    check_lib avfoundation CoreGraphics/CoreGraphics.h               CGGetActiveDisplayList "-framework CoreGraphics" ||
    check_lib avfoundation ApplicationServices/ApplicationServices.h CGGetActiveDisplayList "-framework ApplicationServices"; }

enabled videotoolbox &&
    check_lib coreservices CoreServices/CoreServices.h UTGetOSTypeFromString "-framework CoreServices"

check_struct "sys/time.h sys/resource.h" "struct rusage" ru_maxrss

check_type "windows.h dxva.h" "DXVA_PicParams_HEVC" -DWINAPI_FAMILY=WINAPI_FAMILY_DESKTOP_APP -D_CRT_BUILD_DESKTOP_APP=0
check_type "windows.h dxva.h" "DXVA_PicParams_VP9" -DWINAPI_FAMILY=WINAPI_FAMILY_DESKTOP_APP -D_CRT_BUILD_DESKTOP_APP=0
check_type "windows.h d3d11.h" "ID3D11VideoDecoder"
check_type "windows.h d3d11.h" "ID3D11VideoContext"
check_type "d3d9.h dxva2api.h" DXVA2_ConfigPictureDecode -D_WIN32_WINNT=0x0602

check_type "va/va.h va/va_dec_hevc.h" "VAPictureParameterBufferHEVC"
check_struct "va/va.h" "VADecPictureParameterBufferVP9" bit_depth
check_type "va/va.h va/va_vpp.h" "VAProcPipelineParameterBuffer"
check_type "va/va.h va/va_enc_h264.h" "VAEncPictureParameterBufferH264"
check_type "va/va.h va/va_enc_hevc.h" "VAEncPictureParameterBufferHEVC"
check_type "va/va.h va/va_enc_jpeg.h" "VAEncPictureParameterBufferJPEG"
check_type "va/va.h va/va_enc_mpeg2.h" "VAEncPictureParameterBufferMPEG2"
check_type "va/va.h va/va_enc_vp8.h"  "VAEncPictureParameterBufferVP8"
check_type "va/va.h va/va_enc_vp9.h"  "VAEncPictureParameterBufferVP9"

check_type "vdpau/vdpau.h" "VdpPictureInfoHEVC"

check_cpp_condition windows.h "!WINAPI_FAMILY_PARTITION(WINAPI_PARTITION_DESKTOP)" && enable winrt || disable winrt

if ! disabled w32threads && ! enabled pthreads; then
    check_func_headers "windows.h process.h" _beginthreadex &&
        enable w32threads || disable w32threads
    if ! enabled w32threads && enabled winrt; then
        check_func_headers "windows.h" CreateThread &&
            enable w32threads || disable w32threads
    fi
fi

# check for some common methods of building with pthread support
# do this before the optional library checks as some of them require pthreads
if ! disabled pthreads && ! enabled w32threads && ! enabled os2threads; then
    if check_lib pthreads pthread.h pthread_join   -pthread &&
       check_lib pthreads pthread.h pthread_create -pthread; then
        add_cflags -pthread
    elif check_lib pthreads pthread.h pthread_join   -pthreads &&
         check_lib pthreads pthread.h pthread_create -pthreads; then
        add_cflags -pthreads
    elif check_lib pthreads pthread.h pthread_join   -ldl -pthread &&
         check_lib pthreads pthread.h pthread_create -ldl -pthread; then
        add_cflags -ldl -pthread
    elif check_lib pthreads pthread.h pthread_join   -lpthreadGC2 &&
         check_lib pthreads pthread.h pthread_create -lpthreadGC2; then
        :
    elif check_lib pthreads pthread.h pthread_join   -lpthread &&
         check_lib pthreads pthread.h pthread_create -lpthread; then
        :
    elif check_func pthread_join && check_func pthread_create; then
        enable pthreads
    fi
    check_code cc "pthread.h" "static pthread_mutex_t atomic_lock = PTHREAD_MUTEX_INITIALIZER" || disable pthreads
fi


if enabled pthreads; then
  check_func pthread_cancel
fi

enabled pthreads &&
    check_builtin sem_timedwait semaphore.h "sem_t *s; sem_init(s,0,0); sem_timedwait(s,0); sem_destroy(s)"

enabled  zlib && check_lib zlib   zlib.h      zlibVersion    -lz
enabled bzlib && check_lib bzlib bzlib.h BZ2_bzlibVersion    -lbz2
enabled  lzma && check_lib lzma   lzma.h lzma_version_number -llzma

check_lib libm math.h sin -lm && LIBM="-lm"

atan2f_args=2
copysign_args=2
hypot_args=2
ldexpf_args=2
powf_args=2

for func in $MATH_FUNCS; do
    eval check_mathfunc $func \${${func}_args:-1} $LIBM
done

for func in $COMPLEX_FUNCS; do
    eval check_complexfunc $func \${${func}_args:-1}
done

# these are off by default, so fail if requested and not available
enabled cuda_sdk          && require cuda_sdk cuda.h cuCtxCreate -lcuda
enabled cuvid             && { enabled cuda ||
                               die "ERROR: CUVID requires CUDA"; }
enabled chromaprint       && require chromaprint chromaprint.h chromaprint_get_version -lchromaprint
enabled decklink          && { require_header DeckLinkAPI.h &&
                               { check_cpp_condition DeckLinkAPIVersion.h "BLACKMAGIC_DECKLINK_API_VERSION >= 0x0a060100" || die "ERROR: Decklink API version must be >= 10.6.1."; } }
enabled libndi_newtek     && require_header Processing.NDI.Lib.h
enabled frei0r            && require_header frei0r.h
enabled gmp               && require gmp gmp.h mpz_export -lgmp
enabled gnutls            && require_pkg_config gnutls gnutls gnutls/gnutls.h gnutls_global_init
enabled jni               && { [ $target_os = "android" ] && check_header jni.h && enabled pthreads || die "ERROR: jni not found"; }
enabled ladspa            && require_header ladspa.h
enabled libiec61883       && require libiec61883 libiec61883/iec61883.h iec61883_cmp_connect -lraw1394 -lavc1394 -lrom1394 -liec61883
enabled libass            && require_pkg_config libass libass ass/ass.h ass_library_init
enabled libbluray         && require_pkg_config libbluray libbluray libbluray/bluray.h bd_open
enabled libbs2b           && require_pkg_config libbs2b libbs2b bs2b.h bs2b_open
enabled libcelt           && require libcelt celt/celt.h celt_decode -lcelt0 &&
                             { check_lib libcelt celt/celt.h celt_decoder_create_custom -lcelt0 ||
                               die "ERROR: libcelt must be installed and version must be >= 0.11.0."; }
enabled libcaca           && require_pkg_config libcaca caca caca.h caca_create_canvas
enabled libdc1394         && require_pkg_config libdc1394 libdc1394-2 dc1394/dc1394.h dc1394_new
enabled libdrm            && require_pkg_config libdrm libdrm xf86drm.h drmGetVersion
enabled libfdk_aac        && { use_pkg_config libfdk_aac fdk-aac "fdk-aac/aacenc_lib.h" aacEncOpen ||
                               { require libfdk_aac fdk-aac/aacenc_lib.h aacEncOpen -lfdk-aac &&
                                 warn "using libfdk without pkg-config"; } }
flite_extralibs="-lflite_cmu_time_awb -lflite_cmu_us_awb -lflite_cmu_us_kal -lflite_cmu_us_kal16 -lflite_cmu_us_rms -lflite_cmu_us_slt -lflite_usenglish -lflite_cmulex -lflite"
enabled libflite          && require libflite "flite/flite.h" flite_init $flite_extralibs
enabled fontconfig        && enable libfontconfig
enabled libfontconfig     && require_pkg_config libfontconfig fontconfig "fontconfig/fontconfig.h" FcInit
enabled libfreetype       && require_pkg_config libfreetype2 freetype2 "ft2build.h FT_FREETYPE_H" FT_Init_FreeType
enabled libfribidi        && require_pkg_config libfribidi fribidi fribidi.h fribidi_version_info
enabled libgme            && { use_pkg_config libgme libgme gme/gme.h gme_new_emu ||
                               require libgme gme/gme.h gme_new_emu -lgme -lstdc++; }
enabled libgsm            && { for gsm_hdr in "gsm.h" "gsm/gsm.h"; do
                                   check_lib libgsm "${gsm_hdr}" gsm_create -lgsm && break;
                               done || die "ERROR: libgsm not found"; }
enabled libilbc           && require libilbc ilbc.h WebRtcIlbcfix_InitDecode -lilbc
enabled libkvazaar        && require_pkg_config libkvazaar "kvazaar >= 0.8.1" kvazaar.h kvz_api_get
# While it may appear that require is being used as a pkg-config
# fallback for libmfx, it is actually being used to detect a different
# installation route altogether.  If libmfx is installed via the Intel
# Media SDK or Intel Media Server Studio, these don't come with
# pkg-config support.  Instead, users should make sure that the build
# can find the libraries and headers through other means.
enabled libmfx            && { use_pkg_config libmfx libmfx "mfx/mfxvideo.h" MFXInit ||
                               { require libmfx "mfx/mfxvideo.h" MFXInit -llibmfx && warn "using libmfx without pkg-config"; } }
enabled libmodplug        && require_pkg_config libmodplug libmodplug libmodplug/modplug.h ModPlug_Load
enabled libmp3lame        && require "libmp3lame >= 3.98.3" lame/lame.h lame_set_VBR_quality -lmp3lame
enabled libmysofa         && require libmysofa "mysofa.h" mysofa_load -lmysofa
enabled libnpp            && { check_lib libnpp npp.h nppGetLibVersion -lnppig -lnppicc -lnppc ||
                               check_lib libnpp npp.h nppGetLibVersion -lnppi -lnppc ||
                               die "ERROR: libnpp not found"; }
enabled libopencore_amrnb && require libopencore_amrnb opencore-amrnb/interf_dec.h Decoder_Interface_init -lopencore-amrnb
enabled libopencore_amrwb && require libopencore_amrwb opencore-amrwb/dec_if.h D_IF_init -lopencore-amrwb
enabled libopencv         && { check_header opencv2/core/core_c.h &&
                               { use_pkg_config libopencv opencv opencv2/core/core_c.h cvCreateImageHeader ||
                                 require opencv opencv2/core/core_c.h cvCreateImageHeader -lopencv_core -lopencv_imgproc; } ||
                               require_pkg_config libopencv opencv opencv/cxcore.h cvCreateImageHeader; }
enabled libopenh264       && require_pkg_config libopenh264 openh264 wels/codec_api.h WelsGetCodecVersion
enabled libopenjpeg       && { { check_lib libopenjpeg openjpeg-2.2/openjpeg.h opj_version -lopenjp2 -DOPJ_STATIC && add_cppflags -DOPJ_STATIC; } ||
                               check_lib libopenjpeg openjpeg-2.2/openjpeg.h opj_version -lopenjp2 ||
                               { check_lib libopenjpeg openjpeg-2.1/openjpeg.h opj_version -lopenjp2 -DOPJ_STATIC && add_cppflags -DOPJ_STATIC; } ||
                               check_lib libopenjpeg openjpeg-2.1/openjpeg.h opj_version -lopenjp2 ||
                               { check_lib libopenjpeg openjpeg-2.0/openjpeg.h opj_version -lopenjp2 -DOPJ_STATIC && add_cppflags -DOPJ_STATIC; } ||
                               { check_lib libopenjpeg openjpeg-1.5/openjpeg.h opj_version -lopenjpeg -DOPJ_STATIC && add_cppflags -DOPJ_STATIC; } ||
                               { check_lib libopenjpeg openjpeg.h opj_version -lopenjpeg -DOPJ_STATIC && add_cppflags -DOPJ_STATIC; } ||
                               die "ERROR: libopenjpeg not found"; }
enabled libopenmpt        && require_pkg_config libopenmpt "libopenmpt >= 0.2.6557" libopenmpt/libopenmpt.h openmpt_module_create
enabled libopus           && {
    enabled libopus_decoder && {
        require_pkg_config libopus opus opus_multistream.h opus_multistream_decoder_create
    }
    enabled libopus_encoder && {
        require_pkg_config libopus opus opus_multistream.h opus_multistream_surround_encoder_create
    }
}
enabled libpulse          && require_pkg_config libpulse libpulse pulse/pulseaudio.h pa_context_new
enabled librsvg           && require_pkg_config librsvg librsvg-2.0 librsvg-2.0/librsvg/rsvg.h rsvg_handle_render_cairo
enabled librtmp           && require_pkg_config librtmp librtmp librtmp/rtmp.h RTMP_Socket
enabled librubberband     && require_pkg_config librubberband "rubberband >= 1.8.1" rubberband/rubberband-c.h rubberband_new
enabled libshine          && require_pkg_config libshine shine shine/layer3.h shine_encode_buffer
enabled libsmbclient      && { use_pkg_config libsmbclient smbclient libsmbclient.h smbc_init ||
                               require smbclient libsmbclient.h smbc_init -lsmbclient; }
enabled libsnappy         && require libsnappy snappy-c.h snappy_compress -lsnappy
enabled libsoxr           && require libsoxr soxr.h soxr_create -lsoxr && LIBSOXR="-lsoxr"
enabled libssh            && require_pkg_config libssh libssh libssh/sftp.h sftp_init
enabled libspeex          && require_pkg_config libspeex speex speex/speex.h speex_decoder_init -lspeex
enabled libtesseract      && require_pkg_config libtesseract tesseract tesseract/capi.h TessBaseAPICreate
enabled libtheora         && require libtheora theora/theoraenc.h th_info_init -ltheoraenc -ltheoradec -logg
enabled libtwolame        && require libtwolame twolame.h twolame_init -ltwolame &&
                             { check_lib libtwolame twolame.h twolame_encode_buffer_float32_interleaved -ltwolame ||
                               die "ERROR: libtwolame must be installed and version must be >= 0.3.10"; }
enabled libv4l2           && require_pkg_config libv4l2 libv4l2 libv4l2.h v4l2_ioctl
enabled libvidstab        && require_pkg_config libvidstab "vidstab >= 0.98" vid.stab/libvidstab.h vsMotionDetectInit
enabled libvmaf           && require_pkg_config libvmaf libvmaf libvmaf.h compute_vmaf
enabled libvo_amrwbenc    && require libvo_amrwbenc vo-amrwbenc/enc_if.h E_IF_init -lvo-amrwbenc
<<<<<<< HEAD
enabled libvorbis         && require_pkg_config libvorbis vorbis vorbis/codec.h vorbis_info_init &&
                             require_pkg_config libvorbisenc vorbisenc vorbis/vorbisenc.h vorbis_encode_init

enabled libvpx            && {
    enabled libvpx_vp8_decoder && {
        use_pkg_config libvpx "vpx >= 0.9.1" "vpx/vpx_decoder.h vpx/vp8dx.h" vpx_codec_vp8_dx ||
            check_lib libvpx_vp8_decoder "vpx/vpx_decoder.h vpx/vp8dx.h" vpx_codec_dec_init_ver -lvpx ||
                die "ERROR: libvpx decoder version must be >=0.9.1";
    }
    enabled libvpx_vp8_encoder && {
        use_pkg_config libvpx "vpx >= 0.9.7" "vpx/vpx_encoder.h vpx/vp8cx.h" vpx_codec_vp8_cx ||
            check_lib libvpx_vp8_encoder "vpx/vpx_encoder.h vpx/vp8cx.h" "vpx_codec_enc_init_ver VP8E_SET_MAX_INTRA_BITRATE_PCT" -lvpx ||
                die "ERROR: libvpx encoder version must be >=0.9.7";
    }
    enabled libvpx_vp9_decoder && {
        use_pkg_config libvpx "vpx >= 1.3.0" "vpx/vpx_decoder.h vpx/vp8dx.h" vpx_codec_vp9_dx ||
            check_lib libvpx_vp9_decoder "vpx/vpx_decoder.h vpx/vp8dx.h" "vpx_codec_vp9_dx" -lvpx
    }
    enabled libvpx_vp9_encoder && {
        use_pkg_config libvpx "vpx >= 1.3.0" "vpx/vpx_encoder.h vpx/vp8cx.h" vpx_codec_vp9_cx ||
            check_lib libvpx_vp9_encoder "vpx/vpx_encoder.h vpx/vp8cx.h" "vpx_codec_vp9_cx VP9E_SET_AQ_MODE" -lvpx
    }
    if disabled_all libvpx_vp8_decoder libvpx_vp9_decoder libvpx_vp8_encoder libvpx_vp9_encoder; then
        die "libvpx enabled but no supported decoders found"
    fi
}

=======
enabled libvorbis         && require libvorbis vorbis/vorbisenc.h vorbis_info_init -lvorbisenc -lvorbis -logg
enabled libvpx            && require_pkg_config libvpx "vpx >= 1.3.0" vpx/vpx_codec.h vpx_codec_version &&
                             { enabled libvpx_vp8_decoder &&
                                   check_pkg_config libvpx_vp8_decoder vpx "vpx/vpx_decoder.h vpx/vp8dx.h" vpx_codec_vp8_dx
                               enabled libvpx_vp8_encoder &&
                                   check_pkg_config libvpx_vp8_encoder vpx "vpx/vpx_encoder.h vpx/vp8cx.h" vpx_codec_vp8_cx
                               enabled libvpx_vp9_decoder &&
                                   check_pkg_config libvpx_vp9_decoder vpx "vpx/vpx_decoder.h vpx/vp8dx.h" vpx_codec_vp9_dx
                               enabled libvpx_vp9_encoder &&
                                   check_pkg_config libvpx_vp9_encoder vpx "vpx/vpx_encoder.h vpx/vp8cx.h" vpx_codec_vp9_cx
                               disabled_all libvpx_vp8_decoder libvpx_vp9_decoder libvpx_vp8_encoder libvpx_vp9_encoder &&
                                   die "libvpx enabled but no supported decoders/encoders found"
                             }
>>>>>>> 7208e5b5
enabled libwavpack        && require libwavpack wavpack/wavpack.h WavpackOpenFileOutput  -lwavpack
enabled libwebp           && {
    enabled libwebp_encoder      && require_pkg_config libwebp "libwebp >= 0.2.0" webp/encode.h WebPGetEncoderVersion
    enabled libwebp_anim_encoder && { use_pkg_config libwebpmux "libwebpmux >= 0.4.0" webp/mux.h WebPAnimEncoderOptionsInit || disable libwebp_anim_encoder; } }
enabled libx264           && { use_pkg_config libx264 x264 "stdint.h x264.h" x264_encoder_encode ||
                               { require libx264 "stdint.h x264.h" x264_encoder_encode -lx264 &&
                                 warn "using libx264 without pkg-config"; } } &&
                             require_cpp_condition x264.h "X264_BUILD >= 118" &&
                             { check_cpp_condition x264.h "X264_MPEG2" &&
                               enable libx262; }
enabled libx265           && require_pkg_config libx265 x265 x265.h x265_api_get &&
                             require_cpp_condition x265.h "X265_BUILD >= 68"
enabled libxavs           && require libxavs "stdint.h xavs.h" xavs_encoder_encode -lxavs
enabled libxvid           && require libxvid xvid.h xvid_global -lxvidcore
enabled libzimg           && require_pkg_config libzimg "zimg >= 2.3.0" zimg.h zimg_get_api_version
enabled libzmq            && require_pkg_config libzmq libzmq zmq.h zmq_ctx_new
enabled libzvbi           && require libzvbi libzvbi.h vbi_decoder_new -lzvbi &&
                             { check_cpp_condition libzvbi.h "VBI_VERSION_MAJOR > 0 || VBI_VERSION_MINOR > 2 || VBI_VERSION_MINOR == 2 && VBI_VERSION_MICRO >= 28" ||
                               enabled gpl || die "ERROR: libzvbi requires version 0.2.28 or --enable-gpl."; }
enabled libxml2           && require_pkg_config libxml2 libxml-2.0 libxml2/libxml/xmlversion.h xmlCheckVersion
enabled mediacodec        && { enabled jni || die "ERROR: mediacodec requires --enable-jni"; }
enabled mmal              && { check_lib mmal interface/mmal/mmal.h mmal_port_connect -lmmal_core -lmmal_util -lmmal_vc_client -lbcm_host ||
                               { ! enabled cross_compile &&
                                 add_cflags -isystem/opt/vc/include/ -isystem/opt/vc/include/interface/vmcs_host/linux -isystem/opt/vc/include/interface/vcos/pthreads -fgnu89-inline &&
                                 add_ldflags -L/opt/vc/lib/ &&
                                 check_lib mmal interface/mmal/mmal.h mmal_port_connect -lmmal_core -lmmal_util -lmmal_vc_client -lbcm_host; } ||
                               die "ERROR: mmal not found" &&
                               check_func_headers interface/mmal/mmal.h "MMAL_PARAMETER_VIDEO_MAX_NUM_CALLBACKS"; }
enabled openal            && { { for al_extralibs in "${OPENAL_LIBS}" "-lopenal" "-lOpenAL32"; do
                               check_lib openal 'AL/al.h' alGetError "${al_extralibs}" && break; done } ||
                               die "ERROR: openal not found"; } &&
                             { check_cpp_condition "AL/al.h" "defined(AL_VERSION_1_1)" ||
                               die "ERROR: openal must be installed and version must be 1.1 or compatible"; }
enabled opencl            && { check_lib opencl OpenCL/cl.h clEnqueueNDRangeKernel -Wl,-framework,OpenCL ||
                               check_lib opencl CL/cl.h clEnqueueNDRangeKernel -lOpenCL ||
                               die "ERROR: opencl not found"; } &&
                             { check_cpp_condition "OpenCL/cl.h" "defined(CL_VERSION_1_2)" ||
                               check_cpp_condition "CL/cl.h" "defined(CL_VERSION_1_2)" ||
                               die "ERROR: opencl must be installed and version must be 1.2 or compatible"; }
enabled opengl            && { check_lib opengl GL/glx.h glXGetProcAddress "-lGL" ||
                               check_lib opengl windows.h wglGetProcAddress "-lopengl32 -lgdi32" ||
                               check_lib opengl OpenGL/gl3.h glGetError "-Wl,-framework,OpenGL" ||
                               check_lib opengl ES2/gl.h glGetError "-isysroot=${sysroot} -Wl,-framework,OpenGLES" ||
                               die "ERROR: opengl not found."
                             }
enabled omx_rpi           && { check_header OMX_Core.h ||
                               { ! enabled cross_compile && add_cflags -isystem/opt/vc/include/IL && check_header OMX_Core.h ; } ||
                               die "ERROR: OpenMAX IL headers not found"; }
enabled omx               && require_header OMX_Core.h
<<<<<<< HEAD
enabled openssl           && { use_pkg_config openssl openssl openssl/ssl.h OPENSSL_init_ssl ||
                               use_pkg_config openssl openssl openssl/ssl.h SSL_library_init ||
=======
enabled openssl           && { { check_pkg_config openssl openssl openssl/ssl.h OPENSSL_init_ssl ||
                                 check_pkg_config openssl openssl openssl/ssl.h SSL_library_init; } ||
>>>>>>> 7208e5b5
                               check_lib openssl openssl/ssl.h SSL_library_init -lssl -lcrypto ||
                               check_lib openssl openssl/ssl.h SSL_library_init -lssl32 -leay32 ||
                               check_lib openssl openssl/ssl.h SSL_library_init -lssl -lcrypto -lws2_32 -lgdi32 ||
                               die "ERROR: openssl not found"; }
enabled rkmpp             && { { require_pkg_config rockchip_mpp rockchip_mpp rockchip/rk_mpi.h mpp_create ||
                                 die "ERROR : Rockchip MPP was not found."; } &&
                               { check_func_headers rockchip/rk_mpi_cmd.h "MPP_DEC_GET_FREE_PACKET_SLOT_COUNT" ||
                                 die "ERROR: Rockchip MPP is outdated, please get a more recent one."; } &&
                               { enabled libdrm ||
                                 die "ERROR: rkmpp requires --enable-libdrm"; }
                             }

if enabled gcrypt; then
    GCRYPT_CONFIG="${cross_prefix}libgcrypt-config"
    if "${GCRYPT_CONFIG}" --version > /dev/null 2>&1; then
        gcrypt_cflags=$("${GCRYPT_CONFIG}" --cflags)
        gcrypt_extralibs=$("${GCRYPT_CONFIG}" --libs)
        check_func_headers gcrypt.h gcry_mpi_new $gcrypt_cflags $gcrypt_extralibs ||
            die "ERROR: gcrypt not found"
        add_cflags $gcrypt_cflags && add_extralibs $gcrypt_extralibs
    else
        require gcrypt gcrypt.h gcry_mpi_new -lgcrypt
    fi
fi

<<<<<<< HEAD
if enabled sdl2; then
    SDL2_CONFIG="${cross_prefix}sdl2-config"
    if check_pkg_config "sdl2 >= 2.0.1 sdl2 < 2.1.0" SDL_events.h SDL_PollEvent; then
        check_func SDL_Init $sdl2_extralibs $sdl2_cflags ||
            disable sdl2
    elif "${SDL2_CONFIG}" --version > /dev/null 2>&1; then
        sdl2_cflags=$("${SDL2_CONFIG}" --cflags)
        sdl2_extralibs=$("${SDL2_CONFIG}" --libs)
        check_cpp_condition SDL.h "(SDL_MAJOR_VERSION<<16 | SDL_MINOR_VERSION<<8 | SDL_PATCHLEVEL) >= 0x020001" $sdl2_cflags &&
        check_cpp_condition SDL.h "(SDL_MAJOR_VERSION<<16 | SDL_MINOR_VERSION<<8 | SDL_PATCHLEVEL) < 0x020100" $sdl2_cflags &&
        check_func SDL_Init $sdl2_extralibs $sdl2_cflags ||
            disable sdl2
    else
        disable sdl2
    fi
    if test $target_os = "mingw32"; then
        sdl2_extralibs="$sdl2_extralibs -mconsole"
    fi
fi
enabled sdl2 && add_cflags $sdl2_cflags && add_extralibs $sdl2_extralibs
=======
check_pkg_config sdl "sdl >= 1.2.1 sdl < 1.3.0" SDL_events.h SDL_PollEvent
>>>>>>> 7208e5b5

if enabled decklink; then
    case $target_os in
        mingw32*|mingw64*|win32|win64)
            decklink_outdev_extralibs="$decklink_outdev_extralibs -lole32 -loleaut32"
            decklink_indev_extralibs="$decklink_indev_extralibs -lole32 -loleaut32"
            ;;
    esac
fi

enabled securetransport &&
    check_func SecIdentityCreate "-Wl,-framework,CoreFoundation -Wl,-framework,Security" &&
    check_lib securetransport "Security/SecureTransport.h Security/Security.h" "SSLCreateContext SecItemImport" "-Wl,-framework,CoreFoundation -Wl,-framework,Security" ||
        disable securetransport

enabled schannel &&
    check_func_headers "windows.h security.h" InitializeSecurityContext -DSECURITY_WIN32 -lsecur32 &&
    check_cpp_condition winerror.h "defined(SEC_I_CONTEXT_EXPIRED)" &&
    add_extralibs -lsecur32 ||
        disable schannel

makeinfo --version > /dev/null 2>&1 && enable makeinfo  || disable makeinfo
enabled makeinfo \
    && [ 0$(makeinfo --version | grep "texinfo" | sed 's/.*texinfo[^0-9]*\([0-9]*\)\..*/\1/') -ge 5 ] \
    && enable makeinfo_html || disable makeinfo_html
disabled makeinfo_html && texi2html --help 2> /dev/null | grep -q 'init-file' && enable texi2html || disable texi2html
perl -v            > /dev/null 2>&1 && enable perl      || disable perl
pod2man --help     > /dev/null 2>&1 && enable pod2man   || disable pod2man
rsync --help 2> /dev/null | grep -q 'contimeout' && enable rsync_contimeout || disable rsync_contimeout

# check V4L2 codecs available in the API
check_header linux/fb.h
check_header linux/videodev2.h
check_code cc linux/videodev2.h "struct v4l2_frmsizeenum vfse; vfse.discrete.width = 0;" && enable_safe struct_v4l2_frmivalenum_discrete
check_code cc linux/videodev2.h "int i = V4L2_CAP_VIDEO_M2M_MPLANE | V4L2_CAP_VIDEO_M2M | V4L2_BUF_FLAG_LAST;" || disable v4l2_m2m
check_code cc linux/videodev2.h "int i = V4L2_PIX_FMT_VC1_ANNEX_G;" && enable vc1_v4l2_m2m
check_code cc linux/videodev2.h "int i = V4L2_PIX_FMT_MPEG1;" && enable mpeg1_v4l2_m2m
check_code cc linux/videodev2.h "int i = V4L2_PIX_FMT_MPEG2;" && enable mpeg2_v4l2_m2m
check_code cc linux/videodev2.h "int i = V4L2_PIX_FMT_MPEG4;" && enable mpeg4_v4l2_m2m
check_code cc linux/videodev2.h "int i = V4L2_PIX_FMT_HEVC;" && enable hevc_v4l2_m2m
check_code cc linux/videodev2.h "int i = V4L2_PIX_FMT_H263;" && enable h263_v4l2_m2m
check_code cc linux/videodev2.h "int i = V4L2_PIX_FMT_H264;" && enable h264_v4l2_m2m
check_code cc linux/videodev2.h "int i = V4L2_PIX_FMT_VP8;" && enable vp8_v4l2_m2m
check_code cc linux/videodev2.h "int i = V4L2_PIX_FMT_VP9;" && enable vp9_v4l2_m2m

check_header sys/videoio.h
check_code cc sys/videoio.h "struct v4l2_frmsizeenum vfse; vfse.discrete.width = 0;" && enable_safe struct_v4l2_frmivalenum_discrete

check_lib user32 "windows.h winuser.h" GetShellWindow -luser32
check_lib vfw32 "windows.h vfw.h" capCreateCaptureWindow -lvfw32
# check that WM_CAP_DRIVER_CONNECT is defined to the proper value
# w32api 3.12 had it defined wrong
check_cpp_condition vfw.h "WM_CAP_DRIVER_CONNECT > WM_USER" && enable vfwcap_defines

check_type "dshow.h" IBaseFilter

# check for ioctl_meteor.h, ioctl_bt848.h and alternatives
{ check_header dev/bktr/ioctl_meteor.h &&
  check_header dev/bktr/ioctl_bt848.h; } ||
{ check_header machine/ioctl_meteor.h &&
  check_header machine/ioctl_bt848.h; } ||
{ check_header dev/video/meteor/ioctl_meteor.h &&
  check_header dev/video/bktr/ioctl_bt848.h; } ||
check_header dev/ic/bt8xx.h

if check_struct sys/soundcard.h audio_buf_info bytes; then
    enable_safe sys/soundcard.h
else
    check_cc -D__BSD_VISIBLE -D__XSI_VISIBLE <<EOF && add_cppflags -D__BSD_VISIBLE -D__XSI_VISIBLE && enable_safe sys/soundcard.h
    #include <sys/soundcard.h>
    audio_buf_info abc;
EOF
fi
check_header soundcard.h

enabled alsa && check_lib alsa alsa/asoundlib.h snd_pcm_htimestamp -lasound

enabled jack && check_lib jack jack/jack.h jack_client_open -ljack &&
    check_func jack_port_get_latency_range -ljack

enabled sndio && check_lib sndio sndio.h sio_open -lsndio

if enabled libcdio; then
    check_lib libcdio "cdio/cdda.h cdio/paranoia.h" cdio_cddap_open -lcdio_paranoia -lcdio_cdda -lcdio ||
    check_lib libcdio "cdio/paranoia/cdda.h cdio/paranoia/paranoia.h" cdio_cddap_open -lcdio_paranoia -lcdio_cdda -lcdio ||
    die "ERROR: No usable libcdio/cdparanoia found"
fi

enabled libxcb && check_pkg_config "xcb >= 1.4" xcb/xcb.h xcb_connect || disable libxcb

if enabled libxcb; then
<<<<<<< HEAD

    enabled libxcb_shm    && check_pkg_config xcb-shm    xcb/shm.h    xcb_shm_attach              || disable libxcb_shm
    enabled libxcb_shape  && check_pkg_config xcb-shape  xcb/shape.h  xcb_shape_get_rectangles    || disable libxcb_shape
    enabled libxcb_xfixes && check_pkg_config xcb-xfixes xcb/xfixes.h xcb_xfixes_get_cursor_image || disable libxcb_xfixes

    add_cflags $xcb_cflags $xcb_shm_cflags $xcb_xfixes_cflags $xcb_shape_cflags
    add_extralibs $xcb_extralibs $xcb_shm_extralibs $xcb_xfixes_extralibs $xcb_shape_extralibs
=======
    require_pkg_config libxcb xcb xcb/xcb.h xcb_connect
    require_pkg_config libxcb_shape xcb-shape xcb/shape.h xcb_shape_rectangles
    disabled libxcb_shm ||
        check_pkg_config libxcb_shm xcb-shm xcb/shm.h xcb_shm_attach
    disabled libxcb_xfixes ||
        check_pkg_config libxcb_xfixes xcb-xfixes xcb/xfixes.h xcb_xfixes_get_cursor_image
>>>>>>> 7208e5b5
fi

check_func_headers "windows.h" CreateDIBSection "$gdigrab_indev_extralibs"

# d3d11va requires linking directly to dxgi and d3d11 if not building for
# the desktop api partition
check_cpp <<EOF && enable uwp && d3d11va_extralibs="-ldxgi -ld3d11"
#ifdef WINAPI_FAMILY
#include <winapifamily.h>
#if WINAPI_FAMILY_PARTITION(WINAPI_PARTITION_DESKTOP)
#error desktop, not uwp
#else
// WINAPI_FAMILY_APP, WINAPI_FAMILY_PHONE_APP => UWP
#endif
#else
#error no family set
#endif
EOF

enabled vaapi &&
    check_lib vaapi va/va.h vaInitialize -lva

enabled vaapi &&
    check_code cc "va/va.h" "vaCreateSurfaces(0, 0, 0, 0, 0, 0, 0, 0)" ||
    disable vaapi

enabled vaapi &&
    check_lib vaapi_drm "va/va.h va/va_drm.h" vaGetDisplayDRM -lva -lva-drm

enabled vaapi &&
    check_lib vaapi_x11 "va/va.h va/va_x11.h" vaGetDisplay -lva -lva-x11 -lX11

enabled vdpau &&
    check_cpp_condition vdpau/vdpau.h "defined VDP_DECODER_PROFILE_MPEG4_PART2_ASP" ||
    disable vdpau

enabled vdpau &&
    check_lib vdpau_x11 "vdpau/vdpau.h vdpau/vdpau_x11.h" vdp_device_create_x11 -lvdpau -lX11

enabled crystalhd && check_lib crystalhd "stdint.h libcrystalhd/libcrystalhd_if.h" DtsCrystalHDVersion -lcrystalhd

if enabled x86; then
    case $target_os in
        mingw32*|mingw64*|win32|win64|linux|cygwin*)
            ;;
        *)
            disable cuda cuvid nvenc
            ;;
    esac
else
    disable cuda cuvid nvenc
fi

enabled nvenc &&
    check_cc -I$source_path <<EOF || disable nvenc
#include "compat/nvenc/nvEncodeAPI.h"
NV_ENCODE_API_FUNCTION_LIST flist;
void f(void) { struct { const GUID guid; } s[] = { { NV_ENC_PRESET_HQ_GUID } }; }
int main(void) { return 0; }
EOF

# Funny iconv installations are not unusual, so check it after all flags have been set
if enabled libc_iconv; then
    check_func_headers iconv.h iconv
elif enabled iconv; then
    check_func_headers iconv.h iconv || check_lib iconv iconv.h iconv -liconv
fi

enabled debug && add_cflags -g"$debuglevel" && add_asflags -g"$debuglevel"

# add some useful compiler flags if supported
check_cflags -Wdeclaration-after-statement
check_cflags -Wall
check_cflags -Wdisabled-optimization
check_cflags -Wpointer-arith
check_cflags -Wredundant-decls
check_cflags -Wwrite-strings
check_cflags -Wtype-limits
check_cflags -Wundef
check_cflags -Wmissing-prototypes
check_cflags -Wno-pointer-to-int-cast
check_cflags -Wstrict-prototypes
check_cflags -Wempty-body

if enabled extra_warnings; then
    check_cflags -Wcast-qual
    check_cflags -Wextra
    check_cflags -Wpedantic
fi

check_disable_warning(){
    warning_flag=-W${1#-Wno-}
    test_cflags $warning_flag && add_cflags $1
}

check_disable_warning -Wno-parentheses
check_disable_warning -Wno-switch
check_disable_warning -Wno-format-zero-length
check_disable_warning -Wno-pointer-sign
check_disable_warning -Wno-unused-const-variable

check_disable_warning_headers(){
    warning_flag=-W${1#-Wno-}
    test_cflags $warning_flag && add_cflags_headers $1
}

check_disable_warning_headers -Wno-deprecated-declarations
check_disable_warning_headers -Wno-unused-variable

check_cc <<EOF && enable blocks_extension
void (^block)(void);
EOF

# add some linker flags
check_ldflags -Wl,--warn-common
check_ldflags -Wl,-rpath-link=libpostproc:libswresample:libswscale:libavfilter:libavdevice:libavformat:libavcodec:libavutil:libavresample
enabled rpath && add_ldexeflags -Wl,-rpath,$libdir
enabled rpath && add_ldlibflags -Wl,-rpath,$libdir
test_ldflags -Wl,-Bsymbolic && append SHFLAGS -Wl,-Bsymbolic

# add some strip flags
check_stripflags -x

enabled neon_clobber_test &&
    check_ldflags -Wl,--wrap,avcodec_open2              \
                  -Wl,--wrap,avcodec_decode_audio4      \
                  -Wl,--wrap,avcodec_decode_video2      \
                  -Wl,--wrap,avcodec_decode_subtitle2   \
                  -Wl,--wrap,avcodec_encode_audio2      \
                  -Wl,--wrap,avcodec_encode_video2      \
                  -Wl,--wrap,avcodec_encode_subtitle    \
                  -Wl,--wrap,avcodec_send_packet        \
                  -Wl,--wrap,avcodec_receive_packet     \
                  -Wl,--wrap,avcodec_send_frame         \
                  -Wl,--wrap,avcodec_receive_frame      \
                  -Wl,--wrap,swr_convert                \
                  -Wl,--wrap,avresample_convert ||
    disable neon_clobber_test

enabled xmm_clobber_test &&
    check_ldflags -Wl,--wrap,avcodec_open2              \
                  -Wl,--wrap,avcodec_decode_audio4      \
                  -Wl,--wrap,avcodec_decode_video2      \
                  -Wl,--wrap,avcodec_decode_subtitle2   \
                  -Wl,--wrap,avcodec_encode_audio2      \
                  -Wl,--wrap,avcodec_encode_video2      \
                  -Wl,--wrap,avcodec_encode_subtitle    \
                  -Wl,--wrap,avcodec_send_packet        \
                  -Wl,--wrap,avcodec_receive_packet     \
                  -Wl,--wrap,avcodec_send_frame         \
                  -Wl,--wrap,avcodec_receive_frame      \
                  -Wl,--wrap,swr_convert                \
                  -Wl,--wrap,avresample_convert         \
                  -Wl,--wrap,sws_scale ||
    disable xmm_clobber_test

check_ld "cc" <<EOF && enable proper_dce
extern const int array[512];
static inline int func(void) { return array[0]; }
int main(void) { return 0; }
EOF

if enabled proper_dce; then
    echo "X { local: *; };" > $TMPV
    if test_ldflags -Wl,${version_script},$TMPV; then
        append SHFLAGS '-Wl,${version_script},\$(SUBDIR)lib\$(NAME).ver'
        check_cc <<EOF && enable symver_asm_label
void ff_foo(void) __asm__ ("av_foo@VERSION");
void ff_foo(void) { ${inline_asm+__asm__($quotes);} }
EOF
        check_cc <<EOF && enable symver_gnu_asm
__asm__(".symver ff_foo,av_foo@VERSION");
void ff_foo(void) {}
EOF
    fi
fi

if [ -z "$optflags" ]; then
    if enabled small; then
        optflags=$cflags_size
    elif enabled optimizations; then
        optflags=$cflags_speed
    else
        optflags=$cflags_noopt
    fi
fi

if [ -z "$nvccflags" ]; then
    nvccflags=$nvccflags_default
fi

if enabled x86_64 || enabled ppc64 || enabled aarch64; then
    nvccflags="$nvccflags -m64"
else
    nvccflags="$nvccflags -m32"
fi

check_optflags(){
    check_cflags "$@"
    enabled lto && check_ldflags "$@"
}

check_optflags $optflags
check_optflags -fno-math-errno
check_optflags -fno-signed-zeros

if enabled lto; then
    test "$cc_type" != "$ld_type" && die "LTO requires same compiler and linker"
    check_cflags  -flto
    check_ldflags -flto $cpuflags
    disable inline_asm_direct_symbol_refs
fi

enabled ftrapv && check_cflags -ftrapv

check_cc -mno-red-zone <<EOF && noredzone_flags="-mno-red-zone"
int x;
EOF


if enabled icc; then
    # Just warnings, no remarks
    check_cflags -w1
    # -wd: Disable following warnings
    # 144, 167, 556: -Wno-pointer-sign
    # 188: enumerated type mixed with another type
    # 1292: attribute "foo" ignored
    # 1419: external declaration in primary source file
    # 10006: ignoring unknown option -fno-signed-zeros
    # 10148: ignoring unknown option -Wno-parentheses
    # 10156: ignoring option '-W'; no argument required
    # 13200: No EMMS instruction before call to function
    # 13203: No EMMS instruction before return from function
    check_cflags -wd144,167,188,556,1292,1419,10006,10148,10156,13200,13203
    # 11030: Warning unknown option --as-needed
    # 10156: ignoring option '-export'; no argument required
    check_ldflags -wd10156,11030
    # icc 11.0 and 11.1 work with ebp_available, but don't pass the test
    enable ebp_available
    # The test above does not test linking
    enabled lto && disable symver_asm_label
    if enabled x86_32; then
        icc_version=$($cc -dumpversion)
        test ${icc_version%%.*} -ge 11 &&
            check_cflags -falign-stack=maintain-16-byte ||
            disable aligned_stack
    fi
elif enabled ccc; then
    # disable some annoying warnings
    add_cflags -msg_disable bitnotint
    add_cflags -msg_disable mixfuncvoid
    add_cflags -msg_disable nonstandcast
    add_cflags -msg_disable unsupieee
elif enabled gcc; then
    check_optflags -fno-tree-vectorize
    check_cflags -Werror=format-security
    check_cflags -Werror=implicit-function-declaration
    check_cflags -Werror=missing-prototypes
    check_cflags -Werror=return-type
    check_cflags -Werror=vla
    check_cflags -Wformat
    check_cflags -fdiagnostics-color=auto
    enabled extra_warnings || check_disable_warning -Wno-maybe-uninitialized
elif enabled llvm_gcc; then
    check_cflags -mllvm -stack-alignment=16
elif enabled clang; then
    check_cflags -mllvm -stack-alignment=16
    check_cflags -mstack-alignment=16
    check_cflags -Qunused-arguments
    check_cflags -Werror=implicit-function-declaration
    check_cflags -Werror=missing-prototypes
    check_cflags -Werror=return-type
elif enabled cparser; then
    add_cflags -Wno-missing-variable-declarations
    add_cflags -Wno-empty-statement
elif enabled armcc; then
    add_cflags -W${armcc_opt},--diag_suppress=4343 # hardfp compat
    add_cflags -W${armcc_opt},--diag_suppress=3036 # using . as system include dir
    # 2523: use of inline assembly is deprecated
    add_cflags -W${armcc_opt},--diag_suppress=2523
    add_cflags -W${armcc_opt},--diag_suppress=1207
    add_cflags -W${armcc_opt},--diag_suppress=1293 # assignment in condition
    add_cflags -W${armcc_opt},--diag_suppress=3343 # hardfp compat
    add_cflags -W${armcc_opt},--diag_suppress=167  # pointer sign
    add_cflags -W${armcc_opt},--diag_suppress=513  # pointer sign
elif enabled tms470; then
    add_cflags -pds=824 -pds=837
    disable inline_asm
elif enabled pathscale; then
    add_cflags -fstrict-overflow -OPT:wrap_around_unsafe_opt=OFF
elif enabled_any msvc icl; then
    enabled x86_32 && disable aligned_stack
    enabled_all x86_32 debug && add_cflags -Oy-
    enabled debug && add_ldflags -debug
    enable pragma_deprecated
    if enabled icl; then
        # -Qansi-alias is basically -fstrict-aliasing, but does not work
        # (correctly) on icl 13.x.
        check_cpp_condition "windows.h" "__ICL < 1300 || __ICL >= 1400" &&
            add_cflags -Qansi-alias
        # Some inline asm is not compilable in debug
        if enabled debug; then
            disable ebp_available
            disable ebx_available
        fi
    fi
    # msvcrt10 x64 incorrectly enables log2, only msvcrt12 (MSVC 2013) onwards actually has log2.
    check_cpp_condition crtversion.h "_VC_CRT_MAJOR_VERSION >= 12" || disable log2
    # The CRT headers contain __declspec(restrict) in a few places, but if redefining
    # restrict, this might break. MSVC 2010 and 2012 fail with __declspec(__restrict)
    # (as it ends up if the restrict redefine is done before including stdlib.h), while
    # MSVC 2013 and newer can handle it fine.
    # If this declspec fails, force including stdlib.h before the restrict redefinition
    # happens in config.h.
    if [ $_restrict != restrict ]; then
        check_cc <<EOF || add_cflags -FIstdlib.h
__declspec($_restrict) void* foo(int);
EOF
    fi
    # the new SSA optimzer in VS2015 U3 is mis-optimizing some parts of the code
    # Issue has been fixed in MSVC v19.00.24218.
    check_cpp_condition windows.h "_MSC_FULL_VER >= 190024218" ||
        check_cflags -d2SSAOptimizer-
    # enable utf-8 source processing on VS2015 U2 and newer
    check_cpp_condition windows.h "_MSC_FULL_VER >= 190023918" &&
        add_cflags -utf-8
fi

for pfx in "" host_; do
    varname=${pfx%_}cc_type
    eval "type=\$$varname"
    if [ "$type" = "msvc" ]; then
        check_${pfx}cc <<EOF || add_${pfx}cflags -Dinline=__inline
static inline int foo(int a) { return a; }
EOF
    fi
done

case $as_type in
    clang)
        add_asflags -Qunused-arguments
    ;;
esac

case $ld_type in
    clang)
        check_ldflags -Qunused-arguments
    ;;
esac

case $target_os in
    osf1)
        enabled ccc && add_ldflags '-Wl,-expect_unresolved,*'
    ;;
esac

enable frame_thread_encoder

enabled asm || { arch=c; disable $ARCH_LIST $ARCH_EXT_LIST; }

check_deps $CONFIG_LIST       \
           $CONFIG_EXTRA      \
           $HAVE_LIST         \
           $ALL_COMPONENTS    \

enabled threads && ! enabled pthreads && ! enabled atomics_native && die "non pthread threading without atomics not supported, try adding --enable-pthreads or --cpu=i486 or higher if you are on x86"


if test $target_os = "haiku"; then
    disable memalign
    disable posix_memalign
fi

# add_dep lib dep
# -> enable ${lib}_deps_${dep}
# -> add $dep to ${lib}_deps only once
add_dep() {
    lib=$1
    dep=$2
    enabled "${lib}_deps_${dep}" && return 0
    enable  "${lib}_deps_${dep}"
    prepend "${lib}_deps" $dep
}

# merge deps lib components
# merge all ${component}_deps into ${lib}_deps and ${lib}_deps_*
merge_deps() {
    lib=$1
    shift
    for comp in $*; do
        enabled $comp || continue
        eval "dep=\"\$${comp}_deps\""
        for d in $dep; do
            add_dep $lib $d
        done
    done
}

merge_deps libavfilter $FILTER_LIST

map 'enabled $v && intrinsics=${v#intrinsics_}' $INTRINSICS_LIST

for thread in $THREADS_LIST; do
    if enabled $thread; then
        test -n "$thread_type" &&
            die "ERROR: Only one thread type must be selected." ||
            thread_type="$thread"
    fi
done

if disabled stdatomic_h; then
    if enabled atomics_gcc; then
        add_cppflags '-I\$(SRC_PATH)/compat/atomics/gcc'
    elif enabled atomics_win32; then
        add_cppflags '-I\$(SRC_PATH)/compat/atomics/win32'
    elif enabled atomics_suncc; then
        add_cppflags '-I\$(SRC_PATH)/compat/atomics/suncc'
    elif enabled pthreads; then
        add_compat atomics/pthread/stdatomic.o
        add_cppflags '-I\$(SRC_PATH)/compat/atomics/pthread'
    else
        enabled threads && die "Threading is enabled, but no atomics are available"
        add_cppflags '-I\$(SRC_PATH)/compat/atomics/dummy'
    fi
fi

# Check if requested libraries were found.
for lib in $AUTODETECT_LIBS; do
    requested $lib && ! enabled $lib && die "ERROR: $lib requested but not found";
done

enabled zlib && add_cppflags -DZLIB_CONST

# conditional library dependencies, in linking order
enabled afftfilt_filter     && prepend avfilter_deps "avcodec"
enabled afir_filter         && prepend avfilter_deps "avcodec"
enabled amovie_filter       && prepend avfilter_deps "avformat avcodec"
enabled aresample_filter    && prepend avfilter_deps "swresample"
enabled atempo_filter       && prepend avfilter_deps "avcodec"
enabled cover_rect_filter   && prepend avfilter_deps "avformat avcodec"
enabled ebur128_filter && enabled swresample && prepend avfilter_deps "swresample"
enabled elbg_filter         && prepend avfilter_deps "avcodec"
enabled fftfilt_filter      && prepend avfilter_deps "avcodec"
enabled find_rect_filter    && prepend avfilter_deps "avformat avcodec"
enabled firequalizer_filter && prepend avfilter_deps "avcodec"
enabled mcdeint_filter      && prepend avfilter_deps "avcodec"
enabled movie_filter    && prepend avfilter_deps "avformat avcodec"
enabled pan_filter          && prepend avfilter_deps "swresample"
enabled pp_filter           && prepend avfilter_deps "postproc"
enabled removelogo_filter   && prepend avfilter_deps "avformat avcodec swscale"
enabled resample_filter && prepend avfilter_deps "avresample"
enabled sab_filter          && prepend avfilter_deps "swscale"
enabled scale_filter    && prepend avfilter_deps "swscale"
enabled scale2ref_filter    && prepend avfilter_deps "swscale"
enabled sofalizer_filter    && prepend avfilter_deps "avcodec"
enabled showcqt_filter      && prepend avfilter_deps "avformat avcodec swscale"
enabled showfreqs_filter    && prepend avfilter_deps "avcodec"
enabled showspectrum_filter && prepend avfilter_deps "avcodec"
enabled signature_filter    && prepend avfilter_deps "avcodec avformat"
enabled smartblur_filter    && prepend avfilter_deps "swscale"
enabled spectrumsynth_filter && prepend avfilter_deps "avcodec"
enabled spp_filter          && prepend avfilter_deps "avcodec"
enabled subtitles_filter    && prepend avfilter_deps "avformat avcodec"
enabled uspp_filter         && prepend avfilter_deps "avcodec"
enabled zoompan_filter      && prepend avfilter_deps "swscale"

enabled lavfi_indev         && prepend avdevice_deps "avfilter"

enabled opus_decoder    && prepend avcodec_deps "swresample"

expand_deps(){
    lib_deps=${1}_deps
    eval "deps=\$$lib_deps"
    append $lib_deps $(map 'eval echo \$${v}_deps' $deps)
    unique $lib_deps
}

#we have to remove gpl from the deps here as some code assumes all lib deps are libs
postproc_deps="$(filter_out 'gpl' $postproc_deps)"

map 'expand_deps $v' $LIBRARY_LIST

license="LGPL version 2.1 or later"
if enabled nonfree; then
    license="nonfree and unredistributable"
elif enabled gplv3; then
    license="GPL version 3 or later"
elif enabled lgplv3; then
    license="LGPL version 3 or later"
elif enabled gpl; then
    license="GPL version 2 or later"
fi

if test "$quiet" != "yes"; then

echo "install prefix            $prefix"
echo "source path               $source_path"
echo "C compiler                $cc"
echo "C library                 $libc_type"
if test "$host_cc" != "$cc"; then
    echo "host C compiler           $host_cc"
    echo "host C library            $host_libc_type"
fi
echo "ARCH                      $arch ($cpu)"
if test "$build_suffix" != ""; then
    echo "build suffix              $build_suffix"
fi
if test "$progs_suffix" != ""; then
    echo "progs suffix              $progs_suffix"
fi
if test "$extra_version" != ""; then
    echo "version string suffix     $extra_version"
fi
echo "big-endian                ${bigendian-no}"
echo "runtime cpu detection     ${runtime_cpudetect-no}"
if enabled x86; then
    echo "standalone assembly       ${x86asm-no}"
    echo "x86 assembler             ${x86asmexe}"
    echo "MMX enabled               ${mmx-no}"
    echo "MMXEXT enabled            ${mmxext-no}"
    echo "3DNow! enabled            ${amd3dnow-no}"
    echo "3DNow! extended enabled   ${amd3dnowext-no}"
    echo "SSE enabled               ${sse-no}"
    echo "SSSE3 enabled             ${ssse3-no}"
    echo "AESNI enabled             ${aesni-no}"
    echo "AVX enabled               ${avx-no}"
    echo "AVX2 enabled              ${avx2-no}"
    echo "XOP enabled               ${xop-no}"
    echo "FMA3 enabled              ${fma3-no}"
    echo "FMA4 enabled              ${fma4-no}"
    echo "i686 features enabled     ${i686-no}"
    echo "CMOV is fast              ${fast_cmov-no}"
    echo "EBX available             ${ebx_available-no}"
    echo "EBP available             ${ebp_available-no}"
fi
if enabled aarch64; then
    echo "NEON enabled              ${neon-no}"
    echo "VFP enabled               ${vfp-no}"
fi
if enabled arm; then
    echo "ARMv5TE enabled           ${armv5te-no}"
    echo "ARMv6 enabled             ${armv6-no}"
    echo "ARMv6T2 enabled           ${armv6t2-no}"
    echo "VFP enabled               ${vfp-no}"
    echo "NEON enabled              ${neon-no}"
    echo "THUMB enabled             ${thumb-no}"
fi
if enabled mips; then
    echo "MIPS FPU enabled          ${mipsfpu-no}"
    echo "MIPS DSP R1 enabled       ${mipsdsp-no}"
    echo "MIPS DSP R2 enabled       ${mipsdspr2-no}"
    echo "MIPS MSA enabled          ${msa-no}"
    echo "LOONGSON MMI enabled      ${mmi-no}"
fi
if enabled ppc; then
    echo "AltiVec enabled           ${altivec-no}"
    echo "VSX enabled               ${vsx-no}"
    echo "POWER8 enabled            ${power8-no}"
    echo "PPC 4xx optimizations     ${ppc4xx-no}"
    echo "dcbzl available           ${dcbzl-no}"
fi
echo "debug symbols             ${debug-no}"
echo "strip symbols             ${stripping-no}"
echo "optimize for size         ${small-no}"
echo "optimizations             ${optimizations-no}"
echo "static                    ${static-no}"
echo "shared                    ${shared-no}"
echo "postprocessing support    ${postproc-no}"
echo "network support           ${network-no}"
echo "threading support         ${thread_type-no}"
echo "safe bitstream reader     ${safe_bitstream_reader-no}"
echo "texi2html enabled         ${texi2html-no}"
echo "perl enabled              ${perl-no}"
echo "pod2man enabled           ${pod2man-no}"
echo "makeinfo enabled          ${makeinfo-no}"
echo "makeinfo supports HTML    ${makeinfo_html-no}"
test -n "$random_seed" &&
    echo "random seed               ${random_seed}"
echo

echo "External libraries:"
print_enabled '' $EXTERNAL_LIBRARY_LIST | print_in_columns
echo

echo "External libraries providing hardware acceleration:"
print_enabled '' $HWACCEL_LIBRARY_LIST | print_in_columns
echo

echo "Libraries:"
print_enabled '' $LIBRARY_LIST | print_in_columns
echo

echo "Programs:"
print_enabled '' $PROGRAM_LIST | print_in_columns
echo

for type in decoder encoder hwaccel parser demuxer muxer protocol filter bsf indev outdev; do
    echo "Enabled ${type}s:"
    eval list=\$$(toupper $type)_LIST
    print_enabled '_*' $list | print_in_columns
    echo
done

if test -n "$ignore_tests"; then
    ignore_tests=$(echo $ignore_tests | tr ',' ' ')
    echo "Ignored FATE tests:"
    echo $ignore_tests | print_in_columns
    echo
fi

echo "License: $license"

echo "Creating configuration files ..."

fi # test "$quiet" != "yes"

test -e Makefile || echo "include $source_path/Makefile" > Makefile

enabled stripping || strip="echo skipping strip"

config_files="$TMPH ffbuild/config.mak doc/config.texi"

cat > ffbuild/config.mak <<EOF
# Automatically generated by configure - do not modify!
ifndef FFMPEG_CONFIG_MAK
FFMPEG_CONFIG_MAK=1
FFMPEG_CONFIGURATION=$FFMPEG_CONFIGURATION
prefix=$prefix
LIBDIR=\$(DESTDIR)$libdir
SHLIBDIR=\$(DESTDIR)$shlibdir
INCDIR=\$(DESTDIR)$incdir
BINDIR=\$(DESTDIR)$bindir
DATADIR=\$(DESTDIR)$datadir
DOCDIR=\$(DESTDIR)$docdir
MANDIR=\$(DESTDIR)$mandir
PKGCONFIGDIR=\$(DESTDIR)$pkgconfigdir
INSTALL_NAME_DIR=$install_name_dir
SRC_PATH=$source_path
SRC_LINK=$source_link
ifndef MAIN_MAKEFILE
SRC_PATH:=\$(SRC_PATH:.%=..%)
endif
CC_IDENT=$cc_ident
ARCH=$arch
INTRINSICS=$intrinsics
CC=$cc
CXX=$cxx
AS=$as
OBJCC=$objcc
LD=$ld
DEPCC=$dep_cc
DEPCCFLAGS=$DEPCCFLAGS \$(CPPFLAGS)
DEPAS=$as
DEPASFLAGS=$DEPASFLAGS \$(CPPFLAGS)
X86ASM=$x86asmexe
DEPX86ASM=$x86asmexe
DEPX86ASMFLAGS=\$(X86ASMFLAGS)
AR=$ar
ARFLAGS=$arflags
AR_O=$ar_o
RANLIB=$ranlib
STRIP=$strip
NVCC=$nvcc
CP=cp -p
LN_S=$ln_s
CPPFLAGS=$CPPFLAGS
CFLAGS=$CFLAGS
CXXFLAGS=$CXXFLAGS
OBJCFLAGS=$OBJCFLAGS
ASFLAGS=$ASFLAGS
NVCCFLAGS=$nvccflags
AS_C=$AS_C
AS_O=$AS_O
OBJCC_C=$OBJCC_C
OBJCC_E=$OBJCC_E
OBJCC_O=$OBJCC_O
CC_C=$CC_C
CC_E=$CC_E
CC_O=$CC_O
CXX_C=$CXX_C
CXX_O=$CXX_O
NVCC_C=$NVCC_C
NVCC_O=$NVCC_O
LD_O=$LD_O
X86ASM_O=$X86ASM_O
LD_LIB=$LD_LIB
LD_PATH=$LD_PATH
DLLTOOL=$dlltool
WINDRES=$windres
DEPWINDRES=$dep_cc
DOXYGEN=$doxygen
LDFLAGS=$LDFLAGS
LDEXEFLAGS=$LDEXEFLAGS
LDLIBFLAGS=$LDLIBFLAGS
SHFLAGS=$(echo $($ldflags_filter $SHFLAGS))
ASMSTRIPFLAGS=$ASMSTRIPFLAGS
X86ASMFLAGS=$X86ASMFLAGS
BUILDSUF=$build_suffix
PROGSSUF=$progs_suffix
FULLNAME=$FULLNAME
LIBPREF=$LIBPREF
LIBSUF=$LIBSUF
LIBNAME=$LIBNAME
SLIBPREF=$SLIBPREF
SLIBSUF=$SLIBSUF
EXESUF=$EXESUF
EXTRA_VERSION=$extra_version
CCDEP=$CCDEP
CXXDEP=$CXXDEP
CCDEP_FLAGS=$CCDEP_FLAGS
ASDEP=$ASDEP
ASDEP_FLAGS=$ASDEP_FLAGS
X86ASMDEP=$X86ASMDEP
X86ASMDEP_FLAGS=$X86ASMDEP_FLAGS
CC_DEPFLAGS=$CC_DEPFLAGS
AS_DEPFLAGS=$AS_DEPFLAGS
X86ASM_DEPFLAGS=$X86ASM_DEPFLAGS
HOSTCC=$host_cc
HOSTLD=$host_ld
HOSTCFLAGS=$host_cflags
HOSTCPPFLAGS=$host_cppflags
HOSTEXESUF=$HOSTEXESUF
HOSTLDFLAGS=$host_ldflags
HOSTEXTRALIBS=$host_extralibs
DEPHOSTCC=$host_cc
DEPHOSTCCFLAGS=$DEPHOSTCCFLAGS \$(HOSTCCFLAGS)
HOSTCCDEP=$HOSTCCDEP
HOSTCCDEP_FLAGS=$HOSTCCDEP_FLAGS
HOSTCC_DEPFLAGS=$HOSTCC_DEPFLAGS
HOSTCC_C=$HOSTCC_C
HOSTCC_O=$HOSTCC_O
HOSTLD_O=$HOSTLD_O
TARGET_EXEC=$target_exec $target_exec_args
TARGET_PATH=$target_path
TARGET_SAMPLES=${target_samples:-\$(SAMPLES)}
CFLAGS-ffplay=${sdl2_cflags}
CFLAGS_HEADERS=$CFLAGS_HEADERS
ZLIB=$($ldflags_filter -lz)
LIB_INSTALL_EXTRA_CMD=$LIB_INSTALL_EXTRA_CMD
EXTRALIBS=$extralibs
COMPAT_OBJS=$compat_objs
INSTALL=$install
LIBTARGET=${LIBTARGET}
SLIBNAME=${SLIBNAME}
SLIBNAME_WITH_VERSION=${SLIBNAME_WITH_VERSION}
SLIBNAME_WITH_MAJOR=${SLIBNAME_WITH_MAJOR}
SLIB_CREATE_DEF_CMD=${SLIB_CREATE_DEF_CMD}
SLIB_EXTRA_CMD=${SLIB_EXTRA_CMD}
SLIB_INSTALL_NAME=${SLIB_INSTALL_NAME}
SLIB_INSTALL_LINKS=${SLIB_INSTALL_LINKS}
SLIB_INSTALL_EXTRA_LIB=${SLIB_INSTALL_EXTRA_LIB}
SLIB_INSTALL_EXTRA_SHLIB=${SLIB_INSTALL_EXTRA_SHLIB}
VERSION_SCRIPT_POSTPROCESS_CMD=${VERSION_SCRIPT_POSTPROCESS_CMD}
SAMPLES:=${samples:-\$(FATE_SAMPLES)}
NOREDZONE_FLAGS=$noredzone_flags
LIBFUZZER_PATH=$libfuzzer_path
IGNORE_TESTS=$ignore_tests
EOF

map 'eval echo "${v}_FFLIBS=\$${v}_deps" >> ffbuild/config.mak' $LIBRARY_LIST

print_program_extralibs(){
    eval "program_extralibs=\$${1}_extralibs"
    eval echo "EXTRALIBS-${1}=${program_extralibs}" >> ffbuild/config.mak
}

map 'print_program_extralibs $v' $PROGRAM_LIST

cat > $TMPH <<EOF
/* Automatically generated by configure - do not modify! */
#ifndef FFMPEG_CONFIG_H
#define FFMPEG_CONFIG_H
#define FFMPEG_CONFIGURATION "$(c_escape $FFMPEG_CONFIGURATION)"
#define FFMPEG_LICENSE "$(c_escape $license)"
#define CONFIG_THIS_YEAR 2017
#define FFMPEG_DATADIR "$(eval c_escape $datadir)"
#define AVCONV_DATADIR "$(eval c_escape $datadir)"
#define CC_IDENT "$(c_escape ${cc_ident:-Unknown compiler})"
#define av_restrict $_restrict
#define EXTERN_PREFIX "${extern_prefix}"
#define EXTERN_ASM ${extern_prefix}
#define BUILDSUF "$build_suffix"
#define SLIBSUF "$SLIBSUF"
#define HAVE_MMX2 HAVE_MMXEXT
#define SWS_MAX_FILTER_SIZE $sws_max_filter_size
EOF

test -n "$assert_level" &&
    echo "#define ASSERT_LEVEL $assert_level" >>$TMPH

test -n "$malloc_prefix" &&
    echo "#define MALLOC_PREFIX $malloc_prefix" >>$TMPH

if enabled x86asm; then
    append config_files $TMPASM
    printf '' >$TMPASM
fi

enabled getenv || echo "#define getenv(x) NULL" >> $TMPH


mkdir -p doc
mkdir -p tests
mkdir -p tests/api
echo "@c auto-generated by configure - do not modify! " > doc/config.texi

print_config ARCH_   "$config_files" $ARCH_LIST
print_config HAVE_   "$config_files" $HAVE_LIST
print_config CONFIG_ "$config_files" $CONFIG_LIST       \
                                     $CONFIG_EXTRA      \
                                     $ALL_COMPONENTS    \

echo "#endif /* FFMPEG_CONFIG_H */" >> $TMPH
echo "endif # FFMPEG_CONFIG_MAK" >> ffbuild/config.mak

# Do not overwrite an unchanged config.h to avoid superfluous rebuilds.
cp_if_changed $TMPH config.h
touch ffbuild/.config

enabled x86asm && cp_if_changed $TMPASM config.asm

cat > $TMPH <<EOF
/* Generated by ffconf */
#ifndef AVUTIL_AVCONFIG_H
#define AVUTIL_AVCONFIG_H
EOF

print_config AV_HAVE_ $TMPH $HAVE_LIST_PUB

echo "#endif /* AVUTIL_AVCONFIG_H */" >> $TMPH

cp_if_changed $TMPH libavutil/avconfig.h

# generate the lists of enabled components
print_enabled_components(){
    file=$1
    struct_name=$2
    name=$3
    shift 3
    echo "static const $struct_name * const $name[] = {" > $TMPH
    for c in $*; do
        enabled $c && printf "    &ff_%s,\n" $c >> $TMPH
    done
    echo "    NULL };" >> $TMPH
    cp_if_changed $TMPH $file
}

print_enabled_components libavcodec/bsf_list.c AVBitStreamFilter bitstream_filters $BSF_LIST
print_enabled_components libavformat/protocol_list.c URLProtocol url_protocols $PROTOCOL_LIST

if test -n "$WARNINGS"; then
    printf "\n%s%s$WARNINGS%s" "$warn_color" "$bold_color" "$reset_color"
    enabled fatal_warnings && exit 1
fi

# Settings for pkg-config files

cat > ffbuild/config.sh <<EOF
# Automatically generated by configure - do not modify!
shared=$shared
build_suffix=$build_suffix
prefix=$prefix
libdir=$libdir
incdir=$incdir
rpath=$(enabled rpath && echo "-Wl,-rpath,\${libdir}")
source_path=${source_path}
LIBPREF=${LIBPREF}
LIBSUF=${LIBSUF}

extralibs_avutil="$LIBRT $LIBM"
extralibs_avcodec="$extralibs"
extralibs_avformat="$extralibs"
extralibs_avdevice="$extralibs"
extralibs_avfilter="$extralibs"
extralibs_avresample="$LIBM"
extralibs_postproc=""
extralibs_swscale="$LIBM"
extralibs_swresample="$LIBM $LIBSOXR"
EOF

for lib in $LIBRARY_LIST; do
    lib_deps="$(eval echo \$${lib}_deps)"
    echo ${lib}_deps=\"$lib_deps\" >> ffbuild/config.sh
done<|MERGE_RESOLUTION|>--- conflicted
+++ resolved
@@ -1280,8 +1280,8 @@
     pkg_libs=$($pkg_config --libs $pkg_config_flags $pkg)
     check_func_headers "$headers" "$funcs" $pkg_cflags $pkg_libs "$@" &&
         enable $name &&
-        add_cflags    "$pkg_cflags" &&
-        add_extralibs "$pkg_libs"
+        set_safe "${pkg}_cflags"    $pkg_cflags &&
+        set_safe "${pkg}_extralibs" $pkg_libs
 }
 
 check_exec(){
@@ -1392,25 +1392,17 @@
     check_cpp_condition "$header" "$condition" "$@" || die "ERROR: $condition not satisfied"
 }
 
-<<<<<<< HEAD
 use_pkg_config(){
     log use_pkg_config "$@"
-    name="$1"
-    shift
-    pkg_version="$1"
-    pkg="${1%% *}"
+    pkg="${2%% *}"
     check_pkg_config "$@" || return 1
     add_cflags    $(get_safe "${pkg}_cflags")
     add_extralibs $(get_safe "${pkg}_extralibs")
-=======
+}
+
 require_pkg_config(){
     log require_pkg_config "$@"
     pkg_version="$2"
-    check_pkg_config "$@" || die "ERROR: $pkg_version not found"
->>>>>>> 7208e5b5
-}
-
-require_pkg_config(){
     use_pkg_config "$@" || die "ERROR: $pkg_version not found using pkg-config$pkg_config_fail_message"
 }
 
@@ -6005,27 +5997,26 @@
 enabled libvidstab        && require_pkg_config libvidstab "vidstab >= 0.98" vid.stab/libvidstab.h vsMotionDetectInit
 enabled libvmaf           && require_pkg_config libvmaf libvmaf libvmaf.h compute_vmaf
 enabled libvo_amrwbenc    && require libvo_amrwbenc vo-amrwbenc/enc_if.h E_IF_init -lvo-amrwbenc
-<<<<<<< HEAD
 enabled libvorbis         && require_pkg_config libvorbis vorbis vorbis/codec.h vorbis_info_init &&
                              require_pkg_config libvorbisenc vorbisenc vorbis/vorbisenc.h vorbis_encode_init
 
 enabled libvpx            && {
     enabled libvpx_vp8_decoder && {
-        use_pkg_config libvpx "vpx >= 0.9.1" "vpx/vpx_decoder.h vpx/vp8dx.h" vpx_codec_vp8_dx ||
+        use_pkg_config libvpx_vp8_decoder "vpx >= 0.9.1" "vpx/vpx_decoder.h vpx/vp8dx.h" vpx_codec_vp8_dx ||
             check_lib libvpx_vp8_decoder "vpx/vpx_decoder.h vpx/vp8dx.h" vpx_codec_dec_init_ver -lvpx ||
                 die "ERROR: libvpx decoder version must be >=0.9.1";
     }
     enabled libvpx_vp8_encoder && {
-        use_pkg_config libvpx "vpx >= 0.9.7" "vpx/vpx_encoder.h vpx/vp8cx.h" vpx_codec_vp8_cx ||
+        use_pkg_config libvpx_vp8_encoder "vpx >= 0.9.7" "vpx/vpx_encoder.h vpx/vp8cx.h" vpx_codec_vp8_cx ||
             check_lib libvpx_vp8_encoder "vpx/vpx_encoder.h vpx/vp8cx.h" "vpx_codec_enc_init_ver VP8E_SET_MAX_INTRA_BITRATE_PCT" -lvpx ||
                 die "ERROR: libvpx encoder version must be >=0.9.7";
     }
     enabled libvpx_vp9_decoder && {
-        use_pkg_config libvpx "vpx >= 1.3.0" "vpx/vpx_decoder.h vpx/vp8dx.h" vpx_codec_vp9_dx ||
+        use_pkg_config libvpx_vp9_decoder "vpx >= 1.3.0" "vpx/vpx_decoder.h vpx/vp8dx.h" vpx_codec_vp9_dx ||
             check_lib libvpx_vp9_decoder "vpx/vpx_decoder.h vpx/vp8dx.h" "vpx_codec_vp9_dx" -lvpx
     }
     enabled libvpx_vp9_encoder && {
-        use_pkg_config libvpx "vpx >= 1.3.0" "vpx/vpx_encoder.h vpx/vp8cx.h" vpx_codec_vp9_cx ||
+        use_pkg_config libvpx_vp9_encoder "vpx >= 1.3.0" "vpx/vpx_encoder.h vpx/vp8cx.h" vpx_codec_vp9_cx ||
             check_lib libvpx_vp9_encoder "vpx/vpx_encoder.h vpx/vp8cx.h" "vpx_codec_vp9_cx VP9E_SET_AQ_MODE" -lvpx
     }
     if disabled_all libvpx_vp8_decoder libvpx_vp9_decoder libvpx_vp8_encoder libvpx_vp9_encoder; then
@@ -6033,25 +6024,10 @@
     fi
 }
 
-=======
-enabled libvorbis         && require libvorbis vorbis/vorbisenc.h vorbis_info_init -lvorbisenc -lvorbis -logg
-enabled libvpx            && require_pkg_config libvpx "vpx >= 1.3.0" vpx/vpx_codec.h vpx_codec_version &&
-                             { enabled libvpx_vp8_decoder &&
-                                   check_pkg_config libvpx_vp8_decoder vpx "vpx/vpx_decoder.h vpx/vp8dx.h" vpx_codec_vp8_dx
-                               enabled libvpx_vp8_encoder &&
-                                   check_pkg_config libvpx_vp8_encoder vpx "vpx/vpx_encoder.h vpx/vp8cx.h" vpx_codec_vp8_cx
-                               enabled libvpx_vp9_decoder &&
-                                   check_pkg_config libvpx_vp9_decoder vpx "vpx/vpx_decoder.h vpx/vp8dx.h" vpx_codec_vp9_dx
-                               enabled libvpx_vp9_encoder &&
-                                   check_pkg_config libvpx_vp9_encoder vpx "vpx/vpx_encoder.h vpx/vp8cx.h" vpx_codec_vp9_cx
-                               disabled_all libvpx_vp8_decoder libvpx_vp9_decoder libvpx_vp8_encoder libvpx_vp9_encoder &&
-                                   die "libvpx enabled but no supported decoders/encoders found"
-                             }
->>>>>>> 7208e5b5
 enabled libwavpack        && require libwavpack wavpack/wavpack.h WavpackOpenFileOutput  -lwavpack
 enabled libwebp           && {
     enabled libwebp_encoder      && require_pkg_config libwebp "libwebp >= 0.2.0" webp/encode.h WebPGetEncoderVersion
-    enabled libwebp_anim_encoder && { use_pkg_config libwebpmux "libwebpmux >= 0.4.0" webp/mux.h WebPAnimEncoderOptionsInit || disable libwebp_anim_encoder; } }
+    enabled libwebp_anim_encoder && use_pkg_config libwebp_anim_encoder "libwebpmux >= 0.4.0" webp/mux.h WebPAnimEncoderOptionsInit; }
 enabled libx264           && { use_pkg_config libx264 x264 "stdint.h x264.h" x264_encoder_encode ||
                                { require libx264 "stdint.h x264.h" x264_encoder_encode -lx264 &&
                                  warn "using libx264 without pkg-config"; } } &&
@@ -6097,13 +6073,8 @@
                                { ! enabled cross_compile && add_cflags -isystem/opt/vc/include/IL && check_header OMX_Core.h ; } ||
                                die "ERROR: OpenMAX IL headers not found"; }
 enabled omx               && require_header OMX_Core.h
-<<<<<<< HEAD
 enabled openssl           && { use_pkg_config openssl openssl openssl/ssl.h OPENSSL_init_ssl ||
                                use_pkg_config openssl openssl openssl/ssl.h SSL_library_init ||
-=======
-enabled openssl           && { { check_pkg_config openssl openssl openssl/ssl.h OPENSSL_init_ssl ||
-                                 check_pkg_config openssl openssl openssl/ssl.h SSL_library_init; } ||
->>>>>>> 7208e5b5
                                check_lib openssl openssl/ssl.h SSL_library_init -lssl -lcrypto ||
                                check_lib openssl openssl/ssl.h SSL_library_init -lssl32 -leay32 ||
                                check_lib openssl openssl/ssl.h SSL_library_init -lssl -lcrypto -lws2_32 -lgdi32 ||
@@ -6129,10 +6100,9 @@
     fi
 fi
 
-<<<<<<< HEAD
 if enabled sdl2; then
     SDL2_CONFIG="${cross_prefix}sdl2-config"
-    if check_pkg_config "sdl2 >= 2.0.1 sdl2 < 2.1.0" SDL_events.h SDL_PollEvent; then
+    if check_pkg_config sdl2 "sdl2 >= 2.0.1 sdl2 < 2.1.0" SDL_events.h SDL_PollEvent; then
         check_func SDL_Init $sdl2_extralibs $sdl2_cflags ||
             disable sdl2
     elif "${SDL2_CONFIG}" --version > /dev/null 2>&1; then
@@ -6142,17 +6112,12 @@
         check_cpp_condition SDL.h "(SDL_MAJOR_VERSION<<16 | SDL_MINOR_VERSION<<8 | SDL_PATCHLEVEL) < 0x020100" $sdl2_cflags &&
         check_func SDL_Init $sdl2_extralibs $sdl2_cflags ||
             disable sdl2
-    else
-        disable sdl2
     fi
     if test $target_os = "mingw32"; then
         sdl2_extralibs="$sdl2_extralibs -mconsole"
     fi
 fi
 enabled sdl2 && add_cflags $sdl2_cflags && add_extralibs $sdl2_extralibs
-=======
-check_pkg_config sdl "sdl >= 1.2.1 sdl < 1.3.0" SDL_events.h SDL_PollEvent
->>>>>>> 7208e5b5
 
 if enabled decklink; then
     case $target_os in
@@ -6241,25 +6206,15 @@
     die "ERROR: No usable libcdio/cdparanoia found"
 fi
 
-enabled libxcb && check_pkg_config "xcb >= 1.4" xcb/xcb.h xcb_connect || disable libxcb
+enabled libxcb && check_pkg_config libxcb "xcb >= 1.4" xcb/xcb.h xcb_connect
 
 if enabled libxcb; then
-<<<<<<< HEAD
-
-    enabled libxcb_shm    && check_pkg_config xcb-shm    xcb/shm.h    xcb_shm_attach              || disable libxcb_shm
-    enabled libxcb_shape  && check_pkg_config xcb-shape  xcb/shape.h  xcb_shape_get_rectangles    || disable libxcb_shape
-    enabled libxcb_xfixes && check_pkg_config xcb-xfixes xcb/xfixes.h xcb_xfixes_get_cursor_image || disable libxcb_xfixes
+    enabled libxcb_shm    && check_pkg_config libxcb_shm    xcb-shm    xcb/shm.h    xcb_shm_attach
+    enabled libxcb_shape  && check_pkg_config libxcb_shape  xcb-shape  xcb/shape.h  xcb_shape_get_rectangles
+    enabled libxcb_xfixes && check_pkg_config libxcb_xfixes xcb-xfixes xcb/xfixes.h xcb_xfixes_get_cursor_image
 
     add_cflags $xcb_cflags $xcb_shm_cflags $xcb_xfixes_cflags $xcb_shape_cflags
     add_extralibs $xcb_extralibs $xcb_shm_extralibs $xcb_xfixes_extralibs $xcb_shape_extralibs
-=======
-    require_pkg_config libxcb xcb xcb/xcb.h xcb_connect
-    require_pkg_config libxcb_shape xcb-shape xcb/shape.h xcb_shape_rectangles
-    disabled libxcb_shm ||
-        check_pkg_config libxcb_shm xcb-shm xcb/shm.h xcb_shm_attach
-    disabled libxcb_xfixes ||
-        check_pkg_config libxcb_xfixes xcb-xfixes xcb/xfixes.h xcb_xfixes_get_cursor_image
->>>>>>> 7208e5b5
 fi
 
 check_func_headers "windows.h" CreateDIBSection "$gdigrab_indev_extralibs"
