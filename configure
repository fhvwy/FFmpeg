#!/bin/sh
#
# FFmpeg configure script
#
# Copyright (c) 2000-2002 Fabrice Bellard
# Copyright (c) 2005-2008 Diego Biurrun
# Copyright (c) 2005-2008 Mans Rullgard
#

# Prevent locale nonsense from breaking basic text processing.
LC_ALL=C
export LC_ALL

# make sure we are running under a compatible shell
# try to make this part work with most shells

try_exec(){
    echo "Trying shell $1"
    type "$1" > /dev/null 2>&1 && exec "$@"
}

unset foo
(: ${foo%%bar}) 2> /dev/null
E1="$?"

(: ${foo?}) 2> /dev/null
E2="$?"

if test "$E1" != 0 || test "$E2" = 0; then
    echo "Broken shell detected.  Trying alternatives."
    export FF_CONF_EXEC
    if test "0$FF_CONF_EXEC" -lt 1; then
        FF_CONF_EXEC=1
        try_exec bash "$0" "$@"
    fi
    if test "0$FF_CONF_EXEC" -lt 2; then
        FF_CONF_EXEC=2
        try_exec ksh "$0" "$@"
    fi
    if test "0$FF_CONF_EXEC" -lt 3; then
        FF_CONF_EXEC=3
        try_exec /usr/xpg4/bin/sh "$0" "$@"
    fi
    echo "No compatible shell script interpreter found."
    echo "This configure script requires a POSIX-compatible shell"
    echo "such as bash or ksh."
    echo "THIS IS NOT A BUG IN FFMPEG, DO NOT REPORT IT AS SUCH."
    echo "Instead, install a working POSIX-compatible shell."
    echo "Disabling this configure test will create a broken FFmpeg."
    if test "$BASH_VERSION" = '2.04.0(1)-release'; then
        echo "This bash version ($BASH_VERSION) is broken on your platform."
        echo "Upgrade to a later version if available."
    fi
    exit 1
fi

test -d /usr/xpg4/bin && PATH=/usr/xpg4/bin:$PATH

show_help(){
cat <<EOF
Usage: configure [options]
Options: [defaults in brackets after descriptions]

Standard options:
  --help                   print this message
  --logfile=FILE           log tests and output to FILE [config.log]
  --disable-logging        do not log configure debug information
  --prefix=PREFIX          install in PREFIX [$prefix]
  --bindir=DIR             install binaries in DIR [PREFIX/bin]
  --datadir=DIR            install data files in DIR [PREFIX/share/ffmpeg]
  --libdir=DIR             install libs in DIR [PREFIX/lib]
  --shlibdir=DIR           install shared libs in DIR [PREFIX/lib]
  --incdir=DIR             install includes in DIR [PREFIX/include]
  --mandir=DIR             install man page in DIR [PREFIX/share/man]

Configuration options:
  --disable-static         do not build static libraries [no]
  --enable-shared          build shared libraries [no]
  --enable-gpl             allow use of GPL code, the resulting libs
                           and binaries will be under GPL [no]
  --enable-version3        upgrade (L)GPL to version 3 [no]
  --enable-nonfree         allow use of nonfree code, the resulting libs
                           and binaries will be unredistributable [no]
  --disable-doc            do not build documentation
  --disable-ffmpeg         disable ffmpeg build
  --disable-ffplay         disable ffplay build
  --disable-ffprobe        disable ffprobe build
  --disable-ffserver       disable ffserver build
  --disable-avdevice       disable libavdevice build
  --disable-avcodec        disable libavcodec build
  --disable-avformat       disable libavformat build
  --disable-swresample     disable libswresample build
  --disable-swscale        disable libswscale build
  --disable-postproc       disable libpostproc build
  --disable-avfilter       disable video filter support [no]
  --disable-pthreads       disable pthreads [auto]
  --disable-w32threads     disable Win32 threads [auto]
  --disable-os2threads     disable OS/2 threads [auto]
  --enable-x11grab         enable X11 grabbing [no]
  --disable-network        disable network support [no]
  --enable-gray            enable full grayscale support (slower color)
  --disable-swscale-alpha  disable alpha channel support in swscale
  --disable-fastdiv        disable table-based division
  --enable-small           optimize for size instead of speed
  --disable-aandct         disable AAN DCT code
  --disable-dct            disable DCT code
  --disable-fft            disable FFT code
  --disable-golomb         disable Golomb code
  --disable-huffman        disable Huffman code
  --disable-lpc            disable LPC code
  --disable-mdct           disable MDCT code
  --disable-rdft           disable RDFT code
  --enable-vaapi           enable VAAPI code [autodetect]
  --enable-vda             enable VDA code [autodetect]
  --enable-vdpau           enable VDPAU code [autodetect]
  --disable-dxva2          disable DXVA2 code
  --disable-vda            disable VDA code
  --enable-runtime-cpudetect detect cpu capabilities at runtime (bigger binary)
  --enable-hardcoded-tables use hardcoded tables instead of runtime generation
  --disable-safe-bitstream-reader
                           disable buffer boundary checking in bitreaders
                           (faster, but may crash)
  --enable-memalign-hack   emulate memalign, interferes with memory debuggers
  --disable-everything     disable all components listed below
  --disable-encoder=NAME   disable encoder NAME
  --enable-encoder=NAME    enable encoder NAME
  --disable-encoders       disable all encoders
  --disable-decoder=NAME   disable decoder NAME
  --enable-decoder=NAME    enable decoder NAME
  --disable-decoders       disable all decoders
  --disable-hwaccel=NAME   disable hwaccel NAME
  --enable-hwaccel=NAME    enable hwaccel NAME
  --disable-hwaccels       disable all hwaccels
  --disable-muxer=NAME     disable muxer NAME
  --enable-muxer=NAME      enable muxer NAME
  --disable-muxers         disable all muxers
  --disable-demuxer=NAME   disable demuxer NAME
  --enable-demuxer=NAME    enable demuxer NAME
  --disable-demuxers       disable all demuxers
  --enable-parser=NAME     enable parser NAME
  --disable-parser=NAME    disable parser NAME
  --disable-parsers        disable all parsers
  --enable-bsf=NAME        enable bitstream filter NAME
  --disable-bsf=NAME       disable bitstream filter NAME
  --disable-bsfs           disable all bitstream filters
  --enable-protocol=NAME   enable protocol NAME
  --disable-protocol=NAME  disable protocol NAME
  --disable-protocols      disable all protocols
  --disable-indev=NAME     disable input device NAME
  --disable-outdev=NAME    disable output device NAME
  --disable-indevs         disable input devices
  --disable-outdevs        disable output devices
  --disable-devices        disable all devices
  --enable-filter=NAME     enable filter NAME
  --disable-filter=NAME    disable filter NAME
  --disable-filters        disable all filters
  --list-decoders          show all available decoders
  --list-encoders          show all available encoders
  --list-hwaccels          show all available hardware accelerators
  --list-muxers            show all available muxers
  --list-demuxers          show all available demuxers
  --list-parsers           show all available parsers
  --list-protocols         show all available protocols
  --list-bsfs              show all available bitstream filters
  --list-indevs            show all available input devices
  --list-outdevs           show all available output devices
  --list-filters           show all available filters

External library support:
  --enable-avisynth        enable reading of AVISynth script files [no]
  --enable-bzlib           enable bzlib [autodetect]
  --enable-frei0r          enable frei0r video filtering
  --enable-gnutls          enable gnutls [no]
  --enable-libaacplus      enable AAC+ encoding via libaacplus [no]
  --enable-libass          enable libass subtitles rendering [no]
  --enable-libcelt         enable CELT decoding via libcelt [no]
  --enable-libopencore-amrnb enable AMR-NB de/encoding via libopencore-amrnb [no]
  --enable-libopencore-amrwb enable AMR-WB decoding via libopencore-amrwb [no]
  --enable-libopencv       enable video filtering via libopencv [no]
  --enable-libcdio         enable audio CD grabbing with libcdio
  --enable-libdc1394       enable IIDC-1394 grabbing using libdc1394
                           and libraw1394 [no]
  --enable-libdirac        enable Dirac support via libdirac [no]
  --enable-libfaac         enable FAAC support via libfaac [no]
  --enable-libfreetype     enable libfreetype [no]
  --enable-libgsm          enable GSM support via libgsm [no]
  --enable-libmodplug      enable ModPlug via libmodplug [no]
  --enable-libmp3lame      enable MP3 encoding via libmp3lame [no]
  --enable-libnut          enable NUT (de)muxing via libnut,
                           native (de)muxer exists [no]
  --enable-libopenjpeg     enable JPEG 2000 encoding/decoding via OpenJPEG [no]
  --enable-libpulse        enable Pulseaudio input via libpulse [no]
  --enable-librtmp         enable RTMP[E] support via librtmp [no]
  --enable-libschroedinger enable Dirac support via libschroedinger [no]
  --enable-libspeex        enable Speex support via libspeex [no]
  --enable-libstagefright-h264  enable H.264 decoding via libstagefright [no]
  --enable-libtheora       enable Theora encoding via libtheora [no]
  --enable-libutvideo      enable Ut Video decoding via libutvideo [no]
  --enable-libv4l2         enable libv4l2/v4l-utils [no]
  --enable-libvo-aacenc    enable AAC encoding via libvo-aacenc [no]
  --enable-libvo-amrwbenc  enable AMR-WB encoding via libvo-amrwbenc [no]
  --enable-libvorbis       enable Vorbis encoding via libvorbis,
                           native implementation exists [no]
  --enable-libvpx          enable VP8 support via libvpx [no]
  --enable-libx264         enable H.264 encoding via x264 [no]
  --enable-libxavs         enable AVS encoding via xavs [no]
  --enable-libxvid         enable Xvid encoding via xvidcore,
                           native MPEG-4/Xvid encoder exists [no]
  --enable-openal          enable OpenAL 1.1 capture support [no]
  --enable-mlib            enable Sun medialib [no]
  --enable-openssl         enable openssl [no]
  --enable-zlib            enable zlib [autodetect]

Advanced options (experts only):
  --cross-prefix=PREFIX    use PREFIX for compilation tools [$cross_prefix]
  --enable-cross-compile   assume a cross-compiler is used
  --sysroot=PATH           root of cross-build tree
  --sysinclude=PATH        location of cross-build system headers
  --target-os=OS           compiler targets OS [$target_os]
  --target-exec=CMD        command to run executables on target
  --target-path=DIR        path to view of build directory on target
  --nm=NM                  use nm tool NM [$nm_default]
  --ar=AR                  use archive tool AR [$ar_default]
  --as=AS                  use assembler AS [$as_default]
  --yasmexe=EXE            use yasm-compatible assembler EXE [$yasmexe_default]
  --cc=CC                  use C compiler CC [$cc_default]
  --cxx=CXX                use C compiler CXX [$cxx_default]
  --ld=LD                  use linker LD [$ld_default]
  --host-cc=HOSTCC         use host C compiler HOSTCC
  --host-cflags=HCFLAGS    use HCFLAGS when compiling for host
  --host-ldflags=HLDFLAGS  use HLDFLAGS when linking for host
  --host-libs=HLIBS        use libs HLIBS when linking for host
  --extra-cflags=ECFLAGS   add ECFLAGS to CFLAGS [$CFLAGS]
  --extra-cxxflags=ECFLAGS add ECFLAGS to CXXFLAGS [$CXXFLAGS]
  --extra-ldflags=ELDFLAGS add ELDFLAGS to LDFLAGS [$LDFLAGS]
  --extra-libs=ELIBS       add ELIBS [$ELIBS]
  --extra-version=STRING   version string suffix []
  --build-suffix=SUFFIX    library name suffix []
  --progs-suffix=SUFFIX    program name suffix []
  --arch=ARCH              select architecture [$arch]
  --cpu=CPU                select the minimum required CPU (affects
                           instruction selection, may crash on older CPUs)
  --disable-asm            disable all assembler optimizations
  --disable-altivec        disable AltiVec optimizations
  --disable-amd3dnow       disable 3DNow! optimizations
  --disable-amd3dnowext    disable 3DNow! extended optimizations
  --disable-mmx            disable MMX optimizations
  --disable-mmx2           disable MMX2 optimizations
  --disable-sse            disable SSE optimizations
  --disable-ssse3          disable SSSE3 optimizations
  --disable-avx            disable AVX optimizations
  --disable-armv5te        disable armv5te optimizations
  --disable-armv6          disable armv6 optimizations
  --disable-armv6t2        disable armv6t2 optimizations
  --disable-armvfp         disable ARM VFP optimizations
  --disable-iwmmxt         disable iwmmxt optimizations
  --disable-mmi            disable MMI optimizations
  --disable-neon           disable NEON optimizations
  --disable-vis            disable VIS optimizations
  --disable-yasm           disable use of yasm assembler
  --enable-pic             build position-independent code
  --malloc-prefix=PFX      prefix malloc and related names with PFX
  --enable-sram            allow use of on-chip SRAM
  --disable-symver         disable symbol versioning
  --optflags               override optimization-related compiler flags
  --postproc-version=V     build libpostproc version V.
                           Where V can be '$ALT_PP_VER_MAJOR.$ALT_PP_VER_MINOR.$ALT_PP_VER_MICRO' or 'current'. [$postproc_version_default]

Developer options (useful when working on FFmpeg itself):
  --enable-coverage        build with test coverage instrumentation
  --disable-debug          disable debugging symbols
  --enable-debug=LEVEL     set the debug level [$debuglevel]
  --disable-optimizations  disable compiler optimizations
  --enable-extra-warnings  enable more compiler warnings
  --disable-stripping      disable stripping of executables and shared libraries
  --valgrind=VALGRIND      run "make fate" tests through valgrind to detect memory
                           leaks and errors, using the specified valgrind binary.
                           Cannot be combined with --target-exec
  --samples=PATH           location of test samples for FATE, if not set use
                           \$FATE_SAMPLES at make invocation time.

NOTE: Object files are built at the place where configure is launched.
EOF
  exit 0
}

quotes='""'

log(){
    echo "$@" >> $logfile
}

log_file(){
    log BEGIN $1
    pr -n -t $1 >> $logfile
    log END $1
}

echolog(){
    log "$@"
    echo "$@"
}

warn(){
    log "WARNING: $*"
    WARNINGS="${WARNINGS}WARNING: $*\n"
}

die(){
    echolog "$@"
    cat <<EOF

If you think configure made a mistake, make sure you are using the latest
version from Git.  If the latest version fails, report the problem to the
ffmpeg-user@ffmpeg.org mailing list or IRC #ffmpeg on irc.freenode.net.
EOF
    if disabled logging; then
        cat <<EOF
Rerun configure with logging enabled (do not use --disable-logging), and
include the log this produces with your report.
EOF
    else
cat <<EOF
Include the log file "$logfile" produced by configure as this will help
solving the problem.
EOF
    fi
    exit 1
}

# Avoid locale weirdness, besides we really just want to translate ASCII.
toupper(){
    echo "$@" | tr abcdefghijklmnopqrstuvwxyz ABCDEFGHIJKLMNOPQRSTUVWXYZ
}

tolower(){
    echo "$@" | tr ABCDEFGHIJKLMNOPQRSTUVWXYZ abcdefghijklmnopqrstuvwxyz
}

c_escape(){
    echo "$*" | sed 's/["\\]/\\\0/g'
}

sh_quote(){
    v=$(echo "$1" | sed "s/'/'\\\\''/g")
    test "x$v" = "x${v#*[!A-Za-z0-9_/.+-]}" || v="'$v'"
    echo "$v"
}

cleanws(){
    echo "$@" | sed 's/^ *//;s/  */ /g;s/ *$//'
}

filter(){
    pat=$1
    shift
    for v; do
        eval "case $v in $pat) echo $v ;; esac"
    done
}

filter_out(){
    pat=$1
    shift
    for v; do
        eval "case $v in $pat) ;; *) echo $v ;; esac"
    done
}

map(){
    m=$1
    shift
    for v; do eval $m; done
}

set_all(){
    value=$1
    shift
    for var in $*; do
        eval $var=$value
    done
}

set_weak(){
    value=$1
    shift
    for var; do
        eval : \${$var:=$value}
    done
}

set_safe(){
    var=$1
    shift
    eval $(echo "$var" | sed 's/[^A-Za-z0-9_]/_/g')='$*'
}

get_safe(){
    eval echo \$$(echo "$1" | sed 's/[^A-Za-z0-9_]/_/g')
}

pushvar(){
    for var in $*; do
        eval level=\${${var}_level:=0}
        eval ${var}_${level}="\$$var"
        eval ${var}_level=$(($level+1))
    done
}

popvar(){
    for var in $*; do
        eval level=\${${var}_level:-0}
        test $level = 0 && continue
        eval level=$(($level-1))
        eval $var="\${${var}_${level}}"
        eval ${var}_level=$level
        eval unset ${var}_${level}
    done
}

enable(){
    set_all yes $*
}

disable(){
    set_all no $*
}

enable_weak(){
    set_weak yes $*
}

disable_weak(){
    set_weak no $*
}

enable_safe(){
    for var; do
        enable $(echo "$var" | sed 's/[^A-Za-z0-9_]/_/g')
    done
}

disable_safe(){
    for var; do
        disable $(echo "$var" | sed 's/[^A-Za-z0-9_]/_/g')
    done
}

do_enable_deep(){
    for var; do
        enabled $var && continue
        eval sel="\$${var}_select"
        eval sgs="\$${var}_suggest"
        pushvar var sgs
        enable_deep $sel
        popvar sgs
        enable_deep_weak $sgs
        popvar var
    done
}

enable_deep(){
    do_enable_deep $*
    enable $*
}

enable_deep_weak(){
    do_enable_deep $*
    enable_weak $*
}

enabled(){
    test "${1#!}" = "$1" && op== || op=!=
    eval test "x\$${1#!}" $op "xyes"
}

disabled(){
    test "${1#!}" = "$1" && op== || op=!=
    eval test "x\$${1#!}" $op "xno"
}

enabled_all(){
    for opt; do
        enabled $opt || return 1
    done
}

disabled_all(){
    for opt; do
        disabled $opt || return 1
    done
}

enabled_any(){
    for opt; do
        enabled $opt && return 0
    done
}

disabled_any(){
    for opt; do
        disabled $opt && return 0
    done
    return 1
}

set_default(){
    for opt; do
        eval : \${$opt:=\$${opt}_default}
    done
}

is_in(){
    value=$1
    shift
    for var in $*; do
        [ $var = $value ] && return 0
    done
    return 1
}

check_deps(){
    for cfg; do
        cfg="${cfg#!}"
        enabled ${cfg}_checking && die "Circular dependency for $cfg."
        disabled ${cfg}_checking && continue
        enable ${cfg}_checking

        eval dep_all="\$${cfg}_deps"
        eval dep_any="\$${cfg}_deps_any"
        eval dep_sel="\$${cfg}_select"
        eval dep_sgs="\$${cfg}_suggest"
        eval dep_ifa="\$${cfg}_if"
        eval dep_ifn="\$${cfg}_if_any"

        pushvar cfg dep_all dep_any dep_sel dep_sgs dep_ifa dep_ifn
        check_deps $dep_all $dep_any $dep_sel $dep_sgs $dep_ifa $dep_ifn
        popvar cfg dep_all dep_any dep_sel dep_sgs dep_ifa dep_ifn

        [ -n "$dep_ifa" ] && { enabled_all $dep_ifa && enable_weak $cfg; }
        [ -n "$dep_ifn" ] && { enabled_any $dep_ifn && enable_weak $cfg; }
        enabled_all  $dep_all || disable $cfg
        enabled_any  $dep_any || disable $cfg
        disabled_any $dep_sel && disable $cfg

        if enabled $cfg; then
            eval dep_extralibs="\$${cfg}_extralibs"
            test -n "$dep_extralibs" && add_extralibs $dep_extralibs
            enable_deep $dep_sel
            enable_deep_weak $dep_sgs
        fi

        disable ${cfg}_checking
    done
}

print_config_h(){
    enabled $1 && v=1 || v=0
    echo "#define $2 $v"
}

print_config_mak(){
    enabled $1 && v= || v=!
    echo "$v$2=yes"
}

print_config_asm(){
    enabled $1 && echo "%define $2"
}

print_config(){
    pfx=$1
    files=$2
    shift 2
    for cfg; do
        ucname="$(toupper $cfg)"
        for f in $files; do
            "print_config_${f##*.}" $cfg ${pfx}${ucname} >>$f
        done
    done
}

print_enabled(){
    test "$1" = -n && end=" " && shift || end="\n"
    suf=$1
    shift
    for v; do
        enabled $v && printf "%s$end" ${v%$suf};
    done
}

append(){
    var=$1
    shift
    eval "$var=\"\$$var $*\""
}

prepend(){
    var=$1
    shift
    eval "$var=\"$* \$$var\""
}

add_cppflags(){
    append CPPFLAGS $($filter_cppflags "$@")
}

add_cflags(){
    append CFLAGS $($filter_cflags "$@")
}

add_cxxflags(){
    append CXXFLAGS $($filter_cflags "$@")
}

add_asflags(){
    append ASFLAGS $($filter_asflags "$@")
}

add_ldflags(){
    append LDFLAGS "$@"
}

add_extralibs(){
    prepend extralibs "$@"
}

check_cmd(){
    log "$@"
    "$@" >> $logfile 2>&1
}

check_cc(){
    log check_cc "$@"
    cat > $TMPC
    log_file $TMPC
    check_cmd $cc $CPPFLAGS $CFLAGS "$@" -c -o $TMPO $TMPC
}

check_cxx(){
    log check_cxx "$@"
    cat > $TMPCPP
    log_file $TMPCPP
    check_cmd $cxx $CPPFLAGS $CFLAGS $CXXFLAGS "$@" -c -o $TMPO $TMPCPP
}

check_cpp(){
    log check_cpp "$@"
    cat > $TMPC
    log_file $TMPC
    check_cmd $cc $CPPFLAGS $CFLAGS "$@" -E -o $TMPO $TMPC
}

check_as(){
    log check_as "$@"
    cat > $TMPC
    log_file $TMPC
    check_cmd $as $CPPFLAGS $ASFLAGS "$@" -c -o $TMPO $TMPC
}

check_asm(){
    log check_asm "$@"
    name="$1"
    code="$2"
    shift 2
    disable $name
    check_as "$@" <<EOF && enable $name
void foo(void){ __asm__ volatile($code); }
EOF
}

check_yasm(){
    log check_yasm "$@"
    echo "$1" > $TMPS
    log_file $TMPS
    shift 1
    check_cmd $yasmexe $YASMFLAGS "$@" -o $TMPO $TMPS
}

check_ld(){
    log check_ld "$@"
    type=$1
    shift 1
    flags=''
    libs=''
    for f; do
        test "${f}" = "${f#-l}" && flags="$flags $f" || libs="$libs $f"
    done
    check_$type $($filter_cflags $flags) || return
    check_cmd $ld $LDFLAGS $flags -o $TMPE $TMPO $libs $extralibs
}

print_include(){
    hdr=$1
    test "${hdr%.h}" = "${hdr}" &&
        echo "#include $hdr"    ||
        echo "#include <$hdr>"
}

check_cppflags(){
    log check_cppflags "$@"
    set -- $($filter_cppflags "$@")
    check_cc "$@" <<EOF && append CPPFLAGS "$@"
int x;
EOF
}

check_cflags(){
    log check_cflags "$@"
    set -- $($filter_cflags "$@")
    check_cc "$@" <<EOF && append CFLAGS "$@"
int x;
EOF
}

check_cxxflags(){
    log check_cxxflags "$@"
    set -- $($filter_cflags "$@")
    check_cxx "$@" <<EOF && append CXXFLAGS "$@"
int x;
EOF
}

test_ldflags(){
    log test_ldflags "$@"
    check_ld "cc" "$@" <<EOF
int main(void){ return 0; }
EOF
}

check_ldflags(){
    log check_ldflags "$@"
    test_ldflags "$@" && add_ldflags "$@"
}

check_header(){
    log check_header "$@"
    header=$1
    shift
    disable_safe $header
    check_cpp "$@" <<EOF && enable_safe $header
#include <$header>
int x;
EOF
}

check_func(){
    log check_func "$@"
    func=$1
    shift
    disable $func
    check_ld "cc" "$@" <<EOF && enable $func
extern int $func();
int main(void){ $func(); }
EOF
}

check_mathfunc(){
    log check_mathfunc "$@"
    func=$1
    shift
    disable $func
    check_ld "cc" "$@" <<EOF && enable $func
#include <math.h>
float foo(float f) { return $func(f); }
int main(void){ return (int) foo; }
EOF
}

check_func_headers(){
    log check_func_headers "$@"
    headers=$1
    funcs=$2
    shift 2
    {
        for hdr in $headers; do
            print_include $hdr
        done
        for func in $funcs; do
            echo "long check_$func(void) { return (long) $func; }"
        done
        echo "int main(void) { return 0; }"
    } | check_ld "cc" "$@" && enable $funcs && enable_safe $headers
}

check_class_headers_cpp(){
    log check_class_headers_cpp "$@"
    headers=$1
    classes=$2
    shift 2
    {
        for hdr in $headers; do
            echo "#include <$hdr>"
        done
        echo "int main(void) { "
        i=1
        for class in $classes; do
            echo "$class obj$i;"
            i=$(expr $i + 1)
        done
        echo "return 0; }"
    } | check_ld "cxx" "$@" && enable $funcs && enable_safe $headers
}

check_cpp_condition(){
    log check_cpp_condition "$@"
    header=$1
    condition=$2
    shift 2
    check_cpp $($filter_cppflags "$@") <<EOF
#include <$header>
#if !($condition)
#error "unsatisfied condition: $condition"
#endif
EOF
}

check_lib(){
    log check_lib "$@"
    header="$1"
    func="$2"
    shift 2
    check_header $header && check_func $func "$@" && add_extralibs "$@"
}

check_lib2(){
    log check_lib2 "$@"
    headers="$1"
    funcs="$2"
    shift 2
    check_func_headers "$headers" "$funcs" "$@" && add_extralibs "$@"
}

check_lib_cpp(){
    log check_lib_cpp "$@"
    headers="$1"
    classes="$2"
    shift 2
    check_class_headers_cpp "$headers" "$classes" "$@" && add_extralibs "$@"
}

check_pkg_config(){
    log check_pkg_config "$@"
    pkg="$1"
    headers="$2"
    funcs="$3"
    shift 3
    $pkg_config --exists $pkg 2>/dev/null || return
    pkg_cflags=$($pkg_config --cflags $pkg)
    pkg_libs=$($pkg_config --libs $pkg)
    check_func_headers "$headers" "$funcs" $pkg_cflags $pkg_libs "$@" &&
        set_safe ${pkg}_cflags $pkg_cflags   &&
        set_safe ${pkg}_libs   $pkg_libs
}

check_exec(){
    check_ld "cc" "$@" && { enabled cross_compile || $TMPE >> $logfile 2>&1; }
}

check_exec_crash(){
    code=$(cat)

    # exit() is not async signal safe.  _Exit (C99) and _exit (POSIX)
    # are safe but may not be available everywhere.  Thus we use
    # raise(SIGTERM) instead.  The check is run in a subshell so we
    # can redirect the "Terminated" message from the shell.  SIGBUS
    # is not defined by standard C so it is used conditionally.

    (check_exec "$@") >> $logfile 2>&1 <<EOF
#include <signal.h>
static void sighandler(int sig){
    raise(SIGTERM);
}
int func(void){
    $code
}
int main(void){
    signal(SIGILL, sighandler);
    signal(SIGFPE, sighandler);
    signal(SIGSEGV, sighandler);
#ifdef SIGBUS
    signal(SIGBUS, sighandler);
#endif
    return func();
}
EOF
}

check_type(){
    log check_type "$@"
    headers=$1
    type=$2
    shift 2
    disable_safe "$type"
    incs=""
    for hdr in $headers; do
        incs="$incs
#include <$hdr>"
    done
    check_cc "$@" <<EOF && enable_safe "$type"
$incs
$type v;
EOF
}

check_struct(){
    log check_type "$@"
    headers=$1
    struct=$2
    member=$3
    shift 3
    disable_safe "${struct}_${member}"
    incs=""
    for hdr in $headers; do
        incs="$incs
#include <$hdr>"
    done
    check_cc "$@" <<EOF && enable_safe "${struct}_${member}"
$incs
const void *p = &(($struct *)0)->$member;
EOF
}

require(){
    name="$1"
    header="$2"
    func="$3"
    shift 3
    check_lib $header $func "$@" || die "ERROR: $name not found"
}

require2(){
    name="$1"
    headers="$2"
    func="$3"
    shift 3
    check_lib2 "$headers" $func "$@" || die "ERROR: $name not found"
}

require_cpp(){
    name="$1"
    headers="$2"
    classes="$3"
    shift 3
    check_lib_cpp "$headers" "$classes" "$@" || die "ERROR: $name not found"
}

require_pkg_config(){
    pkg="$1"
    check_pkg_config "$@" || die "ERROR: $pkg not found"
    add_cflags    $(get_safe ${pkg}_cflags)
    add_extralibs $(get_safe ${pkg}_libs)
}

check_host_cc(){
    log check_host_cc "$@"
    cat > $TMPC
    log_file $TMPC
    check_cmd $host_cc $host_cflags "$@" -c -o $TMPO $TMPC
}

check_host_cflags(){
    log check_host_cflags "$@"
    check_host_cc "$@" <<EOF && append host_cflags "$@"
int x;
EOF
}

apply(){
    file=$1
    shift
    "$@" < "$file" > "$file.tmp" && mv "$file.tmp" "$file" || rm "$file.tmp"
}

cp_if_changed(){
    cmp -s "$1" "$2" && echo "$2 is unchanged" && return
    mkdir -p "$(dirname $2)"
    cp -f "$1" "$2"
}

# CONFIG_LIST contains configurable options, while HAVE_LIST is for
# system-dependent things.

COMPONENT_LIST="
    bsfs
    decoders
    demuxers
    encoders
    filters
    hwaccels
    indevs
    muxers
    outdevs
    parsers
    protocols
"

PROGRAM_LIST="
    ffplay
    ffprobe
    ffserver
    ffmpeg
"

CONFIG_LIST="
    $COMPONENT_LIST
    $PROGRAM_LIST
    avplay
    avprobe
    avserver
    aandct
    ac3dsp
    avcodec
    avdevice
    avfilter
    avformat
    avisynth
    bzlib
    crystalhd
    dct
    doc
    dwt
    dxva2
    fastdiv
    fft
    frei0r
    gnutls
    golomb
    gpl
    gray
    h264chroma
    h264dsp
    h264pred
    hardcoded_tables
    huffman
    libaacplus
    libass
    libcdio
    libcelt
    libdc1394
    libdirac
    libfaac
    libfreetype
    libgsm
    libmodplug
    libmp3lame
    libnut
    libopencore_amrnb
    libopencore_amrwb
    libopencv
    libopenjpeg
    libpulse
    librtmp
    libschroedinger
    libspeex
    libstagefright_h264
    libtheora
    libutvideo
    libv4l2
    libvo_aacenc
    libvo_amrwbenc
    libvorbis
    libvpx
    libx264
    libxavs
    libxvid
    lpc
    lsp
    mdct
    memalign_hack
    mlib
    mpegaudiodsp
    network
    nonfree
    openal
    openssl
    pic
    postproc
    rdft
    rtpdec
    runtime_cpudetect
    safe_bitstream_reader
    shared
    sinewin
    small
    sram
    static
    swresample
    swscale
    swscale_alpha
    thumb
    vaapi
    vda
    vdpau
    version3
    x11grab
    zlib
"

THREADS_LIST='
    pthreads
    w32threads
    os2threads
'

ARCH_LIST='
    alpha
    arm
    avr32
    avr32_ap
    avr32_uc
    bfin
    ia64
    m68k
    mips
    mips64
    parisc
    ppc
    ppc64
    s390
    sh4
    sparc
    sparc64
    tomi
    x86
    x86_32
    x86_64
'

ARCH_EXT_LIST='
    altivec
    amd3dnow
    amd3dnowext
    armv5te
    armv6
    armv6t2
    armvfp
    avx
    iwmmxt
    mmi
    mmx
    mmx2
    neon
    ppc4xx
    sse
    ssse3
    vfpv3
    vis
'

HAVE_LIST_PUB='
    bigendian
    fast_unaligned
'

HAVE_LIST="
    $ARCH_EXT_LIST
    $HAVE_LIST_PUB
    $THREADS_LIST
    aligned_stack
    alsa_asoundlib_h
    altivec_h
    arpa_inet_h
    asm_mod_y
    asm_types_h
    attribute_may_alias
    attribute_packed
    cbrtf
    closesocket
    cmov
    dcbzl
    dev_bktr_ioctl_bt848_h
    dev_bktr_ioctl_meteor_h
    dev_ic_bt8xx_h
    dev_video_bktr_ioctl_bt848_h
    dev_video_meteor_ioctl_meteor_h
    dlfcn_h
    dlopen
    dos_paths
    dxva_h
    ebp_available
    ebx_available
    exp2
    exp2f
    fast_64bit
    fast_clz
    fast_cmov
    fcntl
    fork
    getaddrinfo
    gethrtime
    GetProcessAffinityMask
    GetProcessMemoryInfo
    GetProcessTimes
    getrusage
    gnu_as
    ibm_asm
    inet_aton
    inline_asm
    isatty
    kbhit
    ldbrx
    llrint
    llrintf
    local_aligned_16
    local_aligned_8
    localtime_r
    log2
    log2f
    loongson
    lrint
    lrintf
    lzo1x_999_compress
    machine_ioctl_bt848_h
    machine_ioctl_meteor_h
    makeinfo
    malloc_h
    MapViewOfFile
    memalign
    mkstemp
    mmap
    PeekNamedPipe
    poll_h
    posix_memalign
    round
    roundf
    sched_getaffinity
    sdl
    sdl_video_size
    setmode
    setrlimit
    sndio_h
    socklen_t
    soundcard_h
    strerror_r
    strptime
    struct_addrinfo
    struct_ipv6_mreq
    struct_rusage_ru_maxrss
    struct_sockaddr_in6
    struct_sockaddr_sa_len
    struct_sockaddr_storage
    struct_v4l2_frmivalenum_discrete
    symver
    symver_asm_label
    symver_gnu_asm
    sysconf
    sysctl
    sys_mman_h
    sys_param_h
    sys_resource_h
    sys_select_h
    sys_soundcard_h
    sys_videoio_h
    termios_h
    threads
    trunc
    truncf
    vfp_args
    VirtualAlloc
    winsock2_h
    xform_asm
    xmm_clobbers
    yasm
"

# options emitted with CONFIG_ prefix but not available on command line
CONFIG_EXTRA="
    avutil
    gplv3
    lgplv3
"

CMDLINE_SELECT="
    $ARCH_EXT_LIST
    $CONFIG_LIST
    $THREADS_LIST
    asm
    coverage
    cross_compile
    debug
    extra_warnings
    logging
    optimizations
    stripping
    symver
    yasm
"

PATHS_LIST='
    bindir
    datadir
    incdir
    libdir
    mandir
    prefix
    shlibdir
'

CMDLINE_SET="
    $PATHS_LIST
    ar
    arch
    as
    build_suffix
    progs_suffix
    cc
    cpu
    cross_prefix
    cxx
    dep_cc
    extra_version
    host_cc
    host_cflags
    host_ldflags
    host_libs
    host_os
    install
    ld
    logfile
    malloc_prefix
    nm
    optflags
    pkg_config
    samples
    strip
    sysinclude
    sysroot
    target_exec
    target_os
    target_path
    postproc_version
    valgrind
    yasmexe
"

CMDLINE_APPEND="
    extra_cflags
    extra_cxxflags
"

# code dependency declarations

# architecture extensions

armv5te_deps="arm"
armv6_deps="arm"
armv6t2_deps="arm"
armvfp_deps="arm"
iwmmxt_deps="arm"
neon_deps="arm"
vfpv3_deps="armvfp"

mmi_deps="mips"

altivec_deps="ppc"
ppc4xx_deps="ppc"

vis_deps="sparc"

x86_64_suggest="cmov fast_cmov"
amd3dnow_deps="mmx"
amd3dnowext_deps="amd3dnow"
mmx_deps="x86"
mmx2_deps="mmx"
sse_deps="mmx"
ssse3_deps="sse"
avx_deps="ssse3"

aligned_stack_if_any="ppc x86"
fast_64bit_if_any="alpha ia64 mips64 parisc64 ppc64 sparc64 x86_64"
fast_clz_if_any="alpha armv5te avr32 mips ppc x86"
fast_unaligned_if_any="armv6 ppc x86"

inline_asm_deps="!tms470"
need_memalign="altivec neon sse"

symver_if_any="symver_asm_label symver_gnu_asm"

# subsystems
dct_select="rdft"
mdct_select="fft"
rdft_select="fft"
mpegaudiodsp_select="dct"

# decoders / encoders / hardware accelerators
aac_decoder_select="mdct sinewin"
aac_encoder_select="mdct sinewin"
aac_latm_decoder_select="aac_decoder aac_latm_parser"
ac3_decoder_select="mdct ac3dsp ac3_parser"
ac3_encoder_select="mdct ac3dsp"
ac3_fixed_encoder_select="mdct ac3dsp"
alac_encoder_select="lpc"
amrnb_decoder_select="lsp"
amrwb_decoder_select="lsp"
atrac1_decoder_select="mdct sinewin"
atrac3_decoder_select="mdct"
binkaudio_dct_decoder_select="mdct rdft dct sinewin"
binkaudio_rdft_decoder_select="mdct rdft sinewin"
cavs_decoder_select="golomb"
cook_decoder_select="mdct sinewin"
cscd_decoder_suggest="zlib"
dca_decoder_select="mdct"
dnxhd_encoder_select="aandct"
dxa_decoder_select="zlib"
eac3_decoder_select="ac3_decoder"
eac3_encoder_select="mdct ac3dsp"
eamad_decoder_select="aandct"
eatgq_decoder_select="aandct"
eatqi_decoder_select="aandct"
ffv1_decoder_select="golomb"
flac_decoder_select="golomb"
flac_encoder_select="golomb lpc"
flashsv_decoder_select="zlib"
flashsv_encoder_select="zlib"
flashsv2_encoder_select="zlib"
flashsv2_decoder_select="zlib"
flv_decoder_select="h263_decoder"
flv_encoder_select="h263_encoder"
fraps_decoder_select="huffman"
h261_encoder_select="aandct"
h263_decoder_select="h263_parser"
h263_encoder_select="aandct"
h263_vaapi_hwaccel_select="vaapi h263_decoder"
h263i_decoder_select="h263_decoder"
h263p_encoder_select="h263_encoder"
h264_crystalhd_decoder_select="crystalhd h264_mp4toannexb_bsf h264_parser"
h264_decoder_select="golomb h264chroma h264dsp h264pred"
h264_dxva2_hwaccel_deps="dxva2api_h"
h264_dxva2_hwaccel_select="dxva2 h264_decoder"
h264_vaapi_hwaccel_select="vaapi h264_decoder"
h264_vda_hwaccel_deps="VideoDecodeAcceleration_VDADecoder_h pthreads"
h264_vda_hwaccel_select="vda h264_decoder"
h264_vdpau_decoder_select="vdpau h264_decoder"
imc_decoder_select="fft mdct sinewin"
jpegls_decoder_select="golomb"
jpegls_encoder_select="golomb"
ljpeg_encoder_select="aandct"
loco_decoder_select="golomb"
mjpeg_encoder_select="aandct"
mlp_decoder_select="mlp_parser"
mp1_decoder_select="mpegaudiodsp"
mp1float_decoder_select="mpegaudiodsp"
mp2_decoder_select="mpegaudiodsp"
mp2float_decoder_select="mpegaudiodsp"
mp3_decoder_select="mpegaudiodsp"
mp3adu_decoder_select="mpegaudiodsp"
mp3adufloat_decoder_select="mpegaudiodsp"
mp3float_decoder_select="mpegaudiodsp"
mp3on4_decoder_select="mpegaudiodsp"
mp3on4float_decoder_select="mpegaudiodsp"
mpc7_decoder_select="mpegaudiodsp"
mpc8_decoder_select="mpegaudiodsp"
mpeg_vdpau_decoder_select="vdpau mpegvideo_decoder"
mpeg_xvmc_decoder_deps="X11_extensions_XvMClib_h"
mpeg_xvmc_decoder_select="mpegvideo_decoder"
mpeg1_vdpau_decoder_select="vdpau mpeg1video_decoder"
mpeg1_vdpau_hwaccel_select="vdpau mpeg1video_decoder"
mpeg1video_encoder_select="aandct"
mpeg2_crystalhd_decoder_select="crystalhd"
mpeg2_dxva2_hwaccel_deps="dxva2api_h"
mpeg2_dxva2_hwaccel_select="dxva2 mpeg2video_decoder"
mpeg2_vdpau_hwaccel_select="vdpau mpeg2video_decoder"
mpeg2_vaapi_hwaccel_select="vaapi mpeg2video_decoder"
mpeg2video_encoder_select="aandct"
mpeg4_crystalhd_decoder_select="crystalhd"
mpeg4_decoder_select="h263_decoder mpeg4video_parser"
mpeg4_encoder_select="h263_encoder"
mpeg4_vaapi_hwaccel_select="vaapi mpeg4_decoder"
mpeg4_vdpau_decoder_select="vdpau mpeg4_decoder"
msmpeg4_crystalhd_decoder_select="crystalhd"
msmpeg4v1_decoder_select="h263_decoder"
msmpeg4v1_encoder_select="h263_encoder"
msmpeg4v2_decoder_select="h263_decoder"
msmpeg4v2_encoder_select="h263_encoder"
msmpeg4v3_decoder_select="h263_decoder"
msmpeg4v3_encoder_select="h263_encoder"
nellymoser_decoder_select="mdct sinewin"
nellymoser_encoder_select="mdct sinewin"
png_decoder_select="zlib"
png_encoder_select="zlib"
qcelp_decoder_select="lsp"
qdm2_decoder_select="mdct rdft mpegaudiodsp"
ra_144_encoder_select="lpc"
rv10_decoder_select="h263_decoder"
rv10_encoder_select="h263_encoder"
rv20_decoder_select="h263_decoder"
rv20_encoder_select="h263_encoder"
rv30_decoder_select="golomb h264chroma h264pred"
rv40_decoder_select="golomb h264chroma h264pred"
shorten_decoder_select="golomb"
sipr_decoder_select="lsp"
snow_decoder_select="dwt"
snow_encoder_select="aandct dwt"
sonic_decoder_select="golomb"
sonic_encoder_select="golomb"
sonic_ls_encoder_select="golomb"
svq1_encoder_select="aandct"
svq3_decoder_select="golomb h264chroma h264dsp h264pred"
svq3_decoder_suggest="zlib"
theora_decoder_select="vp3_decoder"
tiff_decoder_suggest="zlib"
tiff_encoder_suggest="zlib"
truehd_decoder_select="mlp_decoder"
tscc_decoder_select="zlib"
twinvq_decoder_select="mdct lsp sinewin"
vc1_crystalhd_decoder_select="crystalhd"
vc1_decoder_select="h263_decoder h264chroma"
vc1_dxva2_hwaccel_deps="dxva2api_h"
vc1_dxva2_hwaccel_select="dxva2 vc1_decoder"
vc1_vaapi_hwaccel_select="vaapi vc1_decoder"
vc1_vdpau_decoder_select="vdpau vc1_decoder"
vc1image_decoder_select="vc1_decoder"
vorbis_decoder_select="mdct"
vorbis_encoder_select="mdct"
vp6_decoder_select="huffman"
vp6a_decoder_select="vp6_decoder"
vp6f_decoder_select="vp6_decoder"
vp8_decoder_select="h264pred"
wmapro_decoder_select="mdct sinewin"
wmav1_decoder_select="mdct sinewin"
wmav1_encoder_select="mdct sinewin"
wmav2_decoder_select="mdct sinewin"
wmav2_encoder_select="mdct sinewin"
wmavoice_decoder_select="lsp rdft dct mdct sinewin"
wmv1_decoder_select="h263_decoder"
wmv1_encoder_select="h263_encoder"
wmv2_decoder_select="h263_decoder"
wmv2_encoder_select="h263_encoder"
wmv3_decoder_select="vc1_decoder"
wmv3_crystalhd_decoder_select="crystalhd"
wmv3_dxva2_hwaccel_select="vc1_dxva2_hwaccel"
wmv3_vaapi_hwaccel_select="vc1_vaapi_hwaccel"
wmv3_vdpau_decoder_select="vc1_vdpau_decoder"
wmv3image_decoder_select="wmv3_decoder"
zlib_decoder_select="zlib"
zlib_encoder_select="zlib"
zmbv_decoder_select="zlib"
zmbv_encoder_select="zlib"

crystalhd_deps="libcrystalhd_libcrystalhd_if_h"
vaapi_deps="va_va_h"
vda_deps="VideoDecodeAcceleration_VDADecoder_h pthreads"
vdpau_deps="vdpau_vdpau_h vdpau_vdpau_x11_h"

# parsers
h264_parser_select="golomb h264chroma h264dsp h264pred"

# external libraries
libaacplus_encoder_deps="libaacplus"
libcelt_decoder_deps="libcelt"
libdirac_decoder_deps="libdirac !libschroedinger"
libdirac_encoder_deps="libdirac"
libfaac_encoder_deps="libfaac"
libgsm_decoder_deps="libgsm"
libgsm_encoder_deps="libgsm"
libgsm_ms_decoder_deps="libgsm"
libgsm_ms_encoder_deps="libgsm"
libmodplug_demuxer_deps="libmodplug"
libmp3lame_encoder_deps="libmp3lame"
libopencore_amrnb_decoder_deps="libopencore_amrnb"
libopencore_amrnb_encoder_deps="libopencore_amrnb"
libopencore_amrwb_decoder_deps="libopencore_amrwb"
libopenjpeg_decoder_deps="libopenjpeg"
libopenjpeg_encoder_deps="libopenjpeg"
libschroedinger_decoder_deps="libschroedinger"
libschroedinger_encoder_deps="libschroedinger"
libspeex_decoder_deps="libspeex"
libspeex_encoder_deps="libspeex"
libstagefright_h264_decoder_deps="libstagefright_h264"
libtheora_encoder_deps="libtheora"
libvo_aacenc_encoder_deps="libvo_aacenc"
libvo_amrwbenc_encoder_deps="libvo_amrwbenc"
libvorbis_encoder_deps="libvorbis"
libvpx_decoder_deps="libvpx"
libvpx_encoder_deps="libvpx"
libx264_encoder_deps="libx264"
libx264rgb_encoder_deps="libx264"
libxavs_encoder_deps="libxavs"
libxvid_encoder_deps="libxvid"
libutvideo_decoder_deps="libutvideo gpl"

# demuxers / muxers
ac3_demuxer_select="ac3_parser"
asf_stream_muxer_select="asf_muxer"
avisynth_demuxer_deps="avisynth"
dirac_demuxer_select="dirac_parser"
eac3_demuxer_select="ac3_parser"
flac_demuxer_select="flac_parser"
ipod_muxer_select="mov_muxer"
libnut_demuxer_deps="libnut"
libnut_muxer_deps="libnut"
matroska_audio_muxer_select="matroska_muxer"
matroska_demuxer_suggest="zlib bzlib"
mov_demuxer_suggest="zlib"
mp3_demuxer_select="mpegaudio_parser"
mp4_muxer_select="mov_muxer"
mpegtsraw_demuxer_select="mpegts_demuxer"
mxf_d10_muxer_select="mxf_muxer"
ogg_demuxer_select="golomb"
psp_muxer_select="mov_muxer"
rtp_demuxer_select="sdp_demuxer"
rtpdec_select="asf_demuxer rm_demuxer rtp_protocol mpegts_demuxer mov_demuxer"
rtsp_demuxer_select="http_protocol rtpdec"
rtsp_muxer_select="rtp_muxer http_protocol rtp_protocol"
sap_demuxer_select="sdp_demuxer"
sap_muxer_select="rtp_muxer rtp_protocol"
sdp_demuxer_select="rtpdec"
spdif_muxer_select="aac_parser"
tg2_muxer_select="mov_muxer"
tgp_muxer_select="mov_muxer"
w64_demuxer_deps="wav_demuxer"

# indevs / outdevs
alsa_indev_deps="alsa_asoundlib_h snd_pcm_htimestamp"
alsa_outdev_deps="alsa_asoundlib_h"
bktr_indev_deps_any="dev_bktr_ioctl_bt848_h machine_ioctl_bt848_h dev_video_bktr_ioctl_bt848_h dev_ic_bt8xx_h"
dshow_indev_deps="IBaseFilter"
dshow_indev_extralibs="-lpsapi -lole32 -lstrmiids -luuid"
dv1394_indev_deps="dv1394 dv_demuxer"
fbdev_indev_deps="linux_fb_h"
jack_indev_deps="jack_jack_h sem_timedwait"
lavfi_indev_deps="avfilter"
libcdio_indev_deps="libcdio"
libdc1394_indev_deps="libdc1394"
libv4l2_indev_deps="libv4l2"
openal_indev_deps="openal"
oss_indev_deps_any="soundcard_h sys_soundcard_h"
oss_outdev_deps_any="soundcard_h sys_soundcard_h"
pulse_indev_deps="libpulse"
sdl_outdev_deps="sdl"
sndio_indev_deps="sndio_h"
sndio_outdev_deps="sndio_h"
v4l_indev_deps="linux_videodev_h"
v4l2_indev_deps_any="linux_videodev2_h sys_videoio_h"
vfwcap_indev_deps="capCreateCaptureWindow vfwcap_defines"
vfwcap_indev_extralibs="-lavicap32"
x11_grab_device_indev_deps="x11grab XShmCreateImage"
x11_grab_device_indev_extralibs="-lX11 -lXext -lXfixes"

# protocols
gopher_protocol_deps="network"
httpproxy_protocol_deps="network"
httpproxy_protocol_select="tcp_protocol"
http_protocol_deps="network"
http_protocol_select="tcp_protocol"
https_protocol_select="tls_protocol"
mmsh_protocol_select="http_protocol"
mmst_protocol_deps="network"
rtmp_protocol_select="tcp_protocol"
rtp_protocol_select="udp_protocol"
tcp_protocol_deps="network"
tls_protocol_deps_any="openssl gnutls"
tls_protocol_select="tcp_protocol"
udp_protocol_deps="network"

# filters
amovie_filter_deps="avcodec avformat"
ass_filter_deps="libass"
blackframe_filter_deps="gpl"
boxblur_filter_deps="gpl"
cropdetect_filter_deps="gpl"
delogo_filter_deps="gpl"
drawtext_filter_deps="libfreetype"
frei0r_filter_deps="frei0r dlopen"
frei0r_src_filter_deps="frei0r dlopen"
hqdn3d_filter_deps="gpl"
movie_filter_deps="avcodec avformat"
mp_filter_deps="gpl avcodec"
mptestsrc_filter_deps="gpl"
negate_filter_deps="lut_filter"
ocv_filter_deps="libopencv"
pan_filter_deps="swresample"
scale_filter_deps="swscale"
tinterlace_filter_deps="gpl"
yadif_filter_deps="gpl"

# libraries
avdevice_deps="avcodec avformat"
avformat_deps="avcodec"
postproc_deps="gpl"

# programs
ffplay_deps="avcodec avformat swscale sdl"
ffplay_select="buffersink_filter rdft"
ffprobe_deps="avcodec avformat"
ffserver_deps="avformat ffm_muxer fork rtp_protocol rtsp_demuxer"
ffserver_extralibs='$ldl'
ffmpeg_deps="avcodec avformat swscale swresample"
ffmpeg_select="buffersink_filter"

doc_deps="texi2html"

# tests

test_deps(){
    suf1=$1
    suf2=$2
    shift 2
    for v; do
        dep=${v%=*}
        tests=${v#*=}
        for name in ${tests}; do
            append ${name}_test_deps ${dep}$suf1 ${dep}$suf2
        done
    done
}

mxf_d10_test_deps="avfilter"
seek_lavf_mxf_d10_test_deps="mxf_d10_test"

test_deps _encoder _decoder                                             \
    adpcm_ima_qt                                                        \
    adpcm_ima_wav                                                       \
    adpcm_ms                                                            \
    adpcm_swf                                                           \
    adpcm_yamaha=adpcm_yam                                              \
    alac                                                                \
    asv1                                                                \
    asv2                                                                \
    bmp                                                                 \
    dnxhd="dnxhd_1080i dnxhd_720p dnxhd_720p_rd"                        \
    dvvideo="dv dv_411 dv50"                                            \
    ffv1                                                                \
    flac                                                                \
    flashsv                                                             \
    flv                                                                 \
    adpcm_g726=g726                                                     \
    gif                                                                 \
    h261                                                                \
    h263="h263 h263p"                                                   \
    huffyuv                                                             \
    jpegls                                                              \
    mjpeg="jpg mjpeg ljpeg"                                             \
    mp2                                                                 \
    mpeg1video="mpeg mpeg1b"                                            \
    mpeg2video="mpeg2 mpeg2_422 mpeg2_idct_int mpeg2_ilace mpeg2_ivlc_qprd" \
    mpeg2video="mpeg2thread mpeg2thread_ilace"                          \
    mpeg4="mpeg4 mpeg4_adap mpeg4_qpel mpeg4_qprd mpeg4adv mpeg4nr"     \
    mpeg4="mpeg4thread error rc"                                        \
    msmpeg4v3=msmpeg4                                                   \
    msmpeg4v2                                                           \
    pbm=pbmpipe                                                         \
    pcx                                                                 \
    pgm="pgm pgmpipe"                                                   \
    png                                                                 \
    ppm="ppm ppmpipe"                                                   \
    rawvideo="rgb yuv"                                                  \
    roq                                                                 \
    rv10                                                                \
    rv20                                                                \
    sgi                                                                 \
    snow="snow snowll"                                                  \
    svq1                                                                \
    targa=tga                                                           \
    tiff                                                                \
    wmav1                                                               \
    wmav2                                                               \
    wmv1                                                                \
    wmv2                                                                \

test_deps _muxer _demuxer                                               \
    aiff                                                                \
    pcm_alaw=alaw                                                       \
    asf                                                                 \
    au                                                                  \
    avi                                                                 \
    dv=dv_fmt                                                           \
    ffm                                                                 \
    flv=flv_fmt                                                         \
    gxf                                                                 \
    matroska=mkv                                                        \
    mmf                                                                 \
    mov                                                                 \
    pcm_mulaw=mulaw                                                     \
    mxf="mxf mxf_d10"                                                   \
    nut                                                                 \
    ogg                                                                 \
    rawvideo=pixfmt                                                     \
    rm                                                                  \
    swf                                                                 \
    mpegts=ts                                                           \
    voc                                                                 \
    wav                                                                 \
    yuv4mpegpipe=yuv4mpeg                                               \

ac3_fixed_test_deps="ac3_fixed_encoder ac3_decoder rm_muxer rm_demuxer"
mpg_test_deps="mpeg1system_muxer mpegps_demuxer"

# default parameters

logfile="config.log"

# installation paths
prefix_default="/usr/local"
bindir_default='${prefix}/bin'
datadir_default='${prefix}/share/ffmpeg'
incdir_default='${prefix}/include'
libdir_default='${prefix}/lib'
mandir_default='${prefix}/share/man'
shlibdir_default="$libdir_default"
postproc_version_default="current"

# toolchain
ar_default="ar"
cc_default="gcc"
cxx_default="g++"
cc_version=\"unknown\"
host_cc_default="gcc"
install="install"
ln_s="ln -sf"
nm_default="nm"
objformat="elf"
pkg_config_default=pkg-config
ranlib="ranlib"
strip_default="strip"
yasmexe_default="yasm"

nm_opts='-g'
nogas=":"

# machine
arch_default=$(uname -m)
cpu="generic"

# OS
target_os_default=$(tolower $(uname -s))
host_os=$target_os_default

# alternative libpostproc version
ALT_PP_VER_MAJOR=51
ALT_PP_VER_MINOR=2
ALT_PP_VER_MICRO=101
ALT_PP_VER=$ALT_PP_VER_MAJOR.$ALT_PP_VER_MINOR.$ALT_PP_VER_MICRO

# configurable options
enable $PROGRAM_LIST

enable avcodec
enable avdevice
enable avfilter
enable avformat
enable avutil
enable postproc
enable stripping
enable swresample
enable swscale

enable asm
enable debug
enable doc
enable fastdiv
enable network
enable optimizations
enable safe_bitstream_reader
enable static
enable swscale_alpha

# build settings
SHFLAGS='-shared -Wl,-soname,$$(@F)'
FFSERVERLDFLAGS=-Wl,-E
LIBPREF="lib"
LIBSUF=".a"
FULLNAME='$(NAME)$(BUILDSUF)'
LIBNAME='$(LIBPREF)$(FULLNAME)$(LIBSUF)'
SLIBPREF="lib"
SLIBSUF=".so"
SLIBNAME='$(SLIBPREF)$(FULLNAME)$(SLIBSUF)'
SLIBNAME_WITH_VERSION='$(SLIBNAME).$(LIBVERSION)'
SLIBNAME_WITH_MAJOR='$(SLIBNAME).$(LIBMAJOR)'
LIB_INSTALL_EXTRA_CMD='$$(RANLIB) "$(LIBDIR)/$(LIBNAME)"'
SLIB_INSTALL_NAME='$(SLIBNAME_WITH_VERSION)'
SLIB_INSTALL_LINKS='$(SLIBNAME_WITH_MAJOR) $(SLIBNAME)'

AS_O='-o $@'
CC_O='-o $@'
CXX_O='-o $@'

host_cflags='-D_ISOC99_SOURCE -O3 -g'
host_libs='-lm'

target_path='$(CURDIR)'

# since the object filename is not given with the -MM flag, the compiler
# is only able to print the basename, and we must add the path ourselves
DEPEND_CMD='$(DEPCC) $(DEPFLAGS) $< | sed -e "/^\#.*/d" -e "s,^[[:space:]]*$(*F)\\.o,$(@D)/$(*F).o," > $(@:.o=.d)'
DEPFLAGS='$(CPPFLAGS) $(CFLAGS) -MM'

# find source path
if test -f configure; then
    source_path=.
else
    source_path=$(cd $(dirname "$0"); pwd)
    echo "$source_path" | grep -q '[[:blank:]]' &&
        die "Out of tree builds are impossible with whitespace in source path."
    test -e "$source_path/config.h" &&
        die "Out of tree builds are impossible with config.h in source dir."
fi

for v in "$@"; do
    r=${v#*=}
    l=${v%"$r"}
    r=$(sh_quote "$r")
    FFMPEG_CONFIGURATION="${FFMPEG_CONFIGURATION# } ${l}${r}"
done

find_things(){
    thing=$1
    pattern=$2
    file=$source_path/$3
    sed -n "s/^[^#]*$pattern.*([^,]*, *\([^,]*\)\(,.*\)*).*/\1_$thing/p" "$file"
}

ENCODER_LIST=$(find_things  encoder  ENC      libavcodec/allcodecs.c)
DECODER_LIST=$(find_things  decoder  DEC      libavcodec/allcodecs.c)
HWACCEL_LIST=$(find_things  hwaccel  HWACCEL  libavcodec/allcodecs.c)
PARSER_LIST=$(find_things   parser   PARSER   libavcodec/allcodecs.c)
BSF_LIST=$(find_things      bsf      BSF      libavcodec/allcodecs.c)
MUXER_LIST=$(find_things    muxer    _MUX     libavformat/allformats.c)
DEMUXER_LIST=$(find_things  demuxer  DEMUX    libavformat/allformats.c)
OUTDEV_LIST=$(find_things   outdev   OUTDEV   libavdevice/alldevices.c)
INDEV_LIST=$(find_things    indev    _IN      libavdevice/alldevices.c)
PROTOCOL_LIST=$(find_things protocol PROTOCOL libavformat/allformats.c)
FILTER_LIST=$(find_things   filter   FILTER   libavfilter/allfilters.c)

ALL_COMPONENTS="
    $BSF_LIST
    $DECODER_LIST
    $DEMUXER_LIST
    $ENCODER_LIST
    $FILTER_LIST
    $HWACCEL_LIST
    $INDEV_LIST
    $MUXER_LIST
    $OUTDEV_LIST
    $PARSER_LIST
    $PROTOCOL_LIST
"

find_tests(){
    map "echo ${2}\${v}_test" $(ls "$source_path"/tests/ref/$1 | grep -v '[^-a-z0-9_]')
}

ACODEC_TESTS=$(find_tests acodec)
VCODEC_TESTS=$(find_tests vsynth1)
LAVF_TESTS=$(find_tests lavf)
LAVFI_TESTS=$(find_tests lavfi)
SEEK_TESTS=$(find_tests seek seek_)

ALL_TESTS="$ACODEC_TESTS $VCODEC_TESTS $LAVF_TESTS $LAVFI_TESTS $SEEK_TESTS"

pcm_test_deps=$(map 'echo ${v%_*}_decoder $v' $(filter pcm_* $ENCODER_LIST))

for n in $COMPONENT_LIST; do
    v=$(toupper ${n%s})_LIST
    eval enable \$$v
    eval ${n}_if_any="\$$v"
done

enable $ARCH_EXT_LIST $ALL_TESTS

die_unknown(){
    echo "Unknown option \"$1\"."
    echo "See $0 --help for available options."
    exit 1
}

show_list() {
    suffix=_$1
    shift
    echo $* | sed s/$suffix//g | tr ' ' '\n' | sort | pr -3 -t
    exit 0
}

for opt do
    optval="${opt#*=}"
    case "$opt" in
    --extra-ldflags=*) add_ldflags $optval
    ;;
    --extra-libs=*) add_extralibs $optval
    ;;
    --disable-devices) disable $INDEV_LIST $OUTDEV_LIST
    ;;
    --enable-debug=*) debuglevel="$optval"
    ;;
    --disable-everything)
    map 'eval unset \${$(toupper ${v%s})_LIST}' $COMPONENT_LIST
    ;;
    --enable-*=*|--disable-*=*)
    eval $(echo "${opt%%=*}" | sed 's/--/action=/;s/-/ thing=/')
    is_in "${thing}s" $COMPONENT_LIST || die_unknown "$opt"
    eval list=\$$(toupper $thing)_LIST
    name=$(echo "${optval}" | sed "s/,/_${thing}|/g")_${thing}
    $action $(filter "$name" $list)
    ;;
    --enable-?*|--disable-?*)
    eval $(echo "$opt" | sed 's/--/action=/;s/-/ option=/;s/-/_/g')
    if is_in $option $COMPONENT_LIST; then
        test $action = disable && action=unset
        eval $action \$$(toupper ${option%s})_LIST
    elif is_in $option $CMDLINE_SELECT; then
        $action $option
    else
        die_unknown $opt
    fi
    ;;
    --list-*)
        NAME="${opt#--list-}"
        is_in $NAME $COMPONENT_LIST || die_unknown $opt
        NAME=${NAME%s}
        eval show_list $NAME \$$(toupper $NAME)_LIST
    ;;
    --help|-h) show_help
    ;;
    *)
    optname="${opt%%=*}"
    optname="${optname#--}"
    optname=$(echo "$optname" | sed 's/-/_/g')
    if is_in $optname $CMDLINE_SET; then
        eval $optname='$optval'
    elif is_in $optname $CMDLINE_APPEND; then
        append $optname "$optval"
    else
         die_unknown $opt
    fi
    ;;
    esac
done

disabled logging && logfile=/dev/null

echo "# $0 $FFMPEG_CONFIGURATION" > $logfile
set >> $logfile

test -n "$cross_prefix" && enable cross_compile

if enabled cross_compile; then
    test -n "$arch" && test -n "$target_os" ||
        die "Must specify target arch and OS when cross-compiling"
fi

set_default arch target_os postproc_version

# Check if we should build alternative libpostproc version instead of current
if   test "$postproc_version" = $ALT_PP_VER; then
  LIBPOSTPROC_VERSION=$ALT_PP_VER
  LIBPOSTPROC_VERSION_MAJOR=$ALT_PP_VER_MAJOR
  LIBPOSTPROC_VERSION_MINOR=$ALT_PP_VER_MINOR
  LIBPOSTPROC_VERSION_MICRO=$ALT_PP_VER_MICRO
elif test "$postproc_version" != current; then
  die "Invalid argument to --postproc-version. See --help output."
fi

ar_default="${cross_prefix}${ar_default}"
cc_default="${cross_prefix}${cc_default}"
cxx_default="${cross_prefix}${cxx_default}"
nm_default="${cross_prefix}${nm_default}"
pkg_config_default="${cross_prefix}${pkg_config_default}"
ranlib="${cross_prefix}${ranlib}"
strip_default="${cross_prefix}${strip_default}"

sysinclude_default="${sysroot}/usr/include"

set_default cc cxx nm pkg_config strip sysinclude yasmexe
enabled cross_compile || host_cc_default=$cc
set_default host_cc

if ! $pkg_config --version >/dev/null 2>&1; then
    warn "$pkg_config not found, library detection may fail."
    pkg_config=false
fi

exesuf() {
    case $1 in
        mingw32*|cygwin*|*-dos|freedos|opendos|os/2*|symbian) echo .exe ;;
    esac
}

EXESUF=$(exesuf $target_os)
HOSTEXESUF=$(exesuf $host_os)

# set temporary file name
: ${TMPDIR:=$TEMPDIR}
: ${TMPDIR:=$TMP}
: ${TMPDIR:=/tmp}

if ! check_cmd mktemp -u XXXXXX; then
    # simple replacement for missing mktemp
    # NOT SAFE FOR GENERAL USE
    mktemp(){
        echo "${2%%XXX*}.${HOSTNAME}.${UID}.$$"
    }
fi

tmpfile(){
    tmp=$(mktemp -u "${TMPDIR}/ffconf.XXXXXXXX")$2 &&
        (set -C; exec > $tmp) 2>/dev/null ||
        die "Unable to create temporary file in $TMPDIR."
    append TMPFILES $tmp
    eval $1=$tmp
}

trap 'rm -f -- $TMPFILES' EXIT

tmpfile TMPASM .asm
tmpfile TMPC   .c
tmpfile TMPCPP .cpp
tmpfile TMPE   $EXESUF
tmpfile TMPH   .h
tmpfile TMPO   .o
tmpfile TMPS   .S
tmpfile TMPSH  .sh
tmpfile TMPV   .ver

unset -f mktemp

chmod +x $TMPE

# make sure we can execute files in $TMPDIR
cat > $TMPSH 2>> $logfile <<EOF
#! /bin/sh
EOF
chmod +x $TMPSH >> $logfile 2>&1
if ! $TMPSH >> $logfile 2>&1; then
    cat <<EOF
Unable to create and execute files in $TMPDIR.  Set the TMPDIR environment
variable to another directory and make sure that it is not mounted noexec.
EOF
    die "Sanity test failed."
fi

filter_asflags=echo
filter_cflags=echo
filter_cppflags=echo

if   $cc -v 2>&1 | grep -q '^gcc.*LLVM'; then
    cc_type=llvm_gcc
    cc_version=__VERSION__
    gcc_extra_ver=$(expr "$($cc --version | head -n1)" : '.*\((.*)\)')
    cc_ident="llvm-gcc $($cc -dumpversion) $gcc_extra_ver"
    CC_DEPFLAGS='-MMD -MF $(@:.o=.d) -MT $@'
    AS_DEPFLAGS='-MMD -MF $(@:.o=.d) -MT $@'
    speed_cflags='-O3'
    size_cflags='-Os'
elif $cc -v 2>&1 | grep -qi ^gcc; then
    cc_type=gcc
    cc_version=__VERSION__
    gcc_version=$($cc --version | head -n1)
    gcc_basever=$($cc -dumpversion)
    gcc_pkg_ver=$(expr "$gcc_version" : '[^ ]* \(([^)]*)\)')
    gcc_ext_ver=$(expr "$gcc_version" : ".*$gcc_pkg_ver $gcc_basever \\(.*\\)")
    cc_ident=$(cleanws "gcc $gcc_basever $gcc_pkg_ver $gcc_ext_ver")
    if ! $cc -dumpversion | grep -q '^2\.'; then
        CC_DEPFLAGS='-MMD -MF $(@:.o=.d) -MT $@'
        AS_DEPFLAGS='-MMD -MF $(@:.o=.d) -MT $@'
    fi
    speed_cflags='-O3'
    size_cflags='-Os'
elif $cc --version 2>/dev/null | grep -q Intel; then
    cc_type=icc
    cc_version="AV_STRINGIFY(__INTEL_COMPILER)"
    cc_ident=$($cc --version | head -n1)
    icc_version=$($cc -dumpversion)
    CC_DEPFLAGS='-MMD'
    AS_DEPFLAGS='-MMD'
    speed_cflags='-O3'
    size_cflags='-Os'
    noopt_cflags='-O1'
elif $cc -v 2>&1 | grep -q xlc; then
    cc_type=xlc
    cc_version="AV_STRINGIFY(__IBMC__)"
    cc_ident=$($cc -qversion 2>/dev/null | head -n1)
    speed_cflags='-O5'
    size_cflags='-O5 -qcompact'
elif $cc -V 2>/dev/null | grep -q Compaq; then
    cc_type=ccc
    cc_version="AV_STRINGIFY(__DECC_VER)"
    cc_ident=$($cc -V | head -n1 | cut -d' ' -f1-3)
    DEPFLAGS='$(CPPFLAGS) $(CFLAGS) -M'
    debuglevel=3
    add_ldflags -Wl,-z,now # calls to libots crash without this
    speed_cflags='-fast'
    size_cflags='-O1'
elif $cc --vsn 2>/dev/null | grep -q "ARM C/C++ Compiler"; then
    test -d "$sysroot" || die "No valid sysroot specified."
    cc_type=armcc
    cc_version="AV_STRINGIFY(__ARMCC_VERSION)"
    cc_ident=$($cc --vsn | head -n1)
    armcc_conf="$PWD/armcc.conf"
    $cc --arm_linux_configure                 \
        --arm_linux_config_file="$armcc_conf" \
        --configure_sysroot="$sysroot"        \
        --configure_cpp_headers="$sysinclude" >>$logfile 2>&1 ||
        die "Error creating armcc configuration file."
    $cc --vsn | grep -q RVCT && armcc_opt=rvct || armcc_opt=armcc
    cc="$cc --arm_linux_config_file=$armcc_conf --translate_gcc"
    as_default="${cross_prefix}gcc"
    CC_DEPFLAGS='-MMD'
    AS_DEPFLAGS='-MMD'
    speed_cflags='-O3'
    size_cflags='-Os'
    filter_asflags="filter_out -W${armcc_opt}*"
elif $cc -version 2>/dev/null | grep -q TMS470; then
    cc_type=tms470
    cc_version="AV_STRINGIFY(__TI_COMPILER_VERSION__)"
    cc_ident=$($cc -version | head -n1 | tr -s ' ')
    cc="$cc --gcc --abi=eabi -eo=.o -mc -me"
    CC_O='-fr=$(@D)'
    as_default="${cross_prefix}gcc"
    ld_default="${cross_prefix}gcc"
    TMPO=$(basename $TMPC .c).o
    append TMPFILES $TMPO
    add_cflags -D__gnuc_va_list=va_list -D__USER_LABEL_PREFIX__=
    CC_DEPFLAGS='-ppa -ppd=$(@:.o=.d)'
    AS_DEPFLAGS='-MMD'
    speed_cflags='-O3 -mf=5'
    size_cflags='-O3 -mf=2'
    filter_cflags=tms470_flags
    tms470_flags(){
        for flag; do
            case $flag in
                -march=*|-mcpu=*)
                    case "${flag#*=}" in
                        armv7-a|cortex-a*)      echo -mv=7a8 ;;
                        armv7-r|cortex-r*)      echo -mv=7r4 ;;
                        armv7-m|cortex-m*)      echo -mv=7m3 ;;
                        armv6*|arm11*)          echo -mv=6   ;;
                        armv5*e|arm[79]*e*|arm9[24]6*|arm96*|arm102[26])
                                                echo -mv=5e  ;;
                        armv4*|arm7*|arm9[24]*) echo -mv=4   ;;
                    esac
                    ;;
                -mfpu=neon)     echo --float_support=vfpv3 --neon ;;
                -mfpu=vfp)      echo --float_support=vfpv2        ;;
                -mfpu=vfpv3)    echo --float_support=vfpv3        ;;
                -msoft-float)   echo --float_support=vfplib       ;;
                -O[0-3]|-mf=*)  echo $flag                        ;;
                -g)             echo -g -mn                       ;;
                -pds=*)         echo $flag                        ;;
            esac
        done
    }
elif $cc -v 2>&1 | grep -q clang; then
    cc_type=clang
    $cc -dM -E $TMPC | grep -q __clang_version__ &&
        cc_version=__clang_version__ || cc_version=__VERSION__
    cc_ident=$($cc --version | head -n1)
    CC_DEPFLAGS='-MMD'
    AS_DEPFLAGS='-MMD'
    speed_cflags='-O3'
    size_cflags='-Os'
elif $cc -V 2>&1 | grep -q Sun; then
    cc_type=suncc
    cc_version="AV_STRINGIFY(__SUNPRO_C)"
    cc_ident=$($cc -V 2>&1 | head -n1 | cut -d' ' -f 2-)
    DEPEND_CMD='$(DEPCC) $(DEPFLAGS) $< | sed -e "1s,^.*: ,$@: ," -e "\$$!s,\$$, \\\," -e "1!s,^.*: , ," > $(@:.o=.d)'
    DEPFLAGS='$(CPPFLAGS) $(CFLAGS) -xM1'
    add_ldflags -xc99
    speed_cflags='-O5'
    size_cflags='-O5 -xspace'
    filter_cflags=suncc_flags
    suncc_flags(){
        for flag; do
            case $flag in
                -march=*|-mcpu=*)
                    case "${flag#*=}" in
                        native)                   echo -xtarget=native       ;;
                        v9|niagara)               echo -xarch=sparc          ;;
                        ultrasparc)               echo -xarch=sparcvis       ;;
                        ultrasparc3|niagara2)     echo -xarch=sparcvis2      ;;
                        i586|pentium)             echo -xchip=pentium        ;;
                        i686|pentiumpro|pentium2) echo -xtarget=pentium_pro  ;;
                        pentium3*|c3-2)           echo -xtarget=pentium3     ;;
                        pentium-m)          echo -xarch=sse2 -xchip=pentium3 ;;
                        pentium4*)          echo -xtarget=pentium4           ;;
                        prescott|nocona)    echo -xarch=sse3 -xchip=pentium4 ;;
                        *-sse3)             echo -xarch=sse3                 ;;
                        core2)              echo -xarch=ssse3 -xchip=core2   ;;
                        amdfam10|barcelona)       echo -xarch=sse4_1         ;;
                        athlon-4|athlon-[mx]p)    echo -xarch=ssea           ;;
                        k8|opteron|athlon64|athlon-fx)
                                                  echo -xarch=sse2a          ;;
                        athlon*)                  echo -xarch=pentium_proa   ;;
                    esac
                    ;;
                -std=c99)             echo -xc99              ;;
                -fomit-frame-pointer) echo -xregs=frameptr    ;;
                -fPIC)                echo -KPIC -xcode=pic32 ;;
                -W*,*)                echo $flag              ;;
                -f*-*|-W*)                                    ;;
                *)                    echo $flag              ;;
            esac
        done
    }
elif $cc -v 2>&1 | grep -q 'PathScale\|Path64'; then
    cc_type=pathscale
    cc_version=__PATHSCALE__
    cc_ident=$($cc -v 2>&1 | head -n1 | tr -d :)
    CC_DEPFLAGS='-MMD -MF $(@:.o=.d) -MT $@'
    AS_DEPFLAGS='-MMD -MF $(@:.o=.d) -MT $@'
    speed_cflags='-O2'
    size_cflags='-Os'
    filter_cflags='filter_out -Wdisabled-optimization'
elif $cc -v 2>&1 | grep -q Open64; then
    cc_type=open64
    cc_version=__OPEN64__
    cc_ident=$($cc -v 2>&1 | head -n1 | tr -d :)
    CC_DEPFLAGS='-MMD -MF $(@:.o=.d) -MT $@'
    AS_DEPFLAGS='-MMD -MF $(@:.o=.d) -MT $@'
    speed_cflags='-O2'
    size_cflags='-Os'
    filter_cflags='filter_out -Wdisabled-optimization|-Wtype-limits|-fno-signed-zeros'
fi

test -n "$cc_type" && enable $cc_type ||
    warn "Unknown C compiler $cc, unable to select optimal CFLAGS"

: ${as_default:=$cc}
: ${dep_cc_default:=$cc}
: ${ld_default:=$cc}
set_default ar as dep_cc ld

test -n "$CC_DEPFLAGS" || CCDEP=$DEPEND_CMD
test -n "$CXX_DEPFLAGS" || CXXDEP=$DEPEND_CMD
test -n "$AS_DEPFLAGS" || ASDEP=$DEPEND_CMD

add_cflags $extra_cflags
add_cxxflags $extra_cxxflags
add_asflags $extra_cflags

if test -n "$sysroot"; then
    case "$cc_type" in
        gcc|llvm_gcc|clang)
            add_cppflags --sysroot="$sysroot"
            add_ldflags --sysroot="$sysroot"
        ;;
        tms470)
            add_cppflags -I"$sysinclude"
            add_ldflags  --sysroot="$sysroot"
        ;;
    esac
fi

if test "$cpu" = host; then
    enabled cross_compile && die "--cpu=host makes no sense when cross-compiling."

    case "$cc_type" in
        gcc|llvm_gcc)
            check_native(){
                $cc $1=native -v -c -o $TMPO $TMPC >$TMPE 2>&1 || return
                sed -n "/cc1.*$1=/{
                            s/.*$1=\\([^ ]*\\).*/\\1/
                            p
                            q
                        }" $TMPE
            }
            cpu=$(check_native -march || check_native -mcpu)
        ;;
    esac

    test "${cpu:-host}" = host && die "--cpu=host not supported with compiler $cc"
fi

# Deal with common $arch aliases
case "$arch" in
    arm*|iPad*)
        arch="arm"
    ;;
    mips|mipsel|IP*)
        arch="mips"
    ;;
    mips64*)
        arch="mips"
        subarch="mips64"
    ;;
    parisc|hppa)
        arch="parisc"
    ;;
    parisc64|hppa64)
        arch="parisc"
        subarch="parisc64"
    ;;
    "Power Macintosh"|ppc|powerpc|ppc64|powerpc64)
        arch="ppc"
    ;;
    s390|s390x)
        arch="s390"
    ;;
    sh4|sh)
        arch="sh4"
    ;;
    sun4u|sparc64)
        arch="sparc"
        subarch="sparc64"
    ;;
    i[3-6]86|i86pc|BePC|x86pc|x86_64|x86_32|amd64)
        arch="x86"
    ;;
esac

is_in $arch $ARCH_LIST || warn "unknown architecture $arch"
enable $arch

# Add processor-specific flags
if test "$cpu" = generic; then
    : do nothing
elif enabled ppc; then

    case $(tolower $cpu) in
        601|ppc601|powerpc601)
            cpuflags="-mcpu=601"
            disable altivec
        ;;
        603*|ppc603*|powerpc603*)
            cpuflags="-mcpu=603"
            disable altivec
        ;;
        604*|ppc604*|powerpc604*)
            cpuflags="-mcpu=604"
            disable altivec
        ;;
        g3|75*|ppc75*|powerpc75*)
            cpuflags="-mcpu=750 -mpowerpc-gfxopt"
            disable altivec
        ;;
        g4|745*|ppc745*|powerpc745*)
            cpuflags="-mcpu=7450 -mpowerpc-gfxopt"
        ;;
        74*|ppc74*|powerpc74*)
            cpuflags="-mcpu=7400 -mpowerpc-gfxopt"
        ;;
        g5|970|ppc970|powerpc970|power4*)
            cpuflags="-mcpu=970 -mpowerpc-gfxopt -mpowerpc64"
        ;;
        cell)
            cpuflags="-mcpu=cell"
            enable ldbrx
        ;;
        e500v2)
            cpuflags="-mcpu=8548 -mhard-float -mfloat-gprs=double"
            disable altivec
        ;;
        e500)
            cpuflags="-mcpu=8540 -mhard-float"
            disable altivec
        ;;
    esac

elif enabled x86; then

    case $cpu in
        i[345]86|pentium)
            cpuflags="-march=$cpu"
            disable mmx
        ;;
        # targets that do NOT support conditional mov (cmov)
        pentium-mmx|k6|k6-[23]|winchip-c6|winchip2|c3)
            cpuflags="-march=$cpu"
            disable cmov
        ;;
        # targets that do support conditional mov (cmov)
        i686|pentiumpro|pentium[23]|pentium-m|athlon|athlon-tbird|athlon-4|athlon-[mx]p|athlon64*|k8*|opteron*|athlon-fx|core2|amdfam10|barcelona|atom)
            cpuflags="-march=$cpu"
            enable cmov
            enable fast_cmov
        ;;
        # targets that do support conditional mov but on which it's slow
        pentium4|pentium4m|prescott|nocona)
            cpuflags="-march=$cpu"
            enable cmov
            disable fast_cmov
        ;;
    esac

elif enabled sparc; then

    case $cpu in
        niagara)
            cpuflags="-mcpu=$cpu"
            disable vis
        ;;
        sparc64)
            cpuflags="-mcpu=v9"
        ;;
    esac

elif enabled arm; then

    case $cpu in
        armv*)
            cpuflags="-march=$cpu"
            subarch=$(echo $cpu | sed 's/[^a-z0-9]//g')
        ;;
        *)
            cpuflags="-mcpu=$cpu"
            case $cpu in
                cortex-a*)                               subarch=armv7a  ;;
                cortex-r*)                               subarch=armv7r  ;;
                cortex-m*)                 enable thumb; subarch=armv7m  ;;
                arm11*)                                  subarch=armv6   ;;
                arm[79]*e*|arm9[24]6*|arm96*|arm102[26]) subarch=armv5te ;;
                armv4*|arm7*|arm9[24]*)                  subarch=armv4   ;;
            esac
        ;;
    esac

elif enabled alpha; then

    enabled ccc && cpuflags="-arch $cpu" || cpuflags="-mcpu=$cpu"

elif enabled bfin; then

    cpuflags="-mcpu=$cpu"

elif enabled mips; then

    cpuflags="-march=$cpu"

elif enabled avr32; then

    case $cpu in
        ap7[02]0[0-2])
            subarch="avr32_ap"
            cpuflags="-mpart=$cpu"
        ;;
        ap)
            subarch="avr32_ap"
            cpuflags="-march=$cpu"
        ;;
        uc3[ab]*)
            subarch="avr32_uc"
            cpuflags="-mcpu=$cpu"
        ;;
        uc)
            subarch="avr32_uc"
            cpuflags="-march=$cpu"
        ;;
    esac

fi

add_cflags $cpuflags
add_asflags $cpuflags

# compiler sanity check
check_exec <<EOF
int main(void){ return 0; }
EOF
if test "$?" != 0; then
    echo "$cc is unable to create an executable file."
    if test -z "$cross_prefix" && ! enabled cross_compile ; then
        echo "If $cc is a cross-compiler, use the --enable-cross-compile option."
        echo "Only do this if you know what cross compiling means."
    fi
    die "C compiler test failed."
fi

add_cppflags -D_ISOC99_SOURCE
add_cxxflags -D__STDC_CONSTANT_MACROS
check_cflags -std=c99
check_cc -D_FILE_OFFSET_BITS=64 <<EOF && add_cppflags -D_FILE_OFFSET_BITS=64
#include <stdlib.h>
EOF
check_cc -D_LARGEFILE_SOURCE <<EOF && add_cppflags -D_LARGEFILE_SOURCE
#include <stdlib.h>
EOF

check_host_cflags -std=c99
check_host_cflags -Wall

case "$arch" in
    alpha|ia64|mips|parisc|ppc|sparc)
        spic=$shared
    ;;
    x86)
        subarch="x86_32"
        check_cc <<EOF && subarch="x86_64"
        int test[(int)sizeof(char*) - 7];
EOF
        if test "$subarch" = "x86_64"; then
            spic=$shared
        fi
    ;;
    ppc)
        check_cc <<EOF && subarch="ppc64"
        int test[(int)sizeof(char*) - 7];
EOF
    ;;
esac

enable $subarch
enabled spic && enable pic

# OS specific
case $target_os in
    haiku)
        prefix_default="/boot/common"
        network_extralibs="-lnetwork"
        host_libs=
        ;;
    sunos)
        FFSERVERLDFLAGS=""
        SHFLAGS='-shared -Wl,-h,$$(@F)'
        enabled x86 && SHFLAGS="-mimpure-text $SHFLAGS"
        network_extralibs="-lsocket -lnsl"
        add_cppflags -D__EXTENSIONS__
        # When using suncc to build, the Solaris linker will mark
        # an executable with each instruction set encountered by
        # the Solaris assembler.  As our libraries contain their own
        # guards for processor-specific code, instead suppress
        # generation of the HWCAPS ELF section on Solaris x86 only.
        enabled_all suncc x86 && echo "hwcap_1 = OVERRIDE;" > mapfile && add_ldflags -Wl,-M,mapfile
        nm_opts='-P -g'
        ;;
    netbsd)
        disable symver
        oss_indev_extralibs="-lossaudio"
        oss_outdev_extralibs="-lossaudio"
        ;;
    openbsd)
        enable malloc_aligned
        # On OpenBSD 4.5. the compiler does not use PIC unless
        # explicitly using -fPIC. FFmpeg builds fine without PIC,
        # however the generated executable will not do anything
        # (simply quits with exit-code 1, no crash, no output).
        # Thus explicitly enable PIC here.
        enable pic
        disable symver
        SHFLAGS='-shared'
        oss_indev_extralibs="-lossaudio"
        oss_outdev_extralibs="-lossaudio"
        ;;
    dragonfly)
        enable malloc_aligned
        disable symver
        ;;
    freebsd)
        enable malloc_aligned
        ;;
    bsd/os)
        add_extralibs -lpoll -lgnugetopt
        strip="strip -d"
        ;;
    darwin)
        enable malloc_aligned
        gas="gas-preprocessor.pl $cc"
        enabled ppc && add_asflags -force_cpusubtype_ALL
        SHFLAGS='-dynamiclib -Wl,-single_module -Wl,-install_name,$(SHLIBDIR)/$(SLIBNAME),-current_version,$(LIBVERSION),-compatibility_version,$(LIBMAJOR)'
        enabled x86_32 && append SHFLAGS -Wl,-read_only_relocs,suppress
        strip="${strip} -x"
        add_ldflags -Wl,-dynamic,-search_paths_first
        SLIBSUF=".dylib"
        SLIBNAME_WITH_VERSION='$(SLIBPREF)$(FULLNAME).$(LIBVERSION)$(SLIBSUF)'
        SLIBNAME_WITH_MAJOR='$(SLIBPREF)$(FULLNAME).$(LIBMAJOR)$(SLIBSUF)'
        FFSERVERLDFLAGS=-Wl,-bind_at_load
        objformat="macho"
        enabled x86_64 && objformat="macho64"
        enabled_any pic shared ||
            { check_cflags -mdynamic-no-pic && add_asflags -mdynamic-no-pic; }
        ;;
    mingw32*)
        if test $target_os = "mingw32ce"; then
            disable network
        else
            target_os=mingw32
        fi
        LIBTARGET=i386
        if enabled x86_64; then
            enable malloc_aligned
            LIBTARGET=x64
        elif enabled arm; then
            LIBTARGET=arm-wince
        fi
        shlibdir_default="$bindir_default"
        SLIBPREF=""
        SLIBSUF=".dll"
        SLIBNAME_WITH_VERSION='$(SLIBPREF)$(FULLNAME)-$(LIBVERSION)$(SLIBSUF)'
        SLIBNAME_WITH_MAJOR='$(SLIBPREF)$(FULLNAME)-$(LIBMAJOR)$(SLIBSUF)'
        SLIB_EXTRA_CMD='-lib.exe /machine:$(LIBTARGET) /def:$$(@:$(SLIBSUF)=.def) /out:$(SUBDIR)$(SLIBNAME:$(SLIBSUF)=.lib)'
        SLIB_INSTALL_NAME='$(SLIBNAME_WITH_MAJOR)'
        SLIB_INSTALL_LINKS=
        SLIB_INSTALL_EXTRA_SHLIB='$(SLIBNAME:$(SLIBSUF)=.lib)'
        SLIB_INSTALL_EXTRA_LIB='lib$(SLIBNAME:$(SLIBSUF)=.dll.a) $(SLIBNAME_WITH_MAJOR:$(SLIBSUF)=.def)'
        SHFLAGS='-shared -Wl,--output-def,$$(@:$(SLIBSUF)=.def) -Wl,--out-implib,$(SUBDIR)lib$(SLIBNAME:$(SLIBSUF)=.dll.a) -Wl,--enable-runtime-pseudo-reloc -Wl,--enable-auto-image-base'
        objformat="win32"
        enable dos_paths
        check_cflags -fno-common
        check_cpp_condition _mingw.h "defined (__MINGW64_VERSION_MAJOR) || (__MINGW32_MAJOR_VERSION > 3) \
                                      || (__MINGW32_MAJOR_VERSION == 3 && __MINGW32_MINOR_VERSION >= 15)" ||
                die "ERROR: MinGW runtime version must be >= 3.15."
        add_cppflags -U__STRICT_ANSI__
        ;;
    cygwin*)
        target_os=cygwin
        shlibdir_default="$bindir_default"
        SLIBPREF="cyg"
        SLIBSUF=".dll"
        SLIBNAME_WITH_VERSION='$(SLIBPREF)$(FULLNAME)-$(LIBVERSION)$(SLIBSUF)'
        SLIBNAME_WITH_MAJOR='$(SLIBPREF)$(FULLNAME)-$(LIBMAJOR)$(SLIBSUF)'
        SHFLAGS='-shared -Wl,--enable-auto-image-base'
        objformat="win32"
        enable dos_paths
        check_cflags -fno-common
        add_cppflags -U__STRICT_ANSI__
        ;;
    *-dos|freedos|opendos)
        network_extralibs="-lsocket"
        objformat="coff"
        enable dos_paths
        add_cppflags -U__STRICT_ANSI__
        ;;
    linux)
        add_cppflags -D_POSIX_C_SOURCE=200112 -D_XOPEN_SOURCE=600
        enable dv1394
        ;;
    irix*)
        target_os=irix
        ranlib="echo ignoring ranlib"
        ;;
    os/2*)
        strip="lxlite -CS"
        ln_s="cp -f"
        objformat="aout"
        add_cppflags -D_GNU_SOURCE
        add_ldflags -Zomf -Zbin-files -Zargs-wild -Zmap
        SHFLAGS='$(SUBDIR)$(NAME).def -Zdll -Zomf'
        FFSERVERLDFLAGS=""
        LIBSUF="_s.a"
        SLIBPREF=""
        SLIBSUF=".dll"
        SLIBNAME_WITH_VERSION='$(SLIBPREF)$(NAME)-$(LIBVERSION)$(SLIBSUF)'
        SLIBNAME_WITH_MAJOR='$(SLIBPREF)$(shell echo $(NAME) | cut -c1-6)$(LIBMAJOR)$(SLIBSUF)'
        SLIB_CREATE_DEF_CMD='echo LIBRARY $(SLIBNAME_WITH_MAJOR) INITINSTANCE TERMINSTANCE > $(SUBDIR)$(NAME).def; \
          echo PROTMODE >> $(SUBDIR)$(NAME).def; \
          echo CODE PRELOAD MOVEABLE DISCARDABLE >> $(SUBDIR)$(NAME).def; \
          echo DATA PRELOAD MOVEABLE MULTIPLE NONSHARED >> $(SUBDIR)$(NAME).def; \
          echo EXPORTS >> $(SUBDIR)$(NAME).def; \
          emxexp -o $(OBJS) >> $(SUBDIR)$(NAME).def'
        SLIB_EXTRA_CMD='emximp -o $(SUBDIR)$(LIBPREF)$(NAME)_dll.a $(SUBDIR)$(NAME).def; \
          emximp -o $(SUBDIR)$(LIBPREF)$(NAME)_dll.lib $(SUBDIR)$(NAME).def;'
        SLIB_INSTALL_EXTRA_LIB='$(LIBPREF)$(NAME)_dll.a $(LIBPREF)$(NAME)_dll.lib'
        enable dos_paths
        enable_weak os2threads
        ;;
    gnu/kfreebsd)
        add_cppflags -D_POSIX_C_SOURCE=200112 -D_XOPEN_SOURCE=600 -D_BSD_SOURCE
        ;;
    gnu)
        add_cppflags -D_POSIX_C_SOURCE=200112 -D_XOPEN_SOURCE=600
        ;;
    qnx)
        add_cppflags -D_QNX_SOURCE
        network_extralibs="-lsocket"
        ;;
    symbian)
        SLIBSUF=".dll"
        enable dos_paths
        add_cflags --include=$sysinclude/gcce/gcce.h -fvisibility=default
        add_cppflags -D__GCCE__ -D__SYMBIAN32__ -DSYMBIAN_OE_POSIX_SIGNALS
        add_ldflags -Wl,--target1-abs,--no-undefined \
                    -Wl,-Ttext,0x80000,-Tdata,0x1000000 -shared \
                    -Wl,--entry=_E32Startup -Wl,-u,_E32Startup
        add_extralibs -l:eexe.lib -l:usrt2_2.lib -l:dfpaeabi.dso \
                      -l:drtaeabi.dso -l:scppnwdl.dso -lsupc++ -lgcc \
                      -l:libc.dso -l:libm.dso -l:euser.dso -l:libcrt0.lib
        ;;
    none)
        ;;
    *)
        die "Unknown OS '$target_os'."
        ;;
esac

echo "config:$arch:$subarch:$cpu:$target_os:$cc_ident:$FFMPEG_CONFIGURATION" >config.fate

check_cpp_condition stdlib.h "defined(__PIC__) || defined(__pic__) || defined(PIC)" && enable pic

set_default $PATHS_LIST

# we need to build at least one lib type
if ! enabled_any static shared; then
    cat <<EOF
At least one library type must be built.
Specify --enable-static to build the static libraries or --enable-shared to
build the shared libraries as well. To only build the shared libraries specify
--disable-static in addition to --enable-shared.
EOF
    exit 1;
fi

die_license_disabled() {
    enabled $1 || { enabled $2 && die "$2 is $1 and --enable-$1 is not specified."; }
}

die_license_disabled gpl libcdio
die_license_disabled gpl libx264
die_license_disabled gpl libxavs
die_license_disabled gpl libxvid
die_license_disabled gpl x11grab

die_license_disabled nonfree libaacplus
die_license_disabled nonfree libfaac
die_license_disabled nonfree openssl

die_license_disabled version3 libopencore_amrnb
die_license_disabled version3 libopencore_amrwb
die_license_disabled version3 libvo_aacenc
die_license_disabled version3 libvo_amrwbenc

enabled version3 && { enabled gpl && enable gplv3 || enable lgplv3; }

disabled optimizations || check_cflags -fomit-frame-pointer

enable_pic() {
    enable pic
    add_cppflags -DPIC
    add_cflags   -fPIC
    add_asflags  -fPIC
}

enabled pic && enable_pic

check_cc <<EOF || die "Symbol mangling check failed."
int ff_extern;
EOF
sym=$($nm $nm_opts $TMPO | awk '/ff_extern/{ print substr($0, match($0, /[^ \t]*ff_extern/)) }')
extern_prefix=${sym%%ff_extern*}

check_cc <<EOF && enable inline_asm
void foo(void) { __asm__ volatile ("" ::); }
EOF

_restrict=
for restrict_keyword in restrict __restrict__ __restrict; do
    check_cc <<EOF && _restrict=$restrict_keyword && break
void foo(char * $restrict_keyword p);
EOF
done

check_cc <<EOF && enable attribute_packed
struct { int x; } __attribute__((packed)) x;
EOF

check_cc <<EOF && enable attribute_may_alias
union { int x; } __attribute__((may_alias)) x;
EOF

check_cc <<EOF || die "endian test failed"
unsigned int endian = 'B' << 24 | 'I' << 16 | 'G' << 8 | 'E';
EOF
od -t x1 $TMPO | grep -q '42 *49 *47 *45' && enable bigendian

if enabled alpha; then

    check_cflags -mieee

elif enabled arm; then

    enabled thumb && check_cflags -mthumb || check_cflags -marm
    nogas=die

    if     check_cpp_condition stddef.h "defined __ARM_PCS_VFP"; then
        enable vfp_args
    elif ! check_cpp_condition stddef.h "defined __ARM_PCS || defined __SOFTFP__"; then
        case "${cross_prefix:-$cc}" in
            *hardfloat*)         enable vfp_args;   fpabi=vfp ;;
            *) check_ld "cc" <<EOF && enable vfp_args && fpabi=vfp || fpabi=soft ;;
__asm__ (".eabi_attribute 28, 1");
int main(void) { return 0; }
EOF
        esac
        warn "Compiler does not indicate floating-point ABI, guessing $fpabi."
    fi

    enabled armv5te && check_asm armv5te '"qadd r0, r0, r0"'
    enabled armv6   && check_asm armv6   '"sadd16 r0, r0, r0"'
    enabled armv6t2 && check_asm armv6t2 '"movt r0, #0"'
    enabled armvfp  && check_asm armvfp  '"fadds s0, s0, s0"'
    enabled iwmmxt  && check_asm iwmmxt  '"wunpckelub wr6, wr4"'
    enabled neon    && check_asm neon    '"vadd.i16 q0, q0, q0"'
    enabled vfpv3   && check_asm vfpv3   '"vmov.f32 s0, #1.0"'

    check_asm asm_mod_y '"vmul.i32 d0, d0, %y0" :: "x"(0)'

    enabled_all armv6t2 shared !pic && enable_pic

elif enabled mips; then

    check_asm loongson '"dmult.g $1, $2, $3"'
    enabled mmi     && check_asm mmi     '"lq $2, 0($2)"'

elif enabled ppc; then

    enable local_aligned_8 local_aligned_16

    check_asm dcbzl     '"dcbzl 0, %0" :: "r"(0)'
    check_asm ibm_asm   '"add 0, 0, 0"'
    check_asm ppc4xx    '"maclhw r10, r11, r12"'
    check_asm xform_asm '"lwzx %1, %y0" :: "Z"(*(int*)0), "r"(0)'

    # AltiVec flags: The FSF version of GCC differs from the Apple version
    if enabled altivec; then
        nogas=warn
        check_cflags -maltivec -mabi=altivec &&
        { check_header altivec.h && inc_altivec_h="#include <altivec.h>" ; } ||
        check_cflags -faltivec

        # check if our compiler supports Motorola AltiVec C API
        check_cc <<EOF || disable altivec
$inc_altivec_h
int main(void) {
    vector signed int v1 = (vector signed int) { 0 };
    vector signed int v2 = (vector signed int) { 1 };
    v1 = vec_add(v1, v2);
    return 0;
}
EOF

        enabled altivec || warn "Altivec disabled, possibly missing --cpu flag"
    fi

elif enabled sparc; then

    enabled vis && check_asm vis '"pdist %f0, %f0, %f0"' -mcpu=ultrasparc &&
        add_cflags -mcpu=ultrasparc -mtune=ultrasparc

elif enabled x86; then

    enable local_aligned_8 local_aligned_16

    # check whether EBP is available on x86
    # As 'i' is stored on the stack, this program will crash
    # if the base pointer is used to access it because the
    # base pointer is cleared in the inline assembly code.
    check_exec_crash <<EOF && enable ebp_available
    volatile int i=0;
    __asm__ volatile (
        "xorl %%ebp, %%ebp"
    ::: "%ebp");
    return i;
EOF

    # check whether EBX is available on x86
    check_asm ebx_available '""::"b"(0)' &&
        check_asm ebx_available '"":::"%ebx"'

    # check whether xmm clobbers are supported
    check_asm xmm_clobbers '"":::"%xmm0"'

    # check whether binutils is new enough to compile SSSE3/MMX2
    enabled ssse3 && check_asm ssse3 '"pabsw %xmm0, %xmm0"'
    enabled mmx2  && check_asm mmx2  '"pmaxub %mm0, %mm1"'

    if ! disabled_any asm mmx yasm; then
        if check_cmd $yasmexe --version; then
            enabled x86_64 && yasm_extra="-m amd64"
            yasm_debug="-g dwarf2"
        elif check_cmd nasm -v; then
            yasmexe=nasm
            yasm_debug="-g -F dwarf"
            enabled x86_64 && test "$objformat" = elf && objformat=elf64
        fi

        YASMFLAGS="-f $objformat $yasm_extra"
        enabled pic               && append YASMFLAGS "-DPIC"
        test -n "$extern_prefix"  && append YASMFLAGS "-DPREFIX"
        case "$objformat" in
            elf*) enabled debug && append YASMFLAGS $yasm_debug ;;
        esac

        check_yasm "pextrd [eax], xmm0, 1" && enable yasm ||
            die "yasm not found, use --disable-yasm for a crippled build"
        check_yasm "vextractf128 xmm0, ymm0, 0" || disable avx
    fi

    case "$cpu" in
        athlon*|opteron*|k8*|pentium|pentium-mmx|prescott|nocona|atom|geode)
            disable fast_clz
        ;;
    esac

fi

if enabled asm; then
    as=${gas:=$as}
    check_asm gnu_as '".macro m n\n\\n:.int 0\n.endm\nm x"' ||
        $nogas "GNU assembler not found, install gas-preprocessor"
fi

check_ldflags -Wl,--as-needed

if check_func dlopen; then
    ldl=
elif check_func dlopen -ldl; then
    ldl=-ldl
fi

if enabled network; then
    check_type "sys/types.h sys/socket.h" socklen_t
    check_type netdb.h "struct addrinfo"
    check_type netinet/in.h "struct ipv6_mreq" -D_DARWIN_C_SOURCE
    check_type netinet/in.h "struct sockaddr_in6"
    check_type "sys/types.h sys/socket.h" "struct sockaddr_storage"
    check_struct "sys/types.h sys/socket.h" "struct sockaddr" sa_len
    # Prefer arpa/inet.h over winsock2
    if check_header arpa/inet.h ; then
        check_func closesocket
    elif check_header winsock2.h ; then
        check_func_headers winsock2.h closesocket -lws2 && \
            network_extralibs="-lws2" || \
        { check_func_headers winsock2.h closesocket -lws2_32 && \
            network_extralibs="-lws2_32"; }
        check_type ws2tcpip.h socklen_t
        check_type ws2tcpip.h "struct addrinfo"
        check_type ws2tcpip.h "struct ipv6_mreq"
        check_type ws2tcpip.h "struct sockaddr_in6"
        check_type ws2tcpip.h "struct sockaddr_storage"
        check_struct winsock2.h "struct sockaddr" sa_len
    else
        disable network
    fi
fi

# Solaris has nanosleep in -lrt, OpenSolaris no longer needs that
check_func nanosleep || { check_func nanosleep -lrt && add_extralibs -lrt; }

check_func  fcntl
check_func  fork
check_func  getaddrinfo $network_extralibs
check_func  gethrtime
check_func  getrusage
check_struct "sys/time.h sys/resource.h" "struct rusage" ru_maxrss
check_func  inet_aton $network_extralibs
check_func  isatty
check_func  localtime_r
check_func  ${malloc_prefix}memalign            && enable memalign
check_func  mkstemp
check_func  mmap
check_func  ${malloc_prefix}posix_memalign      && enable posix_memalign
check_func  setrlimit
check_func  strerror_r
check_func  strptime
check_func  sched_getaffinity
check_func  sysconf
check_func  sysctl
check_func_headers conio.h kbhit
check_func_headers windows.h PeekNamedPipe
check_func_headers io.h setmode
check_func_headers lzo/lzo1x.h lzo1x_999_compress
check_lib2 "windows.h psapi.h" GetProcessMemoryInfo -lpsapi
check_func_headers windows.h GetProcessAffinityMask
check_func_headers windows.h GetProcessTimes
check_func_headers windows.h MapViewOfFile
check_func_headers windows.h VirtualAlloc

check_header dlfcn.h
check_header dxva.h
check_header dxva2api.h -D_WIN32_WINNT=0x0600
check_header libcrystalhd/libcrystalhd_if.h
check_header malloc.h
check_header poll.h
check_header sys/mman.h
check_header sys/param.h
check_header sys/resource.h
check_header sys/select.h
check_header termios.h
check_header vdpau/vdpau.h
check_header vdpau/vdpau_x11.h
check_header X11/extensions/XvMClib.h
check_header asm/types.h

disabled  zlib || check_lib   zlib.h      zlibVersion -lz   || disable  zlib
disabled bzlib || check_lib2 bzlib.h BZ2_bzlibVersion -lbz2 || disable bzlib

# check for VDA header
if ! disabled vda; then
    if check_header VideoDecodeAcceleration/VDADecoder.h; then
        enable vda
        add_extralibs -framework CoreFoundation -framework VideoDecodeAcceleration -framework QuartzCore
    fi
fi

if ! disabled w32threads && ! enabled pthreads; then
    check_func _beginthreadex && enable w32threads
fi

# check for some common methods of building with pthread support
# do this before the optional library checks as some of them require pthreads
if ! disabled pthreads && ! enabled w32threads && ! enabled os2threads; then
    enable pthreads
    if check_func pthread_create; then
        :
    elif check_func pthread_create -pthread; then
        add_cflags -pthread
        add_extralibs -pthread
    elif check_func pthread_create -pthreads; then
        add_cflags -pthreads
        add_extralibs -pthreads
    elif check_func pthread_create -lpthreadGC2; then
        add_extralibs -lpthreadGC2
    elif ! check_lib pthread.h pthread_create -lpthread; then
        disable pthreads
    fi
fi

for thread in $THREADS_LIST; do
    if enabled $thread; then
        test -n "$thread_type" &&
            die "ERROR: Only one thread type must be selected." ||
            thread_type="$thread"
    fi
done

check_lib math.h sin -lm && LIBM="-lm"
disabled crystalhd || check_lib libcrystalhd/libcrystalhd_if.h DtsCrystalHDVersion -lcrystalhd || disable crystalhd
enabled vaapi && require vaapi va/va.h vaInitialize -lva

check_mathfunc cbrtf
check_mathfunc exp2
check_mathfunc exp2f
check_mathfunc llrint
check_mathfunc llrintf
check_mathfunc log2
check_mathfunc log2f
check_mathfunc lrint
check_mathfunc lrintf
check_mathfunc round
check_mathfunc roundf
check_mathfunc trunc
check_mathfunc truncf

# these are off by default, so fail if requested and not available
enabled avisynth   && require2 vfw32 "windows.h vfw.h" AVIFileInit -lavifil32
enabled frei0r     && { check_header frei0r.h || die "ERROR: frei0r.h header not found"; }
enabled gnutls     && require_pkg_config gnutls gnutls/gnutls.h gnutls_global_init
enabled libaacplus && require  "libaacplus >= 2.0.0" aacplus.h aacplusEncOpen -laacplus
enabled libass     && require_pkg_config libass ass/ass.h ass_library_init
enabled libcelt    && require libcelt celt/celt.h celt_decode -lcelt0 &&
                      { check_lib celt/celt.h celt_decoder_create_custom -lcelt0 ||
                        die "ERROR: libcelt version must be >= 0.11.0."; }
enabled libdc1394  && require_pkg_config libdc1394-2 dc1394/dc1394.h dc1394_new
enabled libdirac   && require_pkg_config dirac                          \
    "libdirac_decoder/dirac_parser.h libdirac_encoder/dirac_encoder.h"  \
    "dirac_decoder_init dirac_encoder_init"
enabled libfaac    && require2 libfaac "stdint.h faac.h" faacEncGetVersion -lfaac
enabled libfreetype && require_pkg_config freetype2 "ft2build.h FT_FREETYPE_H" FT_Init_FreeType
enabled libgsm     && require  libgsm gsm/gsm.h gsm_create -lgsm
enabled libmodplug && require  libmodplug libmodplug/modplug.h ModPlug_Load -lmodplug
enabled libmp3lame && require  "libmp3lame >= 3.98.3" lame/lame.h lame_set_VBR_quality -lmp3lame
enabled libnut     && require  libnut libnut.h nut_demuxer_init -lnut
enabled libopencore_amrnb  && require libopencore_amrnb opencore-amrnb/interf_dec.h Decoder_Interface_init -lopencore-amrnb
enabled libopencore_amrwb  && require libopencore_amrwb opencore-amrwb/dec_if.h D_IF_init -lopencore-amrwb
enabled libopencv  && require_pkg_config opencv opencv/cxcore.h cvCreateImageHeader
enabled libopenjpeg && require libopenjpeg openjpeg.h opj_version -lopenjpeg
enabled libpulse && require_pkg_config libpulse-simple pulse/simple.h pa_simple_new
enabled librtmp    && require_pkg_config librtmp librtmp/rtmp.h RTMP_Socket
enabled libschroedinger && require_pkg_config schroedinger-1.0 schroedinger/schro.h schro_init
enabled libspeex   && require  libspeex speex/speex.h speex_decoder_init -lspeex
enabled libstagefright_h264  && require_cpp libstagefright_h264 "binder/ProcessState.h media/stagefright/MetaData.h
    media/stagefright/MediaBufferGroup.h media/stagefright/MediaDebug.h media/stagefright/MediaDefs.h
    media/stagefright/OMXClient.h media/stagefright/OMXCodec.h" android::OMXClient -lstagefright -lmedia -lutils -lbinder
enabled libtheora  && require  libtheora theora/theoraenc.h th_info_init -ltheoraenc -ltheoradec -logg
enabled libutvideo    && require_cpp utvideo "stdint.h stdlib.h utvideo/utvideo.h utvideo/Codec.h" 'CCodec*' -lutvideo -lstdc++
enabled libv4l2    && require_pkg_config libv4l2 libv4l2.h v4l2_ioctl
enabled libvo_aacenc && require libvo_aacenc vo-aacenc/voAAC.h voGetAACEncAPI -lvo-aacenc
enabled libvo_amrwbenc && require libvo_amrwbenc vo-amrwbenc/enc_if.h E_IF_init -lvo-amrwbenc
enabled libvorbis  && require  libvorbis vorbis/vorbisenc.h vorbis_info_init -lvorbisenc -lvorbis -logg
enabled libvpx     && {
    enabled libvpx_decoder && { check_lib2 "vpx/vpx_decoder.h vpx/vp8dx.h" vpx_codec_dec_init_ver -lvpx ||
                                die "ERROR: libvpx decoder version must be >=0.9.1"; }
    enabled libvpx_encoder && { check_lib2 "vpx/vpx_encoder.h vpx/vp8cx.h" "vpx_codec_enc_init_ver VPX_CQ" -lvpx ||
                                die "ERROR: libvpx encoder version must be >=0.9.6"; } }
enabled libx264    && require  libx264 x264.h x264_encoder_encode -lx264 &&
                      { check_cpp_condition x264.h "X264_BUILD >= 118" ||
                        die "ERROR: libx264 version must be >= 0.118."; }
enabled libxavs    && require  libxavs xavs.h xavs_encoder_encode -lxavs
enabled libxvid    && require  libxvid xvid.h xvid_global -lxvidcore
enabled openal     && { { for al_libs in "${OPENAL_LIBS}" "-lopenal" "-lOpenAL32"; do
                        check_lib 'AL/al.h' alGetError "${al_libs}" && break; done } ||
                        die "ERROR: openal not found"; } &&
                      { check_cpp_condition "AL/al.h" "defined(AL_VERSION_1_1)" ||
                        die "ERROR: openal version must be 1.1 or compatible"; }
enabled mlib       && require  mediaLib mlib_types.h mlib_VectorSub_S16_U8_Mod -lmlib
enabled openssl    && { check_lib openssl/ssl.h SSL_library_init -lssl -lcrypto ||
                        check_lib openssl/ssl.h SSL_library_init -lssl32 -leay32 ||
                        check_lib openssl/ssl.h SSL_library_init -lssl -lcrypto -lws2_32 -lgdi32 ||
                        die "ERROR: openssl not found"; }

SDL_CONFIG="${cross_prefix}sdl-config"
if check_pkg_config sdl SDL_version.h SDL_Linked_Version; then
    check_cpp_condition SDL.h "(SDL_MAJOR_VERSION<<16 | SDL_MINOR_VERSION<<8 | SDL_PATCHLEVEL) >= 0x010201" $sdl_cflags &&
    enable sdl &&
    check_struct SDL.h SDL_VideoInfo current_w $sdl_cflags && enable sdl_video_size
else
  if "${SDL_CONFIG}" --version > /dev/null 2>&1; then
    sdl_cflags=$("${SDL_CONFIG}" --cflags)
    sdl_libs=$("${SDL_CONFIG}" --libs)
    check_func_headers SDL_version.h SDL_Linked_Version $sdl_cflags $sdl_libs &&
    check_cpp_condition SDL.h "(SDL_MAJOR_VERSION<<16 | SDL_MINOR_VERSION<<8 | SDL_PATCHLEVEL) >= 0x010201" $sdl_cflags &&
    enable sdl &&
    check_struct SDL.h SDL_VideoInfo current_w $sdl_cflags && enable sdl_video_size
  fi
fi
enabled sdl && add_cflags $sdl_cflags && add_extralibs $sdl_libs

texi2html -version > /dev/null 2>&1 && enable texi2html || disable texi2html
makeinfo --version > /dev/null 2>&1 && enable makeinfo  || disable makeinfo

check_header linux/fb.h
check_header linux/videodev.h
check_header linux/videodev2.h
check_cc <<EOF && enable_safe struct_v4l2_frmivalenum_discrete
#include <linux/videodev2.h>
int main(void) {
struct v4l2_frmsizeenum vfse;
vfse.discrete.width = 0;
return 0;
}
EOF

check_header sys/videoio.h

check_func_headers "windows.h vfw.h" capCreateCaptureWindow "$vfwcap_indev_extralibs"
# check that WM_CAP_DRIVER_CONNECT is defined to the proper value
# w32api 3.12 had it defined wrong
check_cpp_condition vfw.h "WM_CAP_DRIVER_CONNECT > WM_USER" && enable vfwcap_defines

check_type "dshow.h" IBaseFilter

# check for ioctl_meteor.h, ioctl_bt848.h and alternatives
{ check_header dev/bktr/ioctl_meteor.h &&
  check_header dev/bktr/ioctl_bt848.h; } ||
{ check_header machine/ioctl_meteor.h &&
  check_header machine/ioctl_bt848.h; } ||
{ check_header dev/video/meteor/ioctl_meteor.h &&
  check_header dev/video/bktr/ioctl_bt848.h; } ||
check_header dev/ic/bt8xx.h

check_header sndio.h
if check_struct sys/soundcard.h audio_buf_info bytes; then
    enable_safe sys/soundcard.h
else
    check_cc -D__BSD_VISIBLE -D__XSI_VISIBLE <<EOF && add_cppflags -D__BSD_VISIBLE -D__XSI_VISIBLE && enable_safe sys/soundcard.h
    #include <sys/soundcard.h>
    audio_buf_info abc;
EOF
fi
check_header soundcard.h

enabled_any alsa_indev alsa_outdev && check_lib2 alsa/asoundlib.h snd_pcm_htimestamp -lasound

enabled jack_indev && check_lib2 jack/jack.h jack_client_open -ljack && check_func sem_timedwait

enabled_any sndio_indev sndio_outdev && check_lib2 sndio.h sio_open -lsndio

enabled libcdio &&
    check_lib2 "cdio/cdda.h cdio/paranoia.h" cdio_cddap_open "-lcdio_paranoia -lcdio_cdda -lcdio"

enabled x11grab                         &&
check_header X11/Xlib.h                 &&
check_header X11/extensions/XShm.h      &&
check_header X11/extensions/Xfixes.h    &&
check_func XOpenDisplay -lX11           &&
check_func XShmCreateImage -lX11 -lXext &&
check_func XFixesGetCursorImage -lX11 -lXext -lXfixes

if ! disabled vaapi; then
    check_lib va/va.h vaInitialize -lva && {
        check_cpp_condition va/va_version.h "VA_CHECK_VERSION(0,32,0)" ||
        warn "Please upgrade to VA-API >= 0.32 if you would like full VA-API support.";
    } || disable vaapi
fi

if ! disabled vdpau && enabled vdpau_vdpau_h; then
check_cpp_condition \
    vdpau/vdpau.h "defined VDP_DECODER_PROFILE_MPEG4_PART2_ASP" ||
    { echolog "Please upgrade to libvdpau >= 0.2 if you would like vdpau support." &&
      disable vdpau; }
fi

enabled debug && add_cflags -g"$debuglevel" && add_asflags -g"$debuglevel"
enabled coverage && add_cflags "-fprofile-arcs -ftest-coverage" && add_ldflags "-fprofile-arcs -ftest-coverage"
test -n "$valgrind" && target_exec="$valgrind --error-exitcode=1 --malloc-fill=0x2a --track-origins=yes --leak-check=full --gen-suppressions=all --suppressions=$source_path/tests/fate-valgrind.supp"

# add some useful compiler flags if supported
check_cflags -Wdeclaration-after-statement
check_cflags -Wall
check_cflags -Wno-parentheses
check_cflags -Wno-switch
check_cflags -Wno-format-zero-length
check_cflags -Wdisabled-optimization
check_cflags -Wpointer-arith
check_cflags -Wredundant-decls
check_cflags -Wno-pointer-sign
check_cflags -Wcast-qual
check_cflags -Wwrite-strings
check_cflags -Wtype-limits
check_cflags -Wundef
check_cflags -Wmissing-prototypes
check_cflags -Wno-pointer-to-int-cast
check_cflags -Wstrict-prototypes
enabled extra_warnings && check_cflags -Winline

# add some linker flags
check_ldflags -Wl,--warn-common
check_ldflags -Wl,-rpath-link=libpostproc:libswresample:libswscale:libavfilter:libavdevice:libavformat:libavcodec:libavutil
test_ldflags -Wl,-Bsymbolic && append SHFLAGS -Wl,-Bsymbolic

echo "X{};" > $TMPV
if test_ldflags -Wl,--version-script,$TMPV; then
    append SHFLAGS '-Wl,--version-script,\$(SUBDIR)lib\$(NAME).ver'
    check_cc <<EOF && enable symver_asm_label
void ff_foo(void) __asm__ ("av_foo@VERSION");
void ff_foo(void) { ${inline_asm+__asm__($quotes);} }
EOF
    check_cc <<EOF && enable symver_gnu_asm
__asm__(".symver ff_foo,av_foo@VERSION");
void ff_foo(void) {}
EOF
fi

if [ -n "$optflags" ]; then
    add_cflags $optflags
elif enabled small; then
    add_cflags $size_cflags
elif enabled optimizations; then
    add_cflags $speed_cflags
else
    add_cflags $noopt_cflags
fi
check_cflags -fno-math-errno
check_cflags -fno-signed-zeros
check_cc -mno-red-zone <<EOF && noredzone_flags="-mno-red-zone"
int x;
EOF


if enabled icc; then
    # Just warnings, no remarks
    check_cflags -w1
    # -wd: Disable following warnings
    # 144, 167, 556: -Wno-pointer-sign
    # 1292: attribute "foo" ignored
    # 10006: ignoring unknown option -fno-signed-zeros
    # 10148: ignoring unknown option -Wno-parentheses
    # 10156: ignoring option '-W'; no argument required
    check_cflags -wd144,167,556,1292,10006,10148,10156
    # 11030: Warning unknown option --as-needed
    # 10156: ignoring option '-export'; no argument required
    check_ldflags -wd10156,11030
    # Allow to compile with optimizations
    check_ldflags -march=$cpu
    # icc 11.0 and 11.1 work with ebp_available, but don't pass the test
    enable ebp_available
    if enabled x86_32; then
        test ${icc_version%%.*} -ge 11 && \
            check_cflags -falign-stack=maintain-16-byte || \
            disable aligned_stack
    fi
elif enabled ccc; then
    # disable some annoying warnings
    add_cflags -msg_disable cvtu32to64
    add_cflags -msg_disable embedcomment
    add_cflags -msg_disable needconstext
    add_cflags -msg_disable nomainieee
    add_cflags -msg_disable ptrmismatch1
    add_cflags -msg_disable unreachcode
elif enabled gcc; then
    check_cflags -fno-tree-vectorize
    check_cflags -Werror=implicit-function-declaration
    check_cflags -Werror=missing-prototypes
    check_cflags -Werror=return-type
elif enabled llvm_gcc; then
    check_cflags -mllvm -stack-alignment=16
elif enabled clang; then
    check_cflags -mllvm -stack-alignment=16
    check_cflags -Qunused-arguments
<<<<<<< HEAD
    check_cflags -Werror=return-type
=======
    check_cflags -Werror=implicit-function-declaration
    check_cflags -Werror=missing-prototypes
>>>>>>> c98d164a
elif enabled armcc; then
    # 2523: use of inline assembler is deprecated
    add_cflags -W${armcc_opt},--diag_suppress=2523
    add_cflags -W${armcc_opt},--diag_suppress=1207
    add_cflags -W${armcc_opt},--diag_suppress=1293 # assignment in condition
    add_cflags -W${armcc_opt},--diag_suppress=3343 # hardfp compat
    add_cflags -W${armcc_opt},--diag_suppress=167  # pointer sign
    add_cflags -W${armcc_opt},--diag_suppress=513  # pointer sign
elif enabled tms470; then
    add_cflags -pds=824 -pds=837
elif enabled pathscale; then
    add_cflags -fstrict-overflow -OPT:wrap_around_unsafe_opt=OFF
fi

enabled_any $THREADS_LIST      && enable threads

check_deps $CONFIG_LIST       \
           $CONFIG_EXTRA      \
           $HAVE_LIST         \
           $ALL_COMPONENTS    \
           $ALL_TESTS         \

enabled asm || { arch=c; disable $ARCH_LIST $ARCH_EXT_LIST; }

if test $target_os = "haiku"; then
    disable memalign
    disable posix_memalign
fi

! enabled_any memalign posix_memalign malloc_aligned &&
    enabled_any $need_memalign && enable memalign_hack

echo "install prefix            $prefix"
echo "source path               $source_path"
echo "C compiler                $cc"
echo "ARCH                      $arch ($cpu)"
if test "$build_suffix" != ""; then
    echo "build suffix              $build_suffix"
fi
if test "$progs_suffix" != ""; then
    echo "progs suffix              $progs_suffix"
fi
if test "$extra_version" != ""; then
    echo "version string suffix     $extra_version"
fi
echo "big-endian                ${bigendian-no}"
echo "runtime cpu detection     ${runtime_cpudetect-no}"
if enabled x86; then
    echo "${yasmexe}                      ${yasm-no}"
    echo "MMX enabled               ${mmx-no}"
    echo "MMX2 enabled              ${mmx2-no}"
    echo "3DNow! enabled            ${amd3dnow-no}"
    echo "3DNow! extended enabled   ${amd3dnowext-no}"
    echo "SSE enabled               ${sse-no}"
    echo "SSSE3 enabled             ${ssse3-no}"
    echo "AVX enabled               ${avx-no}"
    echo "CMOV enabled              ${cmov-no}"
    echo "CMOV is fast              ${fast_cmov-no}"
    echo "EBX available             ${ebx_available-no}"
    echo "EBP available             ${ebp_available-no}"
fi
if enabled arm; then
    echo "ARMv5TE enabled           ${armv5te-no}"
    echo "ARMv6 enabled             ${armv6-no}"
    echo "ARMv6T2 enabled           ${armv6t2-no}"
    echo "ARM VFP enabled           ${armvfp-no}"
    echo "IWMMXT enabled            ${iwmmxt-no}"
    echo "NEON enabled              ${neon-no}"
fi
if enabled mips; then
    echo "MMI enabled               ${mmi-no}"
fi
if enabled ppc; then
    echo "AltiVec enabled           ${altivec-no}"
    echo "PPC 4xx optimizations     ${ppc4xx-no}"
    echo "dcbzl available           ${dcbzl-no}"
fi
if enabled sparc; then
    echo "VIS enabled               ${vis-no}"
fi
echo "debug symbols             ${debug-no}"
echo "strip symbols             ${stripping-no}"
echo "optimize for size         ${small-no}"
echo "optimizations             ${optimizations-no}"
echo "static                    ${static-no}"
echo "shared                    ${shared-no}"
echo "postprocessing support    ${postproc-no}"
echo "new filter support        ${avfilter-no}"
echo "network support           ${network-no}"
echo "threading support         ${thread_type-no}"
echo "safe bitstream reader     ${safe_bitstream_reader-no}"
echo "SDL support               ${sdl-no}"
echo "Sun medialib support      ${mlib-no}"
echo "libdxva2 enabled          ${dxva2-no}"
echo "libva enabled             ${vaapi-no}"
echo "libvdpau enabled          ${vdpau-no}"
echo "AVISynth enabled          ${avisynth-no}"
echo "frei0r enabled            ${frei0r-no}"
echo "gnutls enabled            ${gnutls-no}"
echo "libaacplus enabled        ${libaacplus-no}"
echo "libass enabled            ${libass-no}"
echo "libcdio support           ${libcdio-no}"
echo "libcelt enabled           ${libcelt-no}"
echo "libdc1394 support         ${libdc1394-no}"
echo "libdirac enabled          ${libdirac-no}"
echo "libfaac enabled           ${libfaac-no}"
echo "libgsm enabled            ${libgsm-no}"
echo "libmodplug enabled        ${libmodplug-no}"
echo "libmp3lame enabled        ${libmp3lame-no}"
echo "libnut enabled            ${libnut-no}"
echo "libopencore-amrnb support ${libopencore_amrnb-no}"
echo "libopencore-amrwb support ${libopencore_amrwb-no}"
echo "libopencv support         ${libopencv-no}"
echo "libopenjpeg enabled       ${libopenjpeg-no}"
echo "libpulse enabled          ${libpulse-no}"
echo "librtmp enabled           ${librtmp-no}"
echo "libschroedinger enabled   ${libschroedinger-no}"
echo "libspeex enabled          ${libspeex-no}"
echo "libstagefright-h264 enabled    ${libstagefright_h264-no}"
echo "libtheora enabled         ${libtheora-no}"
echo "libutvideo enabled        ${libutvideo-no}"
echo "libv4l2 enabled           ${libv4l2-no}"
echo "libvo-aacenc support      ${libvo_aacenc-no}"
echo "libvo-amrwbenc support    ${libvo_amrwbenc-no}"
echo "libvorbis enabled         ${libvorbis-no}"
echo "libvpx enabled            ${libvpx-no}"
echo "libx264 enabled           ${libx264-no}"
echo "libxavs enabled           ${libxavs-no}"
echo "libxvid enabled           ${libxvid-no}"
echo "openal enabled            ${openal-no}"
echo "openssl enabled           ${openssl-no}"
echo "zlib enabled              ${zlib-no}"
echo "bzlib enabled             ${bzlib-no}"
echo

for type in decoder encoder hwaccel parser demuxer muxer protocol filter bsf indev outdev; do
    echo "Enabled ${type}s:"
    eval list=\$$(toupper $type)_LIST
    print_enabled '_*' $list | sort | pr -r -3 -t
    echo
done

license="LGPL version 2.1 or later"
if enabled nonfree; then
    license="nonfree and unredistributable"
elif enabled gplv3; then
    license="GPL version 3 or later"
elif enabled lgplv3; then
    license="LGPL version 3 or later"
elif enabled gpl; then
    license="GPL version 2 or later"
fi

echo "License: $license"

echo "Creating config.mak and config.h..."

test -e Makefile || $ln_s "$source_path/Makefile" .

enabled stripping || strip="echo skipping strip"

config_files="$TMPH config.mak"

cat > config.mak <<EOF
# Automatically generated by configure - do not modify!
ifndef FFMPEG_CONFIG_MAK
FFMPEG_CONFIG_MAK=1
FFMPEG_CONFIGURATION=$FFMPEG_CONFIGURATION
prefix=$prefix
LIBDIR=\$(DESTDIR)$libdir
SHLIBDIR=\$(DESTDIR)$shlibdir
INCDIR=\$(DESTDIR)$incdir
BINDIR=\$(DESTDIR)$bindir
DATADIR=\$(DESTDIR)$datadir
MANDIR=\$(DESTDIR)$mandir
SRC_PATH=$source_path
ifndef MAIN_MAKEFILE
SRC_PATH:=\$(SRC_PATH:.%=..%)
endif
CC_IDENT=$cc_ident
ARCH=$arch
CC=$cc
CXX=$cxx
AS=$as
LD=$ld
DEPCC=$dep_cc
YASM=$yasmexe
YASMDEP=$yasmexe
AR=$ar
RANLIB=$ranlib
CP=cp -p
LN_S=$ln_s
STRIP=$strip
CPPFLAGS=$CPPFLAGS
CFLAGS=$CFLAGS
CXXFLAGS=$CXXFLAGS
ASFLAGS=$ASFLAGS
AS_O=$CC_O
CC_O=$CC_O
CXX_O=$CXX_O
LDFLAGS=$LDFLAGS
FFSERVERLDFLAGS=$FFSERVERLDFLAGS
SHFLAGS=$SHFLAGS
YASMFLAGS=$YASMFLAGS
BUILDSUF=$build_suffix
PROGSSUF=$progs_suffix
FULLNAME=$FULLNAME
LIBPREF=$LIBPREF
LIBSUF=$LIBSUF
LIBNAME=$LIBNAME
SLIBPREF=$SLIBPREF
SLIBSUF=$SLIBSUF
EXESUF=$EXESUF
EXTRA_VERSION=$extra_version
DEPFLAGS=$DEPFLAGS
CCDEP=$CCDEP
CXXDEP=$CXXDEP
ASDEP=$ASDEP
CC_DEPFLAGS=$CC_DEPFLAGS
AS_DEPFLAGS=$AS_DEPFLAGS
HOSTCC=$host_cc
HOSTCFLAGS=$host_cflags
HOSTEXESUF=$HOSTEXESUF
HOSTLDFLAGS=$host_ldflags
HOSTLIBS=$host_libs
TARGET_EXEC=$target_exec
TARGET_PATH=$target_path
SDL_LIBS=$sdl_libs
SDL_CFLAGS=$sdl_cflags
LIB_INSTALL_EXTRA_CMD=$LIB_INSTALL_EXTRA_CMD
EXTRALIBS=$extralibs
INSTALL=$install
LIBTARGET=${LIBTARGET}
SLIBNAME=${SLIBNAME}
SLIBNAME_WITH_VERSION=${SLIBNAME_WITH_VERSION}
SLIBNAME_WITH_MAJOR=${SLIBNAME_WITH_MAJOR}
SLIB_CREATE_DEF_CMD=${SLIB_CREATE_DEF_CMD}
SLIB_EXTRA_CMD=${SLIB_EXTRA_CMD}
SLIB_INSTALL_NAME=${SLIB_INSTALL_NAME}
SLIB_INSTALL_LINKS=${SLIB_INSTALL_LINKS}
SLIB_INSTALL_EXTRA_LIB=${SLIB_INSTALL_EXTRA_LIB}
SLIB_INSTALL_EXTRA_SHLIB=${SLIB_INSTALL_EXTRA_SHLIB}
SAMPLES:=${samples:-\$(FATE_SAMPLES)}
NOREDZONE_FLAGS=$noredzone_flags
EOF

get_version(){
    name=$1
    file=$source_path/$2
# This condition will be removed when we stop supporting old libpostproc versions
if ! test "$name" = LIBPOSTPROC || test "$postproc_version" = current; then
    eval $(grep "#define ${name}_VERSION_M" "$file" | awk '{ print $2"="$3 }')
    eval ${name}_VERSION=\$${name}_VERSION_MAJOR.\$${name}_VERSION_MINOR.\$${name}_VERSION_MICRO
fi
    lcname=$(tolower $name)
    eval echo "${lcname}_VERSION=\$${name}_VERSION" >> config.mak
    eval echo "${lcname}_VERSION_MAJOR=\$${name}_VERSION_MAJOR" >> config.mak
}

get_version LIBAVCODEC  libavcodec/version.h
get_version LIBAVDEVICE libavdevice/avdevice.h
get_version LIBAVFILTER libavfilter/version.h
get_version LIBAVFORMAT libavformat/version.h
get_version LIBAVUTIL   libavutil/avutil.h
get_version LIBPOSTPROC libpostproc/postprocess.h
get_version LIBSWRESAMPLE libswresample/swresample.h
get_version LIBSWSCALE  libswscale/swscale.h

cat > $TMPH <<EOF
/* Automatically generated by configure - do not modify! */
#ifndef FFMPEG_CONFIG_H
#define FFMPEG_CONFIG_H
#define FFMPEG_CONFIGURATION "$(c_escape $FFMPEG_CONFIGURATION)"
#define FFMPEG_LICENSE "$(c_escape $license)"
#define FFMPEG_DATADIR "$(eval c_escape $datadir)"
#define AVCONV_DATADIR "$(eval c_escape $datadir)"
#define CC_TYPE "$cc_type"
#define CC_VERSION $cc_version
#define restrict $_restrict
#define EXTERN_PREFIX "${extern_prefix}"
#define EXTERN_ASM ${extern_prefix}
#define SLIBSUF "$SLIBSUF"
EOF

test -n "$malloc_prefix" &&
    echo "#define MALLOC_PREFIX $malloc_prefix" >>$TMPH

if enabled small || disabled optimizations; then
    echo "#undef  av_always_inline"  >> $TMPH
    if enabled small; then
        echo "#define av_always_inline inline"  >> $TMPH
    else
        echo "#define av_always_inline av_unused"  >> $TMPH
    fi
fi

if enabled yasm; then
    append config_files $TMPASM
    printf '' >$TMPASM
fi

print_config ARCH_   "$config_files" $ARCH_LIST
print_config HAVE_   "$config_files" $HAVE_LIST
print_config CONFIG_ "$config_files" $CONFIG_LIST       \
                                     $CONFIG_EXTRA      \
                                     $ALL_COMPONENTS    \

cat >>config.mak <<EOF
ACODEC_TESTS=$(print_enabled -n _test $ACODEC_TESTS)
VCODEC_TESTS=$(print_enabled -n _test $VCODEC_TESTS)
LAVF_TESTS=$(print_enabled   -n _test $LAVF_TESTS)
LAVFI_TESTS=$(print_enabled  -n _test $LAVFI_TESTS)
SEEK_TESTS=$(print_enabled   -n _test $SEEK_TESTS)
EOF

echo "#endif /* FFMPEG_CONFIG_H */" >> $TMPH
echo "endif # FFMPEG_CONFIG_MAK" >> config.mak

# Do not overwrite an unchanged config.h to avoid superfluous rebuilds.
cp_if_changed $TMPH config.h
touch .config

enabled yasm && cp_if_changed $TMPASM config.asm

cat > $TMPH <<EOF
/* Generated by ffconf */
#ifndef AVUTIL_AVCONFIG_H
#define AVUTIL_AVCONFIG_H
EOF

test "$postproc_version" != current && cat >> $TMPH <<EOF
#define LIBPOSTPROC_VERSION_MAJOR $LIBPOSTPROC_VERSION_MAJOR
#define LIBPOSTPROC_VERSION_MINOR $LIBPOSTPROC_VERSION_MINOR
#define LIBPOSTPROC_VERSION_MICRO $LIBPOSTPROC_VERSION_MICRO
EOF

print_config AV_HAVE_ $TMPH $HAVE_LIST_PUB

echo "#endif /* AVUTIL_AVCONFIG_H */" >> $TMPH

cp_if_changed $TMPH libavutil/avconfig.h

test -n "$WARNINGS" && printf "\n$WARNINGS"

# build pkg-config files

pkgconfig_generate(){
name=$1
shortname=${name#lib}${build_suffix}
comment=$2
version=$3
libs=$4
requires=$5
enabled ${name#lib} || return 0
mkdir -p $name
cat <<EOF > $name/$name.pc
prefix=$prefix
exec_prefix=\${prefix}
libdir=$libdir
includedir=$incdir

Name: $name
Description: $comment
Version: $version
Requires: $(enabled shared || echo $requires)
Requires.private: $(enabled shared && echo $requires)
Conflicts:
Libs: -L\${libdir} -l${shortname} $(enabled shared || echo $libs)
Libs.private: $(enabled shared && echo $libs)
Cflags: -I\${includedir}
EOF
cat <<EOF > $name/$name-uninstalled.pc
prefix=
exec_prefix=
libdir=\${pcfiledir}
includedir=${source_path}

Name: $name
Description: $comment
Version: $version
Requires: $requires
Conflicts:
Libs: \${libdir}/${LIBPREF}${shortname}${LIBSUF} $libs
Cflags: -I\${includedir}
EOF
}

pkgconfig_generate libavutil "FFmpeg utility library" "$LIBAVUTIL_VERSION" "$LIBM"
pkgconfig_generate libavcodec "FFmpeg codec library" "$LIBAVCODEC_VERSION" "$extralibs" "libavutil = $LIBAVUTIL_VERSION"
pkgconfig_generate libavformat "FFmpeg container format library" "$LIBAVFORMAT_VERSION" "$extralibs" "libavcodec = $LIBAVCODEC_VERSION"
pkgconfig_generate libavdevice "FFmpeg device handling library" "$LIBAVDEVICE_VERSION" "$extralibs" "libavformat = $LIBAVFORMAT_VERSION"
pkgconfig_generate libavfilter "FFmpeg video filtering library" "$LIBAVFILTER_VERSION" "$extralibs"
pkgconfig_generate libpostproc "FFmpeg postprocessing library" "$LIBPOSTPROC_VERSION" "" "libavutil = $LIBAVUTIL_VERSION"
pkgconfig_generate libswscale "FFmpeg image rescaling library" "$LIBSWSCALE_VERSION" "$LIBM" "libavutil = $LIBAVUTIL_VERSION"
pkgconfig_generate libswresample "FFmpeg audio rescaling library" "$LIBSWRESAMPLE_VERSION" "$LIBM" "libavutil = $LIBAVUTIL_VERSION"<|MERGE_RESOLUTION|>--- conflicted
+++ resolved
@@ -3375,12 +3375,9 @@
 elif enabled clang; then
     check_cflags -mllvm -stack-alignment=16
     check_cflags -Qunused-arguments
-<<<<<<< HEAD
     check_cflags -Werror=return-type
-=======
     check_cflags -Werror=implicit-function-declaration
     check_cflags -Werror=missing-prototypes
->>>>>>> c98d164a
 elif enabled armcc; then
     # 2523: use of inline assembler is deprecated
     add_cflags -W${armcc_opt},--diag_suppress=2523
