Never assume the API of libav* to be stable unless at least 1 month has passed
since the last major version increase.

The last version increases were:
libavcodec:  2012-01-27
libavdevice: 2011-04-18
libavfilter: 2011-04-18
libavformat: 2012-01-27
libpostproc: 2011-04-18
libswscale:  2011-06-20
libavutil:   2011-04-18


API changes, most recent first:

<<<<<<< HEAD
2012-04-20 - xxxxxxx - lavfi 2.70.100
  Add avfilter_unref_bufferp() to avfilter.h.

2012-04-12 - xxxxxxx - lavfi 2.68.100
  Install libavfilter/asrc_abuffer.h public header.

2012-03-26 - a67d9cf - lavfi 2.66.100
  Add avfilter_fill_frame_from_{audio_,}buffer_ref() functions.
=======
2012-xx-xx - xxxxxxx - lavu 51.28.0 - audio_fifo.h
  Add audio FIFO functions:
    av_audio_fifo_free()
    av_audio_fifo_alloc()
    av_audio_fifo_realloc()
    av_audio_fifo_write()
    av_audio_fifo_read()
    av_audio_fifo_drain()
    av_audio_fifo_reset()
    av_audio_fifo_size()
    av_audio_fifo_space()
>>>>>>> b0e9edc4

2012-xx-xx - xxxxxxx - lavfi 2.16.0 - avfiltergraph.h
  Add avfilter_graph_parse2()

2012-xx-xx - xxxxxxx - lavu 51.27.0 - samplefmt.h
  Add av_get_packed_sample_fmt() and av_get_planar_sample_fmt()

2012-03-21 - b75c67d - lavu 51.43.100
  Add bprint.h for bprint API.

2012-02-21 - 9cbf17e - lavc 54.4.100
  Add av_get_pcm_codec() function.

2012-02-16 - 560b224 - libswr 0.7.100
  Add swr_set_matrix() function.

2012-02-09 - c28e7af - lavu 51.39.100
  Add a new installed header libavutil/timestamp.h with timestamp
  utilities.

2012-02-06 - 70ffda3 - lavu 51.38.100
  Add av_parse_ratio() function to parseutils.h.

2012-02-06 - 70ffda3 - lavu 51.38.100
  Add AV_LOG_MAX_OFFSET macro to log.h.

2012-02-02 - 0eaa123 - lavu 51.37.100
  Add public timecode helpers.

2012-01-24 - 0c3577b - lavfi 2.60.100
  Add avfilter_graph_dump.

2012-03-05 - lavc 54.8.0
  6699d07 Add av_get_exact_bits_per_sample()
  9524cf7 Add av_get_audio_frame_duration()

2012-03-04 - 44fe77b - lavc 54.7.0 - avcodec.h
  Add av_codec_is_encoder/decoder().

2012-03-01 - 442c132 - lavc 54.3.0 - avcodec.h
  Add av_packet_shrink_side_data.

2012-02-29 - dd2a4bc - lavf 54.2.0 - avformat.h
  Add AVStream.attached_pic and AV_DISPOSITION_ATTACHED_PIC,
  used for dealing with attached pictures/cover art.

2012-02-25 - c9bca80 - lavu 51.24.0 - error.h
  Add AVERROR_UNKNOWN
  NOTE: this was backported to 0.8

2012-02-20 - e9cda85 - lavc 54.2.0
  Add duration field to AVCodecParserContext

2012-02-20 - 0b42a93 - lavu 51.23.1 - mathematics.h
  Add av_rescale_q_rnd()

2012-02-08 - 38d5533 - lavu 51.22.1 - pixdesc.h
  Add PIX_FMT_PSEUDOPAL flag.

2012-02-08 - 52f82a1 - lavc 54.01.0
  Add avcodec_encode_video2() and deprecate avcodec_encode_video().

2012-02-01 - 316fc74 - lavc 54.01.0
  Add av_fast_padded_malloc() as alternative for av_realloc() when aligned
  memory is required. The buffer will always have FF_INPUT_BUFFER_PADDING_SIZE
  zero-padded bytes at the end.

2012-01-31 - dd6d3b0 - lavf 54.01.0
  Add avformat_get_riff_video_tags() and avformat_get_riff_audio_tags().
  NOTE: this was backported to 0.8

2012-01-31 - af08d9a - lavc 54.01.0
  Add avcodec_is_open() function.
  NOTE: this was backported to 0.8

2012-01-30 - 8b93312 - lavu 51.22.0 - intfloat.h
  Add a new installed header libavutil/intfloat.h with int/float punning
  functions.
  NOTE: this was backported to 0.8

2012-01-25 - lavf 53.22.0
  f1caf01 Allow doing av_write_frame(ctx, NULL) for flushing possible
          buffered data within a muxer. Added AVFMT_ALLOW_FLUSH for
          muxers supporting it (av_write_frame makes sure it is called
          only for muxers with this flag).

2012-01-15 - lavc 53.34.0
  New audio encoding API:
  b2c75b6 Add CODEC_CAP_VARIABLE_FRAME_SIZE capability for use by audio
          encoders.
  5ee5fa0 Add avcodec_fill_audio_frame() as a convenience function.
  b2c75b6 Add avcodec_encode_audio2() and deprecate avcodec_encode_audio().
          Add AVCodec.encode2().

2012-01-12 - 3167dc9 - lavfi 2.15.0
  Add a new installed header -- libavfilter/version.h -- with version macros.

2011-12-08 - a502939 - lavfi 2.52.0
  Add av_buffersink_poll_frame() to buffersink.h.

2011-12-08 - 26c6fec - lavu 51.31.0
  Add av_log_format_line.

2011-12-03 - 976b095 - lavu 51.30.0
  Add AVERROR_BUG.

2011-11-24 - 573ffbb - lavu 51.28.1
  Add av_get_alt_sample_fmt() to samplefmt.h.

2011-11-03 - 96949da - lavu 51.23.0
  Add av_strcasecmp() and av_strncasecmp() to avstring.h.

2011-10-20 - b35e9e1 - lavu 51.22.0
  Add av_strtok() to avstring.h.

2011-01-03 - b73ec05 - lavu 51.21.0
  Add av_popcount64

2011-12-18 - 8400b12 - lavc 53.28.1
  Deprecate AVFrame.age. The field is unused.

2011-12-12 - 5266045 - lavf 53.17.0
  Add avformat_close_input().
  Deprecate av_close_input_file() and av_close_input_stream().

2011-12-02 - 0eea212 - lavc 53.25.0
  Add nb_samples and extended_data fields to AVFrame.
  Deprecate AVCODEC_MAX_AUDIO_FRAME_SIZE.
  Deprecate avcodec_decode_audio3() in favor of avcodec_decode_audio4().
  avcodec_decode_audio4() writes output samples to an AVFrame, which allows
  audio decoders to use get_buffer().

2011-12-04 - 560f773 - lavc 53.24.0
  Change AVFrame.data[4]/base[4]/linesize[4]/error[4] to [8] at next major bump.
  Change AVPicture.data[4]/linesize[4] to [8] at next major bump.
  Change AVCodecContext.error[4] to [8] at next major bump.
  Add AV_NUM_DATA_POINTERS to simplify the bump transition.

2011-11-23 - bbb46f3 - lavu 51.18.0
  Add av_samples_get_buffer_size(), av_samples_fill_arrays(), and
  av_samples_alloc(), to samplefmt.h.

2011-11-23 - 8889cc4 - lavu 51.17.0
  Add planar sample formats and av_sample_fmt_is_planar() to samplefmt.h.

2011-11-19 - f3a29b7 - lavc 53.21.0
  Move some AVCodecContext fields to a new private struct, AVCodecInternal,
  which is accessed from a new field, AVCodecContext.internal.
  - fields moved:
      AVCodecContext.internal_buffer       --> AVCodecInternal.buffer
      AVCodecContext.internal_buffer_count --> AVCodecInternal.buffer_count
      AVCodecContext.is_copy               --> AVCodecInternal.is_copy

2011-11-16 - 6270671 - lavu 51.16.0
  Add av_timegm()

2011-11-13 - lavf 53.15.0
  New interrupt callback API, allowing per-AVFormatContext/AVIOContext
  interrupt callbacks.
  6aa0b98 Add AVIOInterruptCB struct and the interrupt_callback field to
          AVFormatContext.
  1dee0ac Add avio_open2() with additional parameters. Those are
          an interrupt callback and an options AVDictionary.
          This will allow passing AVOptions to protocols after lavf
          54.0.

2011-11-06 - ba04ecf - lavu 51.14.0
  Add av_strcasecmp() and av_strncasecmp() to avstring.h.

2011-11-06 - 07b172f - lavu 51.13.0
  Add av_toupper()/av_tolower()

2011-11-05 - b6d08f4 - lavf 53.13.0
  Add avformat_network_init()/avformat_network_deinit()

2011-10-27 - 512557b - lavc 53.15.0
  Remove avcodec_parse_frame.
  Deprecate AVCodecContext.parse_only and CODEC_CAP_PARSE_ONLY.

2011-10-19 - 569129a - lavf 53.10.0
  Add avformat_new_stream(). Deprecate av_new_stream().

2011-10-13 - b631fba - lavf 53.9.0
  Add AVFMT_NO_BYTE_SEEK AVInputFormat flag.

2011-10-12 - lavu 51.12.0
  AVOptions API rewrite.

  - 145f741 FF_OPT_TYPE* renamed to AV_OPT_TYPE_*
  - new setting/getting functions with slightly different semantics:
        dac66da av_set_string3 -> av_opt_set
                av_set_double  -> av_opt_set_double
                av_set_q       -> av_opt_set_q
                av_set_int     -> av_opt_set_int

        41d9d51 av_get_string  -> av_opt_get
                av_get_double  -> av_opt_get_double
                av_get_q       -> av_opt_get_q
                av_get_int     -> av_opt_get_int

  - 8c5dcaa trivial rename av_next_option -> av_opt_next
  - 641c7af new functions - av_opt_child_next, av_opt_child_class_next
    and av_opt_find2()

2011-09-22 - a70e787 - lavu 51.17.0
  Add av_x_if_null().

2011-09-18 - 645cebb - lavc 53.16.0
  Add showall flag2

2011-09-16 - ea8de10 - lavfi 2.42.0
  Add avfilter_all_channel_layouts.

2011-09-16 - 9899037 - lavfi 2.41.0
  Rename avfilter_all_* function names to avfilter_make_all_*.

  In particular, apply the renames:
  avfilter_all_formats         -> avfilter_make_all_formats
  avfilter_all_channel_layouts -> avfilter_make_all_channel_layouts
  avfilter_all_packing_formats -> avfilter_make_all_packing_formats

2011-09-12 - 4381bdd - lavfi 2.40.0
  Change AVFilterBufferRefAudioProps.sample_rate type from uint32_t to int.

2011-09-12 - 2c03174 - lavfi 2.40.0
  Simplify signature for avfilter_get_audio_buffer(), make it
  consistent with avfilter_get_video_buffer().

2011-09-06 - 4f7dfe1 - lavfi 2.39.0
  Rename libavfilter/vsink_buffer.h to libavfilter/buffersink.h.

2011-09-06 - c4415f6 - lavfi 2.38.0
  Unify video and audio sink API.

  In particular, add av_buffersink_get_buffer_ref(), deprecate
  av_vsink_buffer_get_video_buffer_ref() and change the value for the
  opaque field passed to the abuffersink init function.

2011-09-04 - 61e2e29 - lavu 51.16.0
  Add av_asprintf().

2011-08-22 - dacd827 - lavf 53.10.0
  Add av_find_program_from_stream().

2011-08-20 - 69e2c1a - lavu 51.13.0
  Add av_get_media_type_string().

2011-09-03 - fb4ca26 - lavc 53.13.0
                       lavf 53.11.0
                       lsws  2.1.0
  Add {avcodec,avformat,sws}_get_class().

2011-08-03 - c11fb82 - lavu 51.15.0
  Add AV_OPT_SEARCH_FAKE_OBJ flag for av_opt_find() function.

2011-08-14 - 323b930 - lavu 51.12.0
  Add av_fifo_peek2(), deprecate av_fifo_peek().

2011-08-26 - lavu 51.9.0
  - add41de..abc78a5 Do not include intfloat_readwrite.h,
    mathematics.h, rational.h, pixfmt.h, or log.h from avutil.h.

2011-08-16 - 48f9e45 - lavf 53.8.0
  Add avformat_query_codec().

2011-08-16 - bca06e7 - lavc 53.11.0
  Add avcodec_get_type().

2011-08-06 - 2f63440 - lavf 53.7.0
  Add error_recognition to AVFormatContext.

2011-08-02 - 9d39cbf - lavc 53.9.1
  Add AV_PKT_FLAG_CORRUPT AVPacket flag.

2011-07-16 - b57df29 - lavfi 2.27.0
  Add audio packing negotiation fields and helper functions.

  In particular, add AVFilterPacking enum, planar, in_packings and
  out_packings fields to AVFilterLink, and the functions:
  avfilter_set_common_packing_formats()
  avfilter_all_packing_formats()

2011-07-10 - a67c061 - lavf 53.6.0
  Add avformat_find_stream_info(), deprecate av_find_stream_info().
  NOTE: this was backported to 0.7

2011-07-10 - 0b950fe - lavc 53.8.0
  Add avcodec_open2(), deprecate avcodec_open().
  NOTE: this was backported to 0.7

  Add avcodec_alloc_context3. Deprecate avcodec_alloc_context() and
  avcodec_alloc_context2().

2011-07-01 - b442ca6 - lavf 53.5.0 - avformat.h
  Add function av_get_output_timestamp().

2011-06-28 - 5129336 - lavu 51.11.0 - avutil.h
  Define the AV_PICTURE_TYPE_NONE value in AVPictureType enum.

2011-06-19 - fd2c0a5 - lavfi 2.23.0 - avfilter.h
  Add layout negotiation fields and helper functions.

  In particular, add in_chlayouts and out_chlayouts to AVFilterLink,
  and the functions:
  avfilter_set_common_sample_formats()
  avfilter_set_common_channel_layouts()
  avfilter_all_channel_layouts()

2011-06-19 - 527ca39 - lavfi 2.22.0 - AVFilterFormats
  Change type of AVFilterFormats.formats from int * to int64_t *,
  and update formats handling API accordingly.

  avfilter_make_format_list() still takes a int32_t array and converts
  it to int64_t. A new function, avfilter_make_format64_list(), that
  takes int64_t arrays has been added.

2011-06-19 - 44f669e - lavfi 2.21.0 - vsink_buffer.h
  Add video sink buffer and vsink_buffer.h public header.

2011-06-12 - 9fdf772 - lavfi 2.18.0 - avcodec.h
  Add avfilter_get_video_buffer_ref_from_frame() function in
  libavfilter/avcodec.h.

2011-06-12 - c535494 - lavfi 2.17.0 - avfiltergraph.h
  Add avfilter_inout_alloc() and avfilter_inout_free() functions.

2011-06-12 - 6119b23 - lavfi 2.16.0 - avfilter_graph_parse()
  Change avfilter_graph_parse() signature.

2011-06-23 - 67e9ae1 - lavu 51.8.0 - attributes.h
  Add av_printf_format().

2011-06-16 - 05e84c9, 25de595 - lavf 53.2.0 - avformat.h
  Add avformat_open_input and avformat_write_header().
  Deprecate av_open_input_stream, av_open_input_file,
  AVFormatParameters and av_write_header.

2011-06-16 - 7e83e1c, dc59ec5 - lavu 51.7.0 - opt.h
  Add av_opt_set_dict() and av_opt_find().
  Deprecate av_find_opt().
  Add AV_DICT_APPEND flag.

2011-06-10 - cb7c11c - lavu 51.6.0 - opt.h
  Add av_opt_flag_is_set().

2011-06-10 - c381960 - lavfi 2.15.0 - avfilter_get_audio_buffer_ref_from_arrays
  Add avfilter_get_audio_buffer_ref_from_arrays() to avfilter.h.

2011-06-09 - d9f80ea - lavu 51.8.0 - AVMetadata
  Move AVMetadata from lavf to lavu and rename it to
  AVDictionary -- new installed header dict.h.
  All av_metadata_* functions renamed to av_dict_*.

2011-06-07 - a6703fa - lavu 51.8.0 - av_get_bytes_per_sample()
  Add av_get_bytes_per_sample() in libavutil/samplefmt.h.
  Deprecate av_get_bits_per_sample_fmt().

2011-06-05 - b39b062 - lavu 51.8.0 - opt.h
  Add av_opt_free convenience function.

2011-06-06 - 95a0242 - lavfi 2.14.0 - AVFilterBufferRefAudioProps
  Remove AVFilterBufferRefAudioProps.size, and use nb_samples in
  avfilter_get_audio_buffer() and avfilter_default_get_audio_buffer() in
  place of size.

2011-06-06 - 0bc2cca - lavu 51.6.0 - av_samples_alloc()
  Switch nb_channels and nb_samples parameters order in
  av_samples_alloc().

2011-06-06 - e1c7414 - lavu 51.5.0 - av_samples_*
  Change the data layout created by av_samples_fill_arrays() and
  av_samples_alloc().

2011-06-06 - 27bcf55 - lavfi 2.13.0 - vsrc_buffer.h
  Make av_vsrc_buffer_add_video_buffer_ref() accepts an additional
  flags parameter in input.

2011-06-03 - e977ca2 - lavfi 2.12.0 - avfilter_link_free()
  Add avfilter_link_free() function.

2011-06-02 - 5ad38d9 - lavu 51.4.0 - av_force_cpu_flags()
  Add av_cpu_flags() in libavutil/cpu.h.

2011-05-28 - e71f260 - lavu 51.3.0 - pixdesc.h
  Add av_get_pix_fmt_name() in libavutil/pixdesc.h, and deprecate
  avcodec_get_pix_fmt_name() in libavcodec/avcodec.h in its favor.

2011-05-25 - 30315a8 - lavf 53.3.0 - avformat.h
  Add fps_probe_size to AVFormatContext.

2011-05-22 - 5ecdfd0 - lavf 53.2.0 - avformat.h
  Introduce avformat_alloc_output_context2() and deprecate
  avformat_alloc_output_context().

2011-05-22 - 83db719 - lavfi 2.10.0 - vsrc_buffer.h
  Make libavfilter/vsrc_buffer.h public.

2011-05-19 - c000a9f - lavfi 2.8.0 - avcodec.h
  Add av_vsrc_buffer_add_frame() to libavfilter/avcodec.h.

2011-05-14 - 9fdf772 - lavfi 2.6.0 - avcodec.h
  Add avfilter_get_video_buffer_ref_from_frame() to libavfilter/avcodec.h.

2011-05-18 - 64150ff - lavc 53.7.0 - AVCodecContext.request_sample_fmt
  Add request_sample_fmt field to AVCodecContext.

2011-05-10 - 188dea1 - lavc 53.6.0 - avcodec.h
  Deprecate AVLPCType and the following fields in
  AVCodecContext: lpc_coeff_precision, prediction_order_method,
  min_partition_order, max_partition_order, lpc_type, lpc_passes.
  Corresponding FLAC encoder options should be used instead.

2011-05-07 - 9fdf772 - lavfi 2.5.0 - avcodec.h
  Add libavfilter/avcodec.h header and avfilter_copy_frame_props()
  function.

2011-05-07 - 18ded93 - lavc 53.5.0 - AVFrame
  Add format field to AVFrame.

2011-05-07 - 22333a6 - lavc 53.4.0 - AVFrame
  Add width and height fields to AVFrame.

2011-05-01 - 35fe66a - lavfi 2.4.0 - avfilter.h
  Rename AVFilterBufferRefVideoProps.pixel_aspect to
  sample_aspect_ratio.

2011-05-01 - 77e9dee - lavc 53.3.0 - AVFrame
  Add a sample_aspect_ratio field to AVFrame.

2011-05-01 - 1ba5727 - lavc 53.2.0 - AVFrame
  Add a pkt_pos field to AVFrame.

2011-04-29 - 35ceaa7 - lavu 51.2.0 - mem.h
  Add av_dynarray_add function for adding
  an element to a dynamic array.

2011-04-26 - bebe72f - lavu 51.1.0 - avutil.h
  Add AVPictureType enum and av_get_picture_type_char(), deprecate
  FF_*_TYPE defines and av_get_pict_type_char() defined in
  libavcodec/avcodec.h.

2011-04-26 - 10d3940 - lavfi 2.3.0 - avfilter.h
  Add pict_type and key_frame fields to AVFilterBufferRefVideo.

2011-04-26 - 7a11c82 - lavfi 2.2.0 - vsrc_buffer
  Add sample_aspect_ratio fields to vsrc_buffer arguments

2011-04-21 - 94f7451 - lavc 53.1.0 - avcodec.h
  Add CODEC_CAP_SLICE_THREADS for codecs supporting sliced threading.

2011-04-15 - lavc 52.120.0 - avcodec.h
  AVPacket structure got additional members for passing side information:
    4de339e introduce side information for AVPacket
    2d8591c make containers pass palette change in AVPacket

2011-04-12 - lavf 52.107.0 - avio.h
  Avio cleanup, part II - deprecate the entire URLContext API:
    175389c add avio_check as a replacement for url_exist
    ff1ec0c add avio_pause and avio_seek_time as replacements
            for _av_url_read_fseek/fpause
    cdc6a87 deprecate av_protocol_next(), avio_enum_protocols
            should be used instead.
    80c6e23 rename url_set_interrupt_cb->avio_set_interrupt_cb.
    f87b1b3 rename open flags: URL_* -> AVIO_*
    f8270bb add avio_enum_protocols.
    5593f03 deprecate URLProtocol.
    c486dad deprecate URLContext.
    026e175 deprecate the typedef for URLInterruptCB
    8e76a19 deprecate av_register_protocol2.
    b840484 deprecate URL_PROTOCOL_FLAG_NESTED_SCHEME
    1305d93 deprecate av_url_read_seek
    fa104e1 deprecate av_url_read_pause
    727c7aa deprecate url_get_filename().
    5958df3 deprecate url_max_packet_size().
    1869ea0 deprecate url_get_file_handle().
    32a97d4 deprecate url_filesize().
    e52a914 deprecate url_close().
    58a48c6 deprecate url_seek().
    925e908 deprecate url_write().
    dce3756 deprecate url_read_complete().
    bc371ac deprecate url_read().
    0589da0 deprecate url_open().
    62eaaea deprecate url_connect.
    5652bb9 deprecate url_alloc.
    333e894 deprecate url_open_protocol
    e230705 deprecate url_poll and URLPollEntry

2011-04-08 - lavf 52.106.0 - avformat.h
  Minor avformat.h cleanup:
    a9bf9d8 deprecate av_guess_image2_codec
    c3675df rename avf_sdp_create->av_sdp_create

2011-04-03 - lavf 52.105.0 - avio.h
  Large-scale renaming/deprecating of AVIOContext-related functions:
    724f6a0 deprecate url_fdopen
    403ee83 deprecate url_open_dyn_packet_buf
    6dc7d80 rename url_close_dyn_buf       -> avio_close_dyn_buf
    b92c545 rename url_open_dyn_buf        -> avio_open_dyn_buf
    8978fed introduce an AVIOContext.seekable field as a replacement for
            AVIOContext.is_streamed and url_is_streamed()
    b64030f deprecate get_checksum()
    4c4427a deprecate init_checksum()
    4ec153b deprecate udp_set_remote_url/get_local_port
    933e90a deprecate av_url_read_fseek/fpause
    8d9769a deprecate url_fileno
    b7f2fdd rename put_flush_packet -> avio_flush
    35f1023 deprecate url_close_buf
    83fddae deprecate url_open_buf
    d9d86e0 rename url_fprintf -> avio_printf
    59f65d9 deprecate url_setbufsize
    3e68b3b deprecate url_ferror
    e8bb2e2 deprecate url_fget_max_packet_size
    76aa876 rename url_fsize -> avio_size
    e519753 deprecate url_fgetc
    655e45e deprecate url_fgets
    a2704c9 rename url_ftell -> avio_tell
    e16ead0 deprecate get_strz() in favor of avio_get_str
    0300db8,2af07d3 rename url_fskip -> avio_skip
    6b4aa5d rename url_fseek -> avio_seek
    61840b4 deprecate put_tag
    22a3212 rename url_fopen/fclose -> avio_open/close.
    0ac8e2b deprecate put_nbyte
    77eb550 rename put_byte          -> avio_w8
                   put_[b/l]e<type>  -> avio_w[b/l]<type>
                   put_buffer        -> avio_write
    b7effd4 rename get_byte          -> avio_r8,
                   get_[b/l]e<type>  -> avio_r[b/l]<type>
                   get_buffer        -> avio_read
    b3db9ce deprecate get_partial_buffer
    8d9ac96 rename av_alloc_put_byte -> avio_alloc_context

2011-03-25 - 34b47d7 - lavc 52.115.0 - AVCodecContext.audio_service_type
  Add audio_service_type field to AVCodecContext.

2011-03-17 - e309fdc - lavu 50.40.0 - pixfmt.h
  Add PIX_FMT_BGR48LE and PIX_FMT_BGR48BE pixel formats

2011-03-02 - 863c471 - lavf  52.103.0 - av_pkt_dump2, av_pkt_dump_log2
  Add new functions av_pkt_dump2, av_pkt_dump_log2 that uses the
  source stream timebase for outputting timestamps. Deprecate
  av_pkt_dump and av_pkt_dump_log.

2011-02-20 - e731b8d - lavf  52.102.0 - avio.h
  * e731b8d - rename init_put_byte() to ffio_init_context(), deprecating the
              original, and move it to a private header so it is no longer
              part of our public API. Instead, use av_alloc_put_byte().
  * ae628ec - rename ByteIOContext to AVIOContext.

2011-02-16 - 09d171b - lavf  52.101.0 - avformat.h
                       lavu  52.39.0  - parseutils.h
  * 610219a - Add av_ prefix to dump_format().
  * f6c7375 - Replace parse_date() in lavf with av_parse_time() in lavu.
  * ab0287f - Move find_info_tag from lavf to lavu and add av_prefix to it.

2011-02-15 - lavu 52.38.0 - merge libavcore
  libavcore is merged back completely into libavutil

2011-02-10 - 55bad0c - lavc 52.113.0 - vbv_delay
  Add vbv_delay field to AVCodecContext

2011-02-14 - 24a83bd - lavf 52.100.0 - AV_DISPOSITION_CLEAN_EFFECTS
  Add AV_DISPOSITION_CLEAN_EFFECTS disposition flag.

2011-02-14 - 910b5b8 - lavfi 1.76.0 - AVFilterLink sample_aspect_ratio
  Add sample_aspect_ratio field to AVFilterLink.

2011-02-10 - 12c14cd - lavf 52.99.0 - AVStream.disposition
  Add AV_DISPOSITION_HEARING_IMPAIRED and AV_DISPOSITION_VISUAL_IMPAIRED.

2011-02-09 - 5592734 - lavc 52.112.0 - avcodec_thread_init()
  Deprecate avcodec_thread_init()/avcodec_thread_free() use; instead
  set thread_count before calling avcodec_open.

2011-02-09 - 778b08a - lavc 52.111.0 - threading API
  Add CODEC_CAP_FRAME_THREADS with new restrictions on get_buffer()/
  release_buffer()/draw_horiz_band() callbacks for appropriate codecs.
  Add thread_type and active_thread_type fields to AVCodecContext.

2011-02-08 - 3940caa - lavf 52.98.0 - av_probe_input_buffer
  Add av_probe_input_buffer() to avformat.h for probing format from a
  ByteIOContext.

2011-02-06 - fe174fc - lavf 52.97.0 - avio.h
  Add flag for non-blocking protocols: URL_FLAG_NONBLOCK

2011-02-04 - f124b08 - lavf 52.96.0 - avformat_free_context()
  Add avformat_free_context() in avformat.h.

2011-02-03 - f5b82f4 - lavc 52.109.0 - add CODEC_ID_PRORES
  Add CODEC_ID_PRORES to avcodec.h.

2011-02-03 - fe9a3fb - lavc 52.109.0 - H.264 profile defines
  Add defines for H.264 * Constrained Baseline and Intra profiles

2011-02-02 - lavf 52.95.0
  * 50196a9 - add a new installed header version.h.
  * 4efd5cf, dccbd97, 93b78d1 - add several variants of public
    avio_{put,get}_str* functions.  Deprecate corresponding semi-public
    {put,get}_str*.

2011-02-02 - dfd2a00 - lavu 50.37.0 - log.h
  Make av_dlog public.

2011-01-31 - 7b3ea55 - lavfi 1.76.0 - vsrc_buffer
  Add sample_aspect_ratio fields to vsrc_buffer arguments

2011-01-31 - 910b5b8 - lavfi 1.75.0 - AVFilterLink sample_aspect_ratio
  Add sample_aspect_ratio field to AVFilterLink.

2011-01-15 - a242ac3 - lavfi 1.74.0 - AVFilterBufferRefAudioProps
  Rename AVFilterBufferRefAudioProps.samples_nb to nb_samples.

2011-01-14 - 7f88a5b - lavf 52.93.0 - av_metadata_copy()
  Add av_metadata_copy() in avformat.h.

2011-01-07 - 81c623f - lavc 52.107.0 - deprecate reordered_opaque
  Deprecate reordered_opaque in favor of pkt_pts/dts.

2011-01-07 - 1919fea - lavc 52.106.0 - pkt_dts
  Add pkt_dts to AVFrame, this will in the future allow multithreading decoders
  to not mess up dts.

2011-01-07 - 393cbb9 - lavc 52.105.0 - pkt_pts
  Add pkt_pts to AVFrame.

2011-01-07 - 060ec0a - lavc 52.104.0 - av_get_profile_name()
  Add av_get_profile_name to libavcodec/avcodec.h.

2010-12-27 - 0ccabee - lavfi 1.71.0 - AV_PERM_NEG_LINESIZES
  Add AV_PERM_NEG_LINESIZES in avfilter.h.

2010-12-27 - 9128ae0 - lavf 52.91.0 - av_find_best_stream()
  Add av_find_best_stream to libavformat/avformat.h.

2010-12-27 - 107a7e3 - lavf 52.90.0
  Add AVFMT_NOSTREAMS flag for formats with no streams,
  like e.g. text metadata.

2010-12-22 - 0328b9e - lavu 50.36.0 - file.h
  Add functions av_file_map() and av_file_unmap() in file.h.

2010-12-19 - 0bc55f5 - lavu 50.35.0 - error.h
  Add "not found" error codes:
  AVERROR_DEMUXER_NOT_FOUND
  AVERROR_MUXER_NOT_FOUND
  AVERROR_DECODER_NOT_FOUND
  AVERROR_ENCODER_NOT_FOUND
  AVERROR_PROTOCOL_NOT_FOUND
  AVERROR_FILTER_NOT_FOUND
  AVERROR_BSF_NOT_FOUND
  AVERROR_STREAM_NOT_FOUND

2010-12-09 - c61cdd0 - lavcore 0.16.0 - avcore.h
  Move AV_NOPTS_VALUE, AV_TIME_BASE, AV_TIME_BASE_Q symbols from
  avcodec.h to avcore.h.

2010-12-04 - 16cfc96 - lavc 52.98.0 - CODEC_CAP_NEG_LINESIZES
  Add CODEC_CAP_NEG_LINESIZES codec capability flag in avcodec.h.

2010-12-04 - bb4afa1 - lavu 50.34.0 - av_get_pix_fmt_string()
  Deprecate avcodec_pix_fmt_string() in favor of
  pixdesc.h/av_get_pix_fmt_string().

2010-12-04 - 4da12e3 - lavcore 0.15.0 - av_image_alloc()
  Add av_image_alloc() to libavcore/imgutils.h.

2010-12-02 - 037be76 - lavfi 1.67.0 - avfilter_graph_create_filter()
  Add function avfilter_graph_create_filter() in avfiltergraph.h.

2010-11-25 - 4723bc2 - lavfi 1.65.0 - avfilter_get_video_buffer_ref_from_arrays()
  Add function avfilter_get_video_buffer_ref_from_arrays() in
  avfilter.h.

2010-11-21 - 176a615 - lavcore 0.14.0 - audioconvert.h
  Add a public audio channel API in audioconvert.h, and deprecate the
  corresponding functions in libavcodec:
  avcodec_get_channel_name()
  avcodec_get_channel_layout()
  avcodec_get_channel_layout_string()
  avcodec_channel_layout_num_channels()
  and the CH_* macros defined in libavcodec/avcodec.h.

2010-11-21 - 6bfc268 - lavf 52.85.0 - avformat.h
  Add av_append_packet().

2010-11-21 - a08d918 - lavc 52.97.0 - avcodec.h
  Add av_grow_packet().

2010-11-17 - 0985e1a - lavcore 0.13.0 - parseutils.h
  Add av_parse_color() declared in libavcore/parseutils.h.

2010-11-13 - cb2c971 - lavc 52.95.0 - AVCodecContext
  Add AVCodecContext.subtitle_header and AVCodecContext.subtitle_header_size
  fields.

2010-11-13 - 5aaea02 - lavfi 1.62.0 - avfiltergraph.h
  Make avfiltergraph.h public.

2010-11-13 - 4fcbb2a - lavfi 1.61.0 - avfiltergraph.h
  Remove declarations from avfiltergraph.h for the functions:
  avfilter_graph_check_validity()
  avfilter_graph_config_links()
  avfilter_graph_config_formats()
  which are now internal.
  Use avfilter_graph_config() instead.

2010-11-08 - d2af720 - lavu 50.33.0 - eval.h
  Deprecate functions:
  av_parse_and_eval_expr(),
  av_parse_expr(),
  av_eval_expr(),
  av_free_expr(),
  in favor of the functions:
  av_expr_parse_and_eval(),
  av_expr_parse(),
  av_expr_eval(),
  av_expr_free().

2010-11-08 - 24de0ed - lavfi 1.59.0 - avfilter_free()
  Rename avfilter_destroy() to avfilter_free().
  This change breaks libavfilter API/ABI.

2010-11-07 - 1e80a0e - lavfi 1.58.0 - avfiltergraph.h
  Remove graphparser.h header, move AVFilterInOut and
  avfilter_graph_parse() declarations to libavfilter/avfiltergraph.h.

2010-11-07 - 7313132 - lavfi 1.57.0 - AVFilterInOut
  Rename field AVFilterInOut.filter to AVFilterInOut.filter_ctx.
  This change breaks libavfilter API.

2010-11-04 - 97dd1e4 - lavfi 1.56.0 - avfilter_graph_free()
  Rename avfilter_graph_destroy() to avfilter_graph_free().
  This change breaks libavfilter API/ABI.

2010-11-04 - e15aeea - lavfi 1.55.0 - avfilter_graph_alloc()
  Add avfilter_graph_alloc() to libavfilter/avfiltergraph.h.

2010-11-02 - 6f84cd1 - lavcore 0.12.0 - av_get_bits_per_sample_fmt()
  Add av_get_bits_per_sample_fmt() to libavcore/samplefmt.h and
  deprecate av_get_bits_per_sample_format().

2010-11-02 - d63e456 - lavcore 0.11.0 - samplefmt.h
  Add sample format functions in libavcore/samplefmt.h:
  av_get_sample_fmt_name(),
  av_get_sample_fmt(),
  av_get_sample_fmt_string(),
  and deprecate the corresponding libavcodec/audioconvert.h functions:
  avcodec_get_sample_fmt_name(),
  avcodec_get_sample_fmt(),
  avcodec_sample_fmt_string().

2010-11-02 - 262d1c5 - lavcore 0.10.0 - samplefmt.h
  Define enum AVSampleFormat in libavcore/samplefmt.h, deprecate enum
  SampleFormat.

2010-10-16 - 2a24df9 - lavfi 1.52.0 - avfilter_graph_config()
  Add the function avfilter_graph_config() in avfiltergraph.h.

2010-10-15 - 03700d3 - lavf 52.83.0 - metadata API
  Change demuxers to export metadata in generic format and
  muxers to accept generic format. Deprecate the public
  conversion API.

2010-10-10 - 867ae7a - lavfi 1.49.0 - AVFilterLink.time_base
  Add time_base field to AVFilterLink.

2010-09-27 - c85eef4 - lavu 50.31.0 - av_set_options_string()
  Move av_set_options_string() from libavfilter/parseutils.h to
  libavutil/opt.h.

2010-09-27 - acc0490 - lavfi 1.47.0 - AVFilterLink
  Make the AVFilterLink fields srcpad and dstpad store the pointers to
  the source and destination pads, rather than their indexes.

2010-09-27 - 372e288 - lavu 50.30.0 - av_get_token()
  Move av_get_token() from libavfilter/parseutils.h to
  libavutil/avstring.h.

2010-09-26 - 635d4ae - lsws 0.12.0 - swscale.h
  Add the functions sws_alloc_context() and sws_init_context().

2010-09-26 - 6ed0404 - lavu 50.29.0 - opt.h
  Move libavcodec/opt.h to libavutil/opt.h.

2010-09-24 - 1c1c80f - lavu 50.28.0 - av_log_set_flags()
  Default of av_log() changed due to many problems to the old no repeat
  detection. Read the docs of AV_LOG_SKIP_REPEATED in log.h before
  enabling it for your app!.

2010-09-24 - f66eb58 - lavc 52.90.0 - av_opt_show2()
  Deprecate av_opt_show() in favor or av_opt_show2().

2010-09-14 - bc6f0af - lavu 50.27.0 - av_popcount()
  Add av_popcount() to libavutil/common.h.

2010-09-08 - c6c98d0 - lavu 50.26.0 - av_get_cpu_flags()
  Add av_get_cpu_flags().

2010-09-07 - 34017fd - lavcore 0.9.0 - av_image_copy()
  Add av_image_copy().

2010-09-07 - 9686abb - lavcore 0.8.0 - av_image_copy_plane()
  Add av_image_copy_plane().

2010-09-07 - 9b7269e - lavcore 0.7.0 - imgutils.h
  Adopt hierarchical scheme for the imgutils.h function names,
  deprecate the old names.

2010-09-04 - 7160bb7 - lavu 50.25.0 - AV_CPU_FLAG_*
  Deprecate the FF_MM_* flags defined in libavcodec/avcodec.h in favor
  of the AV_CPU_FLAG_* flags defined in libavutil/cpu.h.

2010-08-26 - 5da19b5 - lavc 52.87.0 - avcodec_get_channel_layout()
  Add avcodec_get_channel_layout() in audioconvert.h.

2010-08-20 - e344336 - lavcore 0.6.0 - av_fill_image_max_pixsteps()
  Rename av_fill_image_max_pixstep() to av_fill_image_max_pixsteps().

2010-08-18 - a6ddf8b - lavcore 0.5.0 - av_fill_image_max_pixstep()
  Add av_fill_image_max_pixstep() in imgutils.h.

2010-08-17 - 4f2d2e4 - lavu 50.24.0 - AV_NE()
  Add the AV_NE macro.

2010-08-17 - ad2c950 - lavfi 1.36.0 - audio framework
  Implement AVFilterBufferRefAudioProps struct for audio properties,
  get_audio_buffer(), filter_samples() functions and related changes.

2010-08-12 - 81c1eca - lavcore 0.4.0 - av_get_image_linesize()
  Add av_get_image_linesize() in imgutils.h.

2010-08-11 - c1db7bf - lavfi 1.34.0 - AVFilterBufferRef
  Resize data and linesize arrays in AVFilterBufferRef to 8.

  This change breaks libavfilter API/ABI.

2010-08-11 - 9f08d80 - lavc 52.85.0 - av_picture_data_copy()
  Add av_picture_data_copy in avcodec.h.

2010-08-11 - 84c0386 - lavfi 1.33.0 - avfilter_open()
  Change avfilter_open() signature:
  AVFilterContext *avfilter_open(AVFilter *filter, const char *inst_name) ->
  int avfilter_open(AVFilterContext **filter_ctx, AVFilter *filter, const char *inst_name);

  This change breaks libavfilter API/ABI.

2010-08-11 - cc80caf - lavfi 1.32.0 - AVFilterBufferRef
  Add a type field to AVFilterBufferRef, and move video specific
  properties to AVFilterBufferRefVideoProps.

  This change breaks libavfilter API/ABI.

2010-08-07 - 5d4890d - lavfi 1.31.0 - AVFilterLink
  Rename AVFilterLink fields:
  AVFilterLink.srcpic    ->  AVFilterLink.src_buf
  AVFilterLink.cur_pic   ->  AVFilterLink.cur_buf
  AVFilterLink.outpic    ->  AVFilterLink.out_buf

2010-08-07 - 7fce481 - lavfi 1.30.0
  Rename functions and fields:
  avfilter_(un)ref_pic       -> avfilter_(un)ref_buffer
  avfilter_copy_picref_props -> avfilter_copy_buffer_ref_props
  AVFilterBufferRef.pic      -> AVFilterBufferRef.buffer

2010-08-07 - ecc8dad - lavfi 1.29.0 - AVFilterBufferRef
  Rename AVFilterPicRef to AVFilterBufferRef.

2010-08-07 - d54e094 - lavfi 1.28.0 - AVFilterBuffer
  Move format field from AVFilterBuffer to AVFilterPicRef.

2010-08-06 - bf176f5 - lavcore 0.3.0 - av_check_image_size()
  Deprecate avcodec_check_dimensions() in favor of the function
  av_check_image_size() defined in libavcore/imgutils.h.

2010-07-30 - 56b5e9d - lavfi 1.27.0 - AVFilterBuffer
  Increase size of the arrays AVFilterBuffer.data and
  AVFilterBuffer.linesize from 4 to 8.

  This change breaks libavfilter ABI.

2010-07-29 - e7bd48a - lavcore 0.2.0 - imgutils.h
  Add functions av_fill_image_linesizes() and
  av_fill_image_pointers(), declared in libavcore/imgutils.h.

2010-07-27 - 126b638 - lavcore 0.1.0 - parseutils.h
  Deprecate av_parse_video_frame_size() and av_parse_video_frame_rate()
  defined in libavcodec in favor of the newly added functions
  av_parse_video_size() and av_parse_video_rate() declared in
  libavcore/parseutils.h.

2010-07-23 - 4485247 - lavu 50.23.0 - mathematics.h
  Add the M_PHI constant definition.

2010-07-22 - bdab614 - lavfi 1.26.0 - media format generalization
  Add a type field to AVFilterLink.

  Change the field types:
  enum PixelFormat format   -> int format   in AVFilterBuffer
  enum PixelFormat *formats -> int *formats in AVFilterFormats
  enum PixelFormat *format  -> int format   in AVFilterLink

  Change the function signatures:
  AVFilterFormats *avfilter_make_format_list(const enum PixelFormat *pix_fmts); ->
  AVFilterFormats *avfilter_make_format_list(const int *fmts);

  int avfilter_add_colorspace(AVFilterFormats **avff, enum PixelFormat pix_fmt); ->
  int avfilter_add_format    (AVFilterFormats **avff, int fmt);

  AVFilterFormats *avfilter_all_colorspaces(void); ->
  AVFilterFormats *avfilter_all_formats    (enum AVMediaType type);

  This change breaks libavfilter API/ABI.

2010-07-21 - aac6ca6 - lavcore 0.0.0
  Add libavcore.

2010-07-17 - b5c582f - lavfi 1.25.0 - AVFilterBuffer
  Remove w and h fields from AVFilterBuffer.

2010-07-17 - f0d77b2 - lavfi 1.24.0 - AVFilterBuffer
  Rename AVFilterPic to AVFilterBuffer.

2010-07-17 - 57fe80f - lavf 52.74.0 - url_fskip()
  Make url_fskip() return an int error code instead of void.

2010-07-11 - 23940f1 - lavc 52.83.0
  Add AVCodecContext.lpc_type and AVCodecContext.lpc_passes fields.
  Add AVLPCType enum.
  Deprecate AVCodecContext.use_lpc.

2010-07-11 - e1d7c88 - lavc 52.82.0 - avsubtitle_free()
  Add a function for free the contents of a AVSubtitle generated by
  avcodec_decode_subtitle.

2010-07-11 - b91d08f - lavu 50.22.0 - bswap.h and intreadwrite.h
  Make the bswap.h and intreadwrite.h API public.

2010-07-08 - ce1cd1c - lavu 50.21.0 - pixdesc.h
  Rename read/write_line() to av_read/write_image_line().

2010-07-07 - 4d508e4 - lavfi 1.21.0 - avfilter_copy_picref_props()
  Add avfilter_copy_picref_props().

2010-07-03 - 2d525ef - lavc 52.79.0
  Add FF_COMPLIANCE_UNOFFICIAL and change all instances of
  FF_COMPLIANCE_INOFFICIAL to use FF_COMPLIANCE_UNOFFICIAL.

2010-07-02 - 89eec74 - lavu 50.20.0 - lfg.h
  Export av_lfg_init(), av_lfg_get(), av_mlfg_get(), and av_bmg_get() through
  lfg.h.

2010-06-28 - a52e2c3 - lavfi 1.20.1 - av_parse_color()
  Extend av_parse_color() syntax, make it accept an alpha value specifier and
  set the alpha value to 255 by default.

2010-06-22 - 735cf6b - lavf 52.71.0 - URLProtocol.priv_data_size, priv_data_class
  Add priv_data_size and priv_data_class to URLProtocol.

2010-06-22 - ffbb289 - lavf 52.70.0 - url_alloc(), url_connect()
  Add url_alloc() and url_connect().

2010-06-22 - 9b07a2d - lavf 52.69.0 - av_register_protocol2()
  Add av_register_protocol2(), deprecating av_register_protocol().

2010-06-09 - 65db058 - lavu 50.19.0 - av_compare_mod()
  Add av_compare_mod() to libavutil/mathematics.h.

2010-06-05 - 0b99215 - lavu 50.18.0 - eval API
  Make the eval API public.

2010-06-04 - 31878fc - lavu 50.17.0 - AV_BASE64_SIZE
  Add AV_BASE64_SIZE() macro.

2010-06-02 - 7e566bb - lavc 52.73.0 - av_get_codec_tag_string()
  Add av_get_codec_tag_string().

2010-06-01 - 2b99142 - lsws 0.11.0 - convertPalette API
  Add sws_convertPalette8ToPacked32() and sws_convertPalette8ToPacked24().

2010-05-26 - 93ebfee - lavc 52.72.0 - CODEC_CAP_EXPERIMENTAL
  Add CODEC_CAP_EXPERIMENTAL flag.
  NOTE: this was backported to 0.6

2010-05-23 - 9977863 - lavu 50.16.0 - av_get_random_seed()
  Add av_get_random_seed().

2010-05-18 - 796ac23 - lavf 52.63.0 - AVFMT_FLAG_RTP_HINT
  Add AVFMT_FLAG_RTP_HINT as possible value for AVFormatContext.flags.
  NOTE: this was backported to 0.6

2010-05-09 - b6bc205 - lavfi 1.20.0 - AVFilterPicRef
  Add interlaced and top_field_first fields to AVFilterPicRef.

------------------------------8<-------------------------------------
                   0.6 branch was cut here
----------------------------->8--------------------------------------

2010-05-01 - 8e2ee18 - lavf 52.62.0 - probe function
  Add av_probe_input_format2 to API, it allows ignoring probe
  results below given score and returns the actual probe score.

2010-04-01 - 3dd6180 - lavf 52.61.0 - metadata API
  Add a flag for av_metadata_set2() to disable overwriting of
  existing tags.

2010-04-01 - 0fb49b5 - lavc 52.66.0
  Add avcodec_get_edge_width().

2010-03-31 - d103218 - lavc 52.65.0
  Add avcodec_copy_context().

2010-03-31 - 1a70d12 - lavf 52.60.0 - av_match_ext()
  Make av_match_ext() public.

2010-03-31 - 1149150 - lavu 50.14.0 - AVMediaType
  Move AVMediaType enum from libavcodec to libavutil.

2010-03-31 - 72415b2 - lavc 52.64.0 - AVMediaType
  Define AVMediaType enum, and use it instead of enum CodecType, which
  is deprecated and will be dropped at the next major bump.

2010-03-25 - 8795823 - lavu 50.13.0 - av_strerror()
  Implement av_strerror().

2010-03-23 - e1484eb - lavc 52.60.0 - av_dct_init()
  Support DCT-I and DST-I.

2010-03-15 - b8819c8 - lavf 52.56.0 - AVFormatContext.start_time_realtime
  Add AVFormatContext.start_time_realtime field.

2010-03-13 - 5bb5c1d - lavfi 1.18.0 - AVFilterPicRef.pos
  Add AVFilterPicRef.pos field.

2010-03-13 - 60c144f - lavu 50.12.0 - error.h
  Move error code definitions from libavcodec/avcodec.h to
  the new public header libavutil/error.h.

2010-03-07 - c709483 - lavc 52.56.0 - avfft.h
  Add public FFT interface.

2010-03-06 - ac6ef86 - lavu 50.11.0 - av_stristr()
  Add av_stristr().

2010-03-03 - 4b83fc0 - lavu 50.10.0 - av_tree_enumerate()
  Add av_tree_enumerate().

2010-02-07 - b687c1a - lavu 50.9.0 - av_compare_ts()
  Add av_compare_ts().

2010-02-05 - 3f3dc76 - lsws 0.10.0 - sws_getCoefficients()
  Add sws_getCoefficients().

2010-02-01 - ca76a11 - lavf 52.50.0 - metadata API
  Add a list of generic tag names, change 'author' -> 'artist',
  'year' -> 'date'.

2010-01-30 - 80a07f6 - lavu 50.8.0 - av_get_pix_fmt()
  Add av_get_pix_fmt().

2010-01-21 - 01cc47d - lsws 0.9.0 - sws_scale()
  Change constness attributes of sws_scale() parameters.

2010-01-10 - 3fb8e77 - lavfi 1.15.0 - avfilter_graph_config_links()
  Add a log_ctx parameter to avfilter_graph_config_links().

2010-01-07 - 8e9767f - lsws 0.8.0 - sws_isSupported{In,Out}put()
  Add sws_isSupportedInput() and sws_isSupportedOutput() functions.

2010-01-06 - c1d662f - lavfi 1.14.0 - avfilter_add_colorspace()
  Change the avfilter_add_colorspace() signature, make it accept an
  (AVFilterFormats **) rather than an (AVFilterFormats *) as before.

2010-01-03 - 4fd1f18 - lavfi 1.13.0 - avfilter_add_colorspace()
  Add avfilter_add_colorspace().

2010-01-02 - 8eb631f - lavf 52.46.0 - av_match_ext()
  Add av_match_ext(), it should be used in place of match_ext().

2010-01-01 - a1f547b - lavf 52.45.0 - av_guess_format()
  Add av_guess_format(), it should be used in place of guess_format().

2009-12-13 - a181981 - lavf 52.43.0 - metadata API
  Add av_metadata_set2(), AV_METADATA_DONT_STRDUP_KEY and
  AV_METADATA_DONT_STRDUP_VAL.

2009-12-13 - 277c733 - lavu 50.7.0 - avstring.h API
  Add av_d2str().

2009-12-13 - 02b398e - lavc 52.42.0 - AVStream
  Add avg_frame_rate.

2009-12-12 - 3ba69a1 - lavu 50.6.0 - av_bmg_next()
  Introduce the av_bmg_next() function.

2009-12-05 - a13a543 - lavfi 1.12.0 - avfilter_draw_slice()
  Add a slice_dir parameter to avfilter_draw_slice().

2009-11-26 - 4cc3f6a - lavfi 1.11.0 - AVFilter
  Remove the next field from AVFilter, this is not anymore required.

2009-11-25 - 1433c4a - lavfi 1.10.0 - avfilter_next()
  Introduce the avfilter_next() function.

2009-11-25 - 86a60fa - lavfi 1.9.0 - avfilter_register()
  Change the signature of avfilter_register() to make it return an
  int. This is required since now the registration operation may fail.

2009-11-25 - 74a0059 - lavu 50.5.0 - pixdesc.h API
  Make the pixdesc.h API public.

2009-10-27 - 243110f - lavfi 1.5.0 - AVFilter.next
  Add a next field to AVFilter, this is used for simplifying the
  registration and management of the registered filters.

2009-10-23 - cccd292 - lavfi 1.4.1 - AVFilter.description
  Add a description field to AVFilter.

2009-10-19 - 6b5dc05 - lavfi 1.3.0 - avfilter_make_format_list()
  Change the interface of avfilter_make_format_list() from
  avfilter_make_format_list(int n, ...) to
  avfilter_make_format_list(enum PixelFormat *pix_fmts).

2009-10-18 - 0eb4ff9 - lavfi 1.0.0 - avfilter_get_video_buffer()
  Make avfilter_get_video_buffer() recursive and add the w and h
  parameters to it.

2009-10-07 - 46c40e4 - lavfi 0.5.1 - AVFilterPic
  Add w and h fields to AVFilterPic.

2009-06-22 - 92400be - lavf 52.34.1 - AVFormatContext.packet_size
  This is now an unsigned int instead of a signed int.

2009-06-19 - a4276ba - lavc 52.32.0 - AVSubtitle.pts
  Add a pts field to AVSubtitle which gives the subtitle packet pts
  in AV_TIME_BASE. Some subtitle de-/encoders (e.g. XSUB) will
  not work right without this.

2009-06-03 - 8f3f2e0 - lavc 52.30.2 - AV_PKT_FLAG_KEY
  PKT_FLAG_KEY has been deprecated and will be dropped at the next
  major version. Use AV_PKT_FLAG_KEY instead.

2009-06-01 - f988ce6 - lavc 52.30.0 - av_lockmgr_register()
  av_lockmgr_register() can be used to register a callback function
  that lavc (and in the future, libraries that depend on lavc) can use
  to implement mutexes. The application should provide a callback function
  that implements the AV_LOCK_* operations described in avcodec.h.
  When the lock manager is registered, FFmpeg is guaranteed to behave
  correctly in a multi-threaded application.

2009-04-30 - ce1d9c8 - lavc 52.28.0 - av_free_packet()
  av_free_packet() is no longer an inline function. It is now exported.

2009-04-11 - 80d403f - lavc 52.25.0 - deprecate av_destruct_packet_nofree()
  Please use NULL instead. This has been supported since r16506
  (lavf > 52.23.1, lavc > 52.10.0).

2009-04-07 - 7a00bba - lavc 52.23.0 - avcodec_decode_video/audio/subtitle
  The old decoding functions are deprecated, all new code should use the
  new functions avcodec_decode_video2(), avcodec_decode_audio3() and
  avcodec_decode_subtitle2(). These new functions take an AVPacket *pkt
  argument instead of a const uint8_t *buf / int buf_size pair.

2009-04-03 - 7b09db3 - lavu 50.3.0 - av_fifo_space()
  Introduce the av_fifo_space() function.

2009-04-02 - fabd246 - lavc 52.23.0 - AVPacket
  Move AVPacket declaration from libavformat/avformat.h to
  libavcodec/avcodec.h.

2009-03-22 - 6e08ca9 - lavu 50.2.0 - RGB32 pixel formats
  Convert the pixel formats PIX_FMT_ARGB, PIX_FMT_RGBA, PIX_FMT_ABGR,
  PIX_FMT_BGRA, which were defined as macros, into enum PixelFormat values.
  Conversely PIX_FMT_RGB32, PIX_FMT_RGB32_1, PIX_FMT_BGR32 and
  PIX_FMT_BGR32_1 are now macros.
  avcodec_get_pix_fmt() now recognizes the "rgb32" and "bgr32" aliases.
  Re-sort the enum PixelFormat list accordingly.
  This change breaks API/ABI backward compatibility.

2009-03-22 - f82674e - lavu 50.1.0 - PIX_FMT_RGB5X5 endian variants
  Add the enum PixelFormat values:
  PIX_FMT_RGB565BE, PIX_FMT_RGB565LE, PIX_FMT_RGB555BE, PIX_FMT_RGB555LE,
  PIX_FMT_BGR565BE, PIX_FMT_BGR565LE, PIX_FMT_BGR555BE, PIX_FMT_BGR555LE.

2009-03-21 - ee6624e - lavu 50.0.0  - av_random*
  The Mersenne Twister PRNG implemented through the av_random* functions
  was removed. Use the lagged Fibonacci PRNG through the av_lfg* functions
  instead.

2009-03-08 - 41dd680 - lavu 50.0.0  - AVFifoBuffer
  av_fifo_init, av_fifo_read, av_fifo_write and av_fifo_realloc were dropped
  and replaced by av_fifo_alloc, av_fifo_generic_read, av_fifo_generic_write
  and av_fifo_realloc2.
  In addition, the order of the function arguments of av_fifo_generic_read
  was changed to match av_fifo_generic_write.
  The AVFifoBuffer/struct AVFifoBuffer may only be used in an opaque way by
  applications, they may not use sizeof() or directly access members.

2009-03-01 - ec26457 - lavf 52.31.0 - Generic metadata API
  Introduce a new metadata API (see av_metadata_get() and friends).
  The old API is now deprecated and should not be used anymore. This especially
  includes the following structure fields:
    - AVFormatContext.title
    - AVFormatContext.author
    - AVFormatContext.copyright
    - AVFormatContext.comment
    - AVFormatContext.album
    - AVFormatContext.year
    - AVFormatContext.track
    - AVFormatContext.genre
    - AVStream.language
    - AVStream.filename
    - AVProgram.provider_name
    - AVProgram.name
    - AVChapter.title<|MERGE_RESOLUTION|>--- conflicted
+++ resolved
@@ -13,7 +13,6 @@
 
 API changes, most recent first:
 
-<<<<<<< HEAD
 2012-04-20 - xxxxxxx - lavfi 2.70.100
   Add avfilter_unref_bufferp() to avfilter.h.
 
@@ -22,7 +21,7 @@
 
 2012-03-26 - a67d9cf - lavfi 2.66.100
   Add avfilter_fill_frame_from_{audio_,}buffer_ref() functions.
-=======
+
 2012-xx-xx - xxxxxxx - lavu 51.28.0 - audio_fifo.h
   Add audio FIFO functions:
     av_audio_fifo_free()
@@ -34,7 +33,6 @@
     av_audio_fifo_reset()
     av_audio_fifo_size()
     av_audio_fifo_space()
->>>>>>> b0e9edc4
 
 2012-xx-xx - xxxxxxx - lavfi 2.16.0 - avfiltergraph.h
   Add avfilter_graph_parse2()
