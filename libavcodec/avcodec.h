/*
 * copyright (c) 2001 Fabrice Bellard
 *
 * This file is part of FFmpeg.
 *
 * FFmpeg is free software; you can redistribute it and/or
 * modify it under the terms of the GNU Lesser General Public
 * License as published by the Free Software Foundation; either
 * version 2.1 of the License, or (at your option) any later version.
 *
 * FFmpeg is distributed in the hope that it will be useful,
 * but WITHOUT ANY WARRANTY; without even the implied warranty of
 * MERCHANTABILITY or FITNESS FOR A PARTICULAR PURPOSE.  See the GNU
 * Lesser General Public License for more details.
 *
 * You should have received a copy of the GNU Lesser General Public
 * License along with FFmpeg; if not, write to the Free Software
 * Foundation, Inc., 51 Franklin Street, Fifth Floor, Boston, MA 02110-1301 USA
 */

#ifndef AVCODEC_AVCODEC_H
#define AVCODEC_AVCODEC_H

/**
 * @file
 * @ingroup libavc
 * Libavcodec external API header
 */

#include <errno.h>
#include "libavutil/samplefmt.h"
#include "libavutil/attributes.h"
#include "libavutil/avutil.h"
#include "libavutil/buffer.h"
#include "libavutil/cpu.h"
#include "libavutil/channel_layout.h"
#include "libavutil/dict.h"
#include "libavutil/frame.h"
#include "libavutil/log.h"
#include "libavutil/pixfmt.h"
#include "libavutil/rational.h"

#include "version.h"

/**
 * @defgroup libavc libavcodec
 * Encoding/Decoding Library
 *
 * @{
 *
 * @defgroup lavc_decoding Decoding
 * @{
 * @}
 *
 * @defgroup lavc_encoding Encoding
 * @{
 * @}
 *
 * @defgroup lavc_codec Codecs
 * @{
 * @defgroup lavc_codec_native Native Codecs
 * @{
 * @}
 * @defgroup lavc_codec_wrappers External library wrappers
 * @{
 * @}
 * @defgroup lavc_codec_hwaccel Hardware Accelerators bridge
 * @{
 * @}
 * @}
 * @defgroup lavc_internal Internal
 * @{
 * @}
 * @}
 */

/**
 * @ingroup libavc
 * @defgroup lavc_encdec send/receive encoding and decoding API overview
 * @{
 *
 * The avcodec_send_packet()/avcodec_receive_frame()/avcodec_send_frame()/
 * avcodec_receive_packet() functions provide an encode/decode API, which
 * decouples input and output.
 *
 * The API is very similar for encoding/decoding and audio/video, and works as
 * follows:
 * - Set up and open the AVCodecContext as usual.
 * - Send valid input:
 *   - For decoding, call avcodec_send_packet() to give the decoder raw
 *     compressed data in an AVPacket.
 *   - For encoding, call avcodec_send_frame() to give the encoder an AVFrame
 *     containing uncompressed audio or video.
 *   In both cases, it is recommended that AVPackets and AVFrames are
 *   refcounted, or libavcodec might have to copy the input data. (libavformat
 *   always returns refcounted AVPackets, and av_frame_get_buffer() allocates
 *   refcounted AVFrames.)
 * - Receive output in a loop. Periodically call one of the avcodec_receive_*()
 *   functions and process their output:
 *   - For decoding, call avcodec_receive_frame(). On success, it will return
 *     an AVFrame containing uncompressed audio or video data.
 *   - For encoding, call avcodec_receive_packet(). On success, it will return
 *     an AVPacket with a compressed frame.
 *   Repeat this call until it returns AVERROR(EAGAIN) or an error. The
 *   AVERROR(EAGAIN) return value means that new input data is required to
 *   return new output. In this case, continue with sending input. For each
 *   input frame/packet, the codec will typically return 1 output frame/packet,
 *   but it can also be 0 or more than 1.
 *
 * At the beginning of decoding or encoding, the codec might accept multiple
 * input frames/packets without returning a frame, until its internal buffers
 * are filled. This situation is handled transparently if you follow the steps
 * outlined above.
 *
 * In theory, sending input can result in EAGAIN - this should happen only if
 * not all output was received. You can use this to structure alternative decode
 * or encode loops other than the one suggested above. For example, you could
 * try sending new input on each iteration, and try to receive output if that
 * returns EAGAIN.
 *
 * End of stream situations. These require "flushing" (aka draining) the codec,
 * as the codec might buffer multiple frames or packets internally for
 * performance or out of necessity (consider B-frames).
 * This is handled as follows:
 * - Instead of valid input, send NULL to the avcodec_send_packet() (decoding)
 *   or avcodec_send_frame() (encoding) functions. This will enter draining
 *   mode.
 * - Call avcodec_receive_frame() (decoding) or avcodec_receive_packet()
 *   (encoding) in a loop until AVERROR_EOF is returned. The functions will
 *   not return AVERROR(EAGAIN), unless you forgot to enter draining mode.
 * - Before decoding can be resumed again, the codec has to be reset with
 *   avcodec_flush_buffers().
 *
 * Using the API as outlined above is highly recommended. But it is also
 * possible to call functions outside of this rigid schema. For example, you can
 * call avcodec_send_packet() repeatedly without calling
 * avcodec_receive_frame(). In this case, avcodec_send_packet() will succeed
 * until the codec's internal buffer has been filled up (which is typically of
 * size 1 per output frame, after initial input), and then reject input with
 * AVERROR(EAGAIN). Once it starts rejecting input, you have no choice but to
 * read at least some output.
 *
 * Not all codecs will follow a rigid and predictable dataflow; the only
 * guarantee is that an AVERROR(EAGAIN) return value on a send/receive call on
 * one end implies that a receive/send call on the other end will succeed, or
 * at least will not fail with AVERROR(EAGAIN). In general, no codec will
 * permit unlimited buffering of input or output.
 *
 * This API replaces the following legacy functions:
 * - avcodec_decode_video2() and avcodec_decode_audio4():
 *   Use avcodec_send_packet() to feed input to the decoder, then use
 *   avcodec_receive_frame() to receive decoded frames after each packet.
 *   Unlike with the old video decoding API, multiple frames might result from
 *   a packet. For audio, splitting the input packet into frames by partially
 *   decoding packets becomes transparent to the API user. You never need to
 *   feed an AVPacket to the API twice (unless it is rejected with AVERROR(EAGAIN) - then
 *   no data was read from the packet).
 *   Additionally, sending a flush/draining packet is required only once.
 * - avcodec_encode_video2()/avcodec_encode_audio2():
 *   Use avcodec_send_frame() to feed input to the encoder, then use
 *   avcodec_receive_packet() to receive encoded packets.
 *   Providing user-allocated buffers for avcodec_receive_packet() is not
 *   possible.
 * - The new API does not handle subtitles yet.
 *
 * Mixing new and old function calls on the same AVCodecContext is not allowed,
 * and will result in undefined behavior.
 *
 * Some codecs might require using the new API; using the old API will return
 * an error when calling it. All codecs support the new API.
 *
 * A codec is not allowed to return AVERROR(EAGAIN) for both sending and receiving. This
 * would be an invalid state, which could put the codec user into an endless
 * loop. The API has no concept of time either: it cannot happen that trying to
 * do avcodec_send_packet() results in AVERROR(EAGAIN), but a repeated call 1 second
 * later accepts the packet (with no other receive/flush API calls involved).
 * The API is a strict state machine, and the passage of time is not supposed
 * to influence it. Some timing-dependent behavior might still be deemed
 * acceptable in certain cases. But it must never result in both send/receive
 * returning EAGAIN at the same time at any point. It must also absolutely be
 * avoided that the current state is "unstable" and can "flip-flop" between
 * the send/receive APIs allowing progress. For example, it's not allowed that
 * the codec randomly decides that it actually wants to consume a packet now
 * instead of returning a frame, after it just returned AVERROR(EAGAIN) on an
 * avcodec_send_packet() call.
 * @}
 */

/**
 * @defgroup lavc_core Core functions/structures.
 * @ingroup libavc
 *
 * Basic definitions, functions for querying libavcodec capabilities,
 * allocating core structures, etc.
 * @{
 */


/**
 * Identify the syntax and semantics of the bitstream.
 * The principle is roughly:
 * Two decoders with the same ID can decode the same streams.
 * Two encoders with the same ID can encode compatible streams.
 * There may be slight deviations from the principle due to implementation
 * details.
 *
 * If you add a codec ID to this list, add it so that
 * 1. no value of an existing codec ID changes (that would break ABI),
 * 2. it is as close as possible to similar codecs
 *
 * After adding new codec IDs, do not forget to add an entry to the codec
 * descriptor list and bump libavcodec minor version.
 */
enum AVCodecID {
    AV_CODEC_ID_NONE,

    /* video codecs */
    AV_CODEC_ID_MPEG1VIDEO,
    AV_CODEC_ID_MPEG2VIDEO, ///< preferred ID for MPEG-1/2 video decoding
    AV_CODEC_ID_H261,
    AV_CODEC_ID_H263,
    AV_CODEC_ID_RV10,
    AV_CODEC_ID_RV20,
    AV_CODEC_ID_MJPEG,
    AV_CODEC_ID_MJPEGB,
    AV_CODEC_ID_LJPEG,
    AV_CODEC_ID_SP5X,
    AV_CODEC_ID_JPEGLS,
    AV_CODEC_ID_MPEG4,
    AV_CODEC_ID_RAWVIDEO,
    AV_CODEC_ID_MSMPEG4V1,
    AV_CODEC_ID_MSMPEG4V2,
    AV_CODEC_ID_MSMPEG4V3,
    AV_CODEC_ID_WMV1,
    AV_CODEC_ID_WMV2,
    AV_CODEC_ID_H263P,
    AV_CODEC_ID_H263I,
    AV_CODEC_ID_FLV1,
    AV_CODEC_ID_SVQ1,
    AV_CODEC_ID_SVQ3,
    AV_CODEC_ID_DVVIDEO,
    AV_CODEC_ID_HUFFYUV,
    AV_CODEC_ID_CYUV,
    AV_CODEC_ID_H264,
    AV_CODEC_ID_INDEO3,
    AV_CODEC_ID_VP3,
    AV_CODEC_ID_THEORA,
    AV_CODEC_ID_ASV1,
    AV_CODEC_ID_ASV2,
    AV_CODEC_ID_FFV1,
    AV_CODEC_ID_4XM,
    AV_CODEC_ID_VCR1,
    AV_CODEC_ID_CLJR,
    AV_CODEC_ID_MDEC,
    AV_CODEC_ID_ROQ,
    AV_CODEC_ID_INTERPLAY_VIDEO,
    AV_CODEC_ID_XAN_WC3,
    AV_CODEC_ID_XAN_WC4,
    AV_CODEC_ID_RPZA,
    AV_CODEC_ID_CINEPAK,
    AV_CODEC_ID_WS_VQA,
    AV_CODEC_ID_MSRLE,
    AV_CODEC_ID_MSVIDEO1,
    AV_CODEC_ID_IDCIN,
    AV_CODEC_ID_8BPS,
    AV_CODEC_ID_SMC,
    AV_CODEC_ID_FLIC,
    AV_CODEC_ID_TRUEMOTION1,
    AV_CODEC_ID_VMDVIDEO,
    AV_CODEC_ID_MSZH,
    AV_CODEC_ID_ZLIB,
    AV_CODEC_ID_QTRLE,
    AV_CODEC_ID_TSCC,
    AV_CODEC_ID_ULTI,
    AV_CODEC_ID_QDRAW,
    AV_CODEC_ID_VIXL,
    AV_CODEC_ID_QPEG,
    AV_CODEC_ID_PNG,
    AV_CODEC_ID_PPM,
    AV_CODEC_ID_PBM,
    AV_CODEC_ID_PGM,
    AV_CODEC_ID_PGMYUV,
    AV_CODEC_ID_PAM,
    AV_CODEC_ID_FFVHUFF,
    AV_CODEC_ID_RV30,
    AV_CODEC_ID_RV40,
    AV_CODEC_ID_VC1,
    AV_CODEC_ID_WMV3,
    AV_CODEC_ID_LOCO,
    AV_CODEC_ID_WNV1,
    AV_CODEC_ID_AASC,
    AV_CODEC_ID_INDEO2,
    AV_CODEC_ID_FRAPS,
    AV_CODEC_ID_TRUEMOTION2,
    AV_CODEC_ID_BMP,
    AV_CODEC_ID_CSCD,
    AV_CODEC_ID_MMVIDEO,
    AV_CODEC_ID_ZMBV,
    AV_CODEC_ID_AVS,
    AV_CODEC_ID_SMACKVIDEO,
    AV_CODEC_ID_NUV,
    AV_CODEC_ID_KMVC,
    AV_CODEC_ID_FLASHSV,
    AV_CODEC_ID_CAVS,
    AV_CODEC_ID_JPEG2000,
    AV_CODEC_ID_VMNC,
    AV_CODEC_ID_VP5,
    AV_CODEC_ID_VP6,
    AV_CODEC_ID_VP6F,
    AV_CODEC_ID_TARGA,
    AV_CODEC_ID_DSICINVIDEO,
    AV_CODEC_ID_TIERTEXSEQVIDEO,
    AV_CODEC_ID_TIFF,
    AV_CODEC_ID_GIF,
    AV_CODEC_ID_DXA,
    AV_CODEC_ID_DNXHD,
    AV_CODEC_ID_THP,
    AV_CODEC_ID_SGI,
    AV_CODEC_ID_C93,
    AV_CODEC_ID_BETHSOFTVID,
    AV_CODEC_ID_PTX,
    AV_CODEC_ID_TXD,
    AV_CODEC_ID_VP6A,
    AV_CODEC_ID_AMV,
    AV_CODEC_ID_VB,
    AV_CODEC_ID_PCX,
    AV_CODEC_ID_SUNRAST,
    AV_CODEC_ID_INDEO4,
    AV_CODEC_ID_INDEO5,
    AV_CODEC_ID_MIMIC,
    AV_CODEC_ID_RL2,
    AV_CODEC_ID_ESCAPE124,
    AV_CODEC_ID_DIRAC,
    AV_CODEC_ID_BFI,
    AV_CODEC_ID_CMV,
    AV_CODEC_ID_MOTIONPIXELS,
    AV_CODEC_ID_TGV,
    AV_CODEC_ID_TGQ,
    AV_CODEC_ID_TQI,
    AV_CODEC_ID_AURA,
    AV_CODEC_ID_AURA2,
    AV_CODEC_ID_V210X,
    AV_CODEC_ID_TMV,
    AV_CODEC_ID_V210,
    AV_CODEC_ID_DPX,
    AV_CODEC_ID_MAD,
    AV_CODEC_ID_FRWU,
    AV_CODEC_ID_FLASHSV2,
    AV_CODEC_ID_CDGRAPHICS,
    AV_CODEC_ID_R210,
    AV_CODEC_ID_ANM,
    AV_CODEC_ID_BINKVIDEO,
    AV_CODEC_ID_IFF_ILBM,
#define AV_CODEC_ID_IFF_BYTERUN1 AV_CODEC_ID_IFF_ILBM
    AV_CODEC_ID_KGV1,
    AV_CODEC_ID_YOP,
    AV_CODEC_ID_VP8,
    AV_CODEC_ID_PICTOR,
    AV_CODEC_ID_ANSI,
    AV_CODEC_ID_A64_MULTI,
    AV_CODEC_ID_A64_MULTI5,
    AV_CODEC_ID_R10K,
    AV_CODEC_ID_MXPEG,
    AV_CODEC_ID_LAGARITH,
    AV_CODEC_ID_PRORES,
    AV_CODEC_ID_JV,
    AV_CODEC_ID_DFA,
    AV_CODEC_ID_WMV3IMAGE,
    AV_CODEC_ID_VC1IMAGE,
    AV_CODEC_ID_UTVIDEO,
    AV_CODEC_ID_BMV_VIDEO,
    AV_CODEC_ID_VBLE,
    AV_CODEC_ID_DXTORY,
    AV_CODEC_ID_V410,
    AV_CODEC_ID_XWD,
    AV_CODEC_ID_CDXL,
    AV_CODEC_ID_XBM,
    AV_CODEC_ID_ZEROCODEC,
    AV_CODEC_ID_MSS1,
    AV_CODEC_ID_MSA1,
    AV_CODEC_ID_TSCC2,
    AV_CODEC_ID_MTS2,
    AV_CODEC_ID_CLLC,
    AV_CODEC_ID_MSS2,
    AV_CODEC_ID_VP9,
    AV_CODEC_ID_AIC,
    AV_CODEC_ID_ESCAPE130,
    AV_CODEC_ID_G2M,
    AV_CODEC_ID_WEBP,
    AV_CODEC_ID_HNM4_VIDEO,
    AV_CODEC_ID_HEVC,
#define AV_CODEC_ID_H265 AV_CODEC_ID_HEVC
    AV_CODEC_ID_FIC,
    AV_CODEC_ID_ALIAS_PIX,
    AV_CODEC_ID_BRENDER_PIX,
    AV_CODEC_ID_PAF_VIDEO,
    AV_CODEC_ID_EXR,
    AV_CODEC_ID_VP7,
    AV_CODEC_ID_SANM,
    AV_CODEC_ID_SGIRLE,
    AV_CODEC_ID_MVC1,
    AV_CODEC_ID_MVC2,
    AV_CODEC_ID_HQX,
    AV_CODEC_ID_TDSC,
    AV_CODEC_ID_HQ_HQA,
    AV_CODEC_ID_HAP,
    AV_CODEC_ID_DDS,
    AV_CODEC_ID_DXV,
    AV_CODEC_ID_SCREENPRESSO,
    AV_CODEC_ID_RSCC,

    AV_CODEC_ID_Y41P = 0x8000,
    AV_CODEC_ID_AVRP,
    AV_CODEC_ID_012V,
    AV_CODEC_ID_AVUI,
    AV_CODEC_ID_AYUV,
    AV_CODEC_ID_TARGA_Y216,
    AV_CODEC_ID_V308,
    AV_CODEC_ID_V408,
    AV_CODEC_ID_YUV4,
    AV_CODEC_ID_AVRN,
    AV_CODEC_ID_CPIA,
    AV_CODEC_ID_XFACE,
    AV_CODEC_ID_SNOW,
    AV_CODEC_ID_SMVJPEG,
    AV_CODEC_ID_APNG,
    AV_CODEC_ID_DAALA,
    AV_CODEC_ID_CFHD,
    AV_CODEC_ID_TRUEMOTION2RT,
    AV_CODEC_ID_M101,
    AV_CODEC_ID_MAGICYUV,
    AV_CODEC_ID_SHEERVIDEO,
    AV_CODEC_ID_YLC,
    AV_CODEC_ID_PSD,
    AV_CODEC_ID_PIXLET,
    AV_CODEC_ID_SPEEDHQ,
    AV_CODEC_ID_FMVC,
    AV_CODEC_ID_SCPR,
    AV_CODEC_ID_CLEARVIDEO,
    AV_CODEC_ID_XPM,
    AV_CODEC_ID_AV1,
    AV_CODEC_ID_BITPACKED,
    AV_CODEC_ID_MSCC,
    AV_CODEC_ID_SRGC,
    AV_CODEC_ID_SVG,
    AV_CODEC_ID_GDV,
    AV_CODEC_ID_FITS,

    /* various PCM "codecs" */
    AV_CODEC_ID_FIRST_AUDIO = 0x10000,     ///< A dummy id pointing at the start of audio codecs
    AV_CODEC_ID_PCM_S16LE = 0x10000,
    AV_CODEC_ID_PCM_S16BE,
    AV_CODEC_ID_PCM_U16LE,
    AV_CODEC_ID_PCM_U16BE,
    AV_CODEC_ID_PCM_S8,
    AV_CODEC_ID_PCM_U8,
    AV_CODEC_ID_PCM_MULAW,
    AV_CODEC_ID_PCM_ALAW,
    AV_CODEC_ID_PCM_S32LE,
    AV_CODEC_ID_PCM_S32BE,
    AV_CODEC_ID_PCM_U32LE,
    AV_CODEC_ID_PCM_U32BE,
    AV_CODEC_ID_PCM_S24LE,
    AV_CODEC_ID_PCM_S24BE,
    AV_CODEC_ID_PCM_U24LE,
    AV_CODEC_ID_PCM_U24BE,
    AV_CODEC_ID_PCM_S24DAUD,
    AV_CODEC_ID_PCM_ZORK,
    AV_CODEC_ID_PCM_S16LE_PLANAR,
    AV_CODEC_ID_PCM_DVD,
    AV_CODEC_ID_PCM_F32BE,
    AV_CODEC_ID_PCM_F32LE,
    AV_CODEC_ID_PCM_F64BE,
    AV_CODEC_ID_PCM_F64LE,
    AV_CODEC_ID_PCM_BLURAY,
    AV_CODEC_ID_PCM_LXF,
    AV_CODEC_ID_S302M,
    AV_CODEC_ID_PCM_S8_PLANAR,
    AV_CODEC_ID_PCM_S24LE_PLANAR,
    AV_CODEC_ID_PCM_S32LE_PLANAR,
    AV_CODEC_ID_PCM_S16BE_PLANAR,

    AV_CODEC_ID_PCM_S64LE = 0x10800,
    AV_CODEC_ID_PCM_S64BE,
    AV_CODEC_ID_PCM_F16LE,
    AV_CODEC_ID_PCM_F24LE,

    /* various ADPCM codecs */
    AV_CODEC_ID_ADPCM_IMA_QT = 0x11000,
    AV_CODEC_ID_ADPCM_IMA_WAV,
    AV_CODEC_ID_ADPCM_IMA_DK3,
    AV_CODEC_ID_ADPCM_IMA_DK4,
    AV_CODEC_ID_ADPCM_IMA_WS,
    AV_CODEC_ID_ADPCM_IMA_SMJPEG,
    AV_CODEC_ID_ADPCM_MS,
    AV_CODEC_ID_ADPCM_4XM,
    AV_CODEC_ID_ADPCM_XA,
    AV_CODEC_ID_ADPCM_ADX,
    AV_CODEC_ID_ADPCM_EA,
    AV_CODEC_ID_ADPCM_G726,
    AV_CODEC_ID_ADPCM_CT,
    AV_CODEC_ID_ADPCM_SWF,
    AV_CODEC_ID_ADPCM_YAMAHA,
    AV_CODEC_ID_ADPCM_SBPRO_4,
    AV_CODEC_ID_ADPCM_SBPRO_3,
    AV_CODEC_ID_ADPCM_SBPRO_2,
    AV_CODEC_ID_ADPCM_THP,
    AV_CODEC_ID_ADPCM_IMA_AMV,
    AV_CODEC_ID_ADPCM_EA_R1,
    AV_CODEC_ID_ADPCM_EA_R3,
    AV_CODEC_ID_ADPCM_EA_R2,
    AV_CODEC_ID_ADPCM_IMA_EA_SEAD,
    AV_CODEC_ID_ADPCM_IMA_EA_EACS,
    AV_CODEC_ID_ADPCM_EA_XAS,
    AV_CODEC_ID_ADPCM_EA_MAXIS_XA,
    AV_CODEC_ID_ADPCM_IMA_ISS,
    AV_CODEC_ID_ADPCM_G722,
    AV_CODEC_ID_ADPCM_IMA_APC,
    AV_CODEC_ID_ADPCM_VIMA,

    AV_CODEC_ID_ADPCM_AFC = 0x11800,
    AV_CODEC_ID_ADPCM_IMA_OKI,
    AV_CODEC_ID_ADPCM_DTK,
    AV_CODEC_ID_ADPCM_IMA_RAD,
    AV_CODEC_ID_ADPCM_G726LE,
    AV_CODEC_ID_ADPCM_THP_LE,
    AV_CODEC_ID_ADPCM_PSX,
    AV_CODEC_ID_ADPCM_AICA,
    AV_CODEC_ID_ADPCM_IMA_DAT4,
    AV_CODEC_ID_ADPCM_MTAF,

    /* AMR */
    AV_CODEC_ID_AMR_NB = 0x12000,
    AV_CODEC_ID_AMR_WB,

    /* RealAudio codecs*/
    AV_CODEC_ID_RA_144 = 0x13000,
    AV_CODEC_ID_RA_288,

    /* various DPCM codecs */
    AV_CODEC_ID_ROQ_DPCM = 0x14000,
    AV_CODEC_ID_INTERPLAY_DPCM,
    AV_CODEC_ID_XAN_DPCM,
    AV_CODEC_ID_SOL_DPCM,

    AV_CODEC_ID_SDX2_DPCM = 0x14800,
    AV_CODEC_ID_GREMLIN_DPCM,

    /* audio codecs */
    AV_CODEC_ID_MP2 = 0x15000,
    AV_CODEC_ID_MP3, ///< preferred ID for decoding MPEG audio layer 1, 2 or 3
    AV_CODEC_ID_AAC,
    AV_CODEC_ID_AC3,
    AV_CODEC_ID_DTS,
    AV_CODEC_ID_VORBIS,
    AV_CODEC_ID_DVAUDIO,
    AV_CODEC_ID_WMAV1,
    AV_CODEC_ID_WMAV2,
    AV_CODEC_ID_MACE3,
    AV_CODEC_ID_MACE6,
    AV_CODEC_ID_VMDAUDIO,
    AV_CODEC_ID_FLAC,
    AV_CODEC_ID_MP3ADU,
    AV_CODEC_ID_MP3ON4,
    AV_CODEC_ID_SHORTEN,
    AV_CODEC_ID_ALAC,
    AV_CODEC_ID_WESTWOOD_SND1,
    AV_CODEC_ID_GSM, ///< as in Berlin toast format
    AV_CODEC_ID_QDM2,
    AV_CODEC_ID_COOK,
    AV_CODEC_ID_TRUESPEECH,
    AV_CODEC_ID_TTA,
    AV_CODEC_ID_SMACKAUDIO,
    AV_CODEC_ID_QCELP,
    AV_CODEC_ID_WAVPACK,
    AV_CODEC_ID_DSICINAUDIO,
    AV_CODEC_ID_IMC,
    AV_CODEC_ID_MUSEPACK7,
    AV_CODEC_ID_MLP,
    AV_CODEC_ID_GSM_MS, /* as found in WAV */
    AV_CODEC_ID_ATRAC3,
    AV_CODEC_ID_APE,
    AV_CODEC_ID_NELLYMOSER,
    AV_CODEC_ID_MUSEPACK8,
    AV_CODEC_ID_SPEEX,
    AV_CODEC_ID_WMAVOICE,
    AV_CODEC_ID_WMAPRO,
    AV_CODEC_ID_WMALOSSLESS,
    AV_CODEC_ID_ATRAC3P,
    AV_CODEC_ID_EAC3,
    AV_CODEC_ID_SIPR,
    AV_CODEC_ID_MP1,
    AV_CODEC_ID_TWINVQ,
    AV_CODEC_ID_TRUEHD,
    AV_CODEC_ID_MP4ALS,
    AV_CODEC_ID_ATRAC1,
    AV_CODEC_ID_BINKAUDIO_RDFT,
    AV_CODEC_ID_BINKAUDIO_DCT,
    AV_CODEC_ID_AAC_LATM,
    AV_CODEC_ID_QDMC,
    AV_CODEC_ID_CELT,
    AV_CODEC_ID_G723_1,
    AV_CODEC_ID_G729,
    AV_CODEC_ID_8SVX_EXP,
    AV_CODEC_ID_8SVX_FIB,
    AV_CODEC_ID_BMV_AUDIO,
    AV_CODEC_ID_RALF,
    AV_CODEC_ID_IAC,
    AV_CODEC_ID_ILBC,
    AV_CODEC_ID_OPUS,
    AV_CODEC_ID_COMFORT_NOISE,
    AV_CODEC_ID_TAK,
    AV_CODEC_ID_METASOUND,
    AV_CODEC_ID_PAF_AUDIO,
    AV_CODEC_ID_ON2AVC,
    AV_CODEC_ID_DSS_SP,

    AV_CODEC_ID_FFWAVESYNTH = 0x15800,
    AV_CODEC_ID_SONIC,
    AV_CODEC_ID_SONIC_LS,
    AV_CODEC_ID_EVRC,
    AV_CODEC_ID_SMV,
    AV_CODEC_ID_DSD_LSBF,
    AV_CODEC_ID_DSD_MSBF,
    AV_CODEC_ID_DSD_LSBF_PLANAR,
    AV_CODEC_ID_DSD_MSBF_PLANAR,
    AV_CODEC_ID_4GV,
    AV_CODEC_ID_INTERPLAY_ACM,
    AV_CODEC_ID_XMA1,
    AV_CODEC_ID_XMA2,
    AV_CODEC_ID_DST,
    AV_CODEC_ID_ATRAC3AL,
    AV_CODEC_ID_ATRAC3PAL,
    AV_CODEC_ID_DOLBY_E,
    AV_CODEC_ID_APTX,

    /* subtitle codecs */
    AV_CODEC_ID_FIRST_SUBTITLE = 0x17000,          ///< A dummy ID pointing at the start of subtitle codecs.
    AV_CODEC_ID_DVD_SUBTITLE = 0x17000,
    AV_CODEC_ID_DVB_SUBTITLE,
    AV_CODEC_ID_TEXT,  ///< raw UTF-8 text
    AV_CODEC_ID_XSUB,
    AV_CODEC_ID_SSA,
    AV_CODEC_ID_MOV_TEXT,
    AV_CODEC_ID_HDMV_PGS_SUBTITLE,
    AV_CODEC_ID_DVB_TELETEXT,
    AV_CODEC_ID_SRT,

    AV_CODEC_ID_MICRODVD   = 0x17800,
    AV_CODEC_ID_EIA_608,
    AV_CODEC_ID_JACOSUB,
    AV_CODEC_ID_SAMI,
    AV_CODEC_ID_REALTEXT,
    AV_CODEC_ID_STL,
    AV_CODEC_ID_SUBVIEWER1,
    AV_CODEC_ID_SUBVIEWER,
    AV_CODEC_ID_SUBRIP,
    AV_CODEC_ID_WEBVTT,
    AV_CODEC_ID_MPL2,
    AV_CODEC_ID_VPLAYER,
    AV_CODEC_ID_PJS,
    AV_CODEC_ID_ASS,
    AV_CODEC_ID_HDMV_TEXT_SUBTITLE,

    /* other specific kind of codecs (generally used for attachments) */
    AV_CODEC_ID_FIRST_UNKNOWN = 0x18000,           ///< A dummy ID pointing at the start of various fake codecs.
    AV_CODEC_ID_TTF = 0x18000,

    AV_CODEC_ID_SCTE_35, ///< Contain timestamp estimated through PCR of program stream.
    AV_CODEC_ID_BINTEXT    = 0x18800,
    AV_CODEC_ID_XBIN,
    AV_CODEC_ID_IDF,
    AV_CODEC_ID_OTF,
    AV_CODEC_ID_SMPTE_KLV,
    AV_CODEC_ID_DVD_NAV,
    AV_CODEC_ID_TIMED_ID3,
    AV_CODEC_ID_BIN_DATA,


    AV_CODEC_ID_PROBE = 0x19000, ///< codec_id is not known (like AV_CODEC_ID_NONE) but lavf should attempt to identify it

    AV_CODEC_ID_MPEG2TS = 0x20000, /**< _FAKE_ codec to indicate a raw MPEG-2 TS
                                * stream (only used by libavformat) */
    AV_CODEC_ID_MPEG4SYSTEMS = 0x20001, /**< _FAKE_ codec to indicate a MPEG-4 Systems
                                * stream (only used by libavformat) */
    AV_CODEC_ID_FFMETADATA = 0x21000,   ///< Dummy codec for streams containing only metadata information.
    AV_CODEC_ID_WRAPPED_AVFRAME = 0x21001, ///< Passthrough codec, AVFrames wrapped in AVPacket
};

/**
 * This struct describes the properties of a single codec described by an
 * AVCodecID.
 * @see avcodec_descriptor_get()
 */
typedef struct AVCodecDescriptor {
    enum AVCodecID     id;
    enum AVMediaType type;
    /**
     * Name of the codec described by this descriptor. It is non-empty and
     * unique for each codec descriptor. It should contain alphanumeric
     * characters and '_' only.
     */
    const char      *name;
    /**
     * A more descriptive name for this codec. May be NULL.
     */
    const char *long_name;
    /**
     * Codec properties, a combination of AV_CODEC_PROP_* flags.
     */
    int             props;
    /**
     * MIME type(s) associated with the codec.
     * May be NULL; if not, a NULL-terminated array of MIME types.
     * The first item is always non-NULL and is the preferred MIME type.
     */
    const char *const *mime_types;
    /**
     * If non-NULL, an array of profiles recognized for this codec.
     * Terminated with FF_PROFILE_UNKNOWN.
     */
    const struct AVProfile *profiles;
} AVCodecDescriptor;

/**
 * Codec uses only intra compression.
 * Video and audio codecs only.
 */
#define AV_CODEC_PROP_INTRA_ONLY    (1 << 0)
/**
 * Codec supports lossy compression. Audio and video codecs only.
 * @note a codec may support both lossy and lossless
 * compression modes
 */
#define AV_CODEC_PROP_LOSSY         (1 << 1)
/**
 * Codec supports lossless compression. Audio and video codecs only.
 */
#define AV_CODEC_PROP_LOSSLESS      (1 << 2)
/**
 * Codec supports frame reordering. That is, the coded order (the order in which
 * the encoded packets are output by the encoders / stored / input to the
 * decoders) may be different from the presentation order of the corresponding
 * frames.
 *
 * For codecs that do not have this property set, PTS and DTS should always be
 * equal.
 */
#define AV_CODEC_PROP_REORDER       (1 << 3)
/**
 * Subtitle codec is bitmap based
 * Decoded AVSubtitle data can be read from the AVSubtitleRect->pict field.
 */
#define AV_CODEC_PROP_BITMAP_SUB    (1 << 16)
/**
 * Subtitle codec is text based.
 * Decoded AVSubtitle data can be read from the AVSubtitleRect->ass field.
 */
#define AV_CODEC_PROP_TEXT_SUB      (1 << 17)

/**
 * @ingroup lavc_decoding
 * Required number of additionally allocated bytes at the end of the input bitstream for decoding.
 * This is mainly needed because some optimized bitstream readers read
 * 32 or 64 bit at once and could read over the end.<br>
 * Note: If the first 23 bits of the additional bytes are not 0, then damaged
 * MPEG bitstreams could cause overread and segfault.
 */
#define AV_INPUT_BUFFER_PADDING_SIZE 32

/**
 * @ingroup lavc_encoding
 * minimum encoding buffer size
 * Used to avoid some checks during header writing.
 */
#define AV_INPUT_BUFFER_MIN_SIZE 16384

/**
 * @ingroup lavc_decoding
 */
enum AVDiscard{
    /* We leave some space between them for extensions (drop some
     * keyframes for intra-only or drop just some bidir frames). */
    AVDISCARD_NONE    =-16, ///< discard nothing
    AVDISCARD_DEFAULT =  0, ///< discard useless packets like 0 size packets in avi
    AVDISCARD_NONREF  =  8, ///< discard all non reference
    AVDISCARD_BIDIR   = 16, ///< discard all bidirectional frames
    AVDISCARD_NONINTRA= 24, ///< discard all non intra frames
    AVDISCARD_NONKEY  = 32, ///< discard all frames except keyframes
    AVDISCARD_ALL     = 48, ///< discard all
};

enum AVAudioServiceType {
    AV_AUDIO_SERVICE_TYPE_MAIN              = 0,
    AV_AUDIO_SERVICE_TYPE_EFFECTS           = 1,
    AV_AUDIO_SERVICE_TYPE_VISUALLY_IMPAIRED = 2,
    AV_AUDIO_SERVICE_TYPE_HEARING_IMPAIRED  = 3,
    AV_AUDIO_SERVICE_TYPE_DIALOGUE          = 4,
    AV_AUDIO_SERVICE_TYPE_COMMENTARY        = 5,
    AV_AUDIO_SERVICE_TYPE_EMERGENCY         = 6,
    AV_AUDIO_SERVICE_TYPE_VOICE_OVER        = 7,
    AV_AUDIO_SERVICE_TYPE_KARAOKE           = 8,
    AV_AUDIO_SERVICE_TYPE_NB                   , ///< Not part of ABI
};

/**
 * @ingroup lavc_encoding
 */
typedef struct RcOverride{
    int start_frame;
    int end_frame;
    int qscale; // If this is 0 then quality_factor will be used instead.
    float quality_factor;
} RcOverride;

/* encoding support
   These flags can be passed in AVCodecContext.flags before initialization.
   Note: Not everything is supported yet.
*/

/**
 * Allow decoders to produce frames with data planes that are not aligned
 * to CPU requirements (e.g. due to cropping).
 */
#define AV_CODEC_FLAG_UNALIGNED       (1 <<  0)
/**
 * Use fixed qscale.
 */
#define AV_CODEC_FLAG_QSCALE          (1 <<  1)
/**
 * 4 MV per MB allowed / advanced prediction for H.263.
 */
#define AV_CODEC_FLAG_4MV             (1 <<  2)
/**
 * Output even those frames that might be corrupted.
 */
#define AV_CODEC_FLAG_OUTPUT_CORRUPT  (1 <<  3)
/**
 * Use qpel MC.
 */
#define AV_CODEC_FLAG_QPEL            (1 <<  4)
/**
 * Use internal 2pass ratecontrol in first pass mode.
 */
#define AV_CODEC_FLAG_PASS1           (1 <<  9)
/**
 * Use internal 2pass ratecontrol in second pass mode.
 */
#define AV_CODEC_FLAG_PASS2           (1 << 10)
/**
 * loop filter.
 */
#define AV_CODEC_FLAG_LOOP_FILTER     (1 << 11)
/**
 * Only decode/encode grayscale.
 */
#define AV_CODEC_FLAG_GRAY            (1 << 13)
/**
 * error[?] variables will be set during encoding.
 */
#define AV_CODEC_FLAG_PSNR            (1 << 15)
/**
 * Input bitstream might be truncated at a random location
 * instead of only at frame boundaries.
 */
#define AV_CODEC_FLAG_TRUNCATED       (1 << 16)
/**
 * Use interlaced DCT.
 */
#define AV_CODEC_FLAG_INTERLACED_DCT  (1 << 18)
/**
 * Force low delay.
 */
#define AV_CODEC_FLAG_LOW_DELAY       (1 << 19)
/**
 * Place global headers in extradata instead of every keyframe.
 */
#define AV_CODEC_FLAG_GLOBAL_HEADER   (1 << 22)
/**
 * Use only bitexact stuff (except (I)DCT).
 */
#define AV_CODEC_FLAG_BITEXACT        (1 << 23)
/* Fx : Flag for H.263+ extra options */
/**
 * H.263 advanced intra coding / MPEG-4 AC prediction
 */
#define AV_CODEC_FLAG_AC_PRED         (1 << 24)
/**
 * interlaced motion estimation
 */
#define AV_CODEC_FLAG_INTERLACED_ME   (1 << 29)
#define AV_CODEC_FLAG_CLOSED_GOP      (1U << 31)

/**
 * Allow non spec compliant speedup tricks.
 */
#define AV_CODEC_FLAG2_FAST           (1 <<  0)
/**
 * Skip bitstream encoding.
 */
#define AV_CODEC_FLAG2_NO_OUTPUT      (1 <<  2)
/**
 * Place global headers at every keyframe instead of in extradata.
 */
#define AV_CODEC_FLAG2_LOCAL_HEADER   (1 <<  3)

/**
 * timecode is in drop frame format. DEPRECATED!!!!
 */
#define AV_CODEC_FLAG2_DROP_FRAME_TIMECODE (1 << 13)

/**
 * Input bitstream might be truncated at a packet boundaries
 * instead of only at frame boundaries.
 */
#define AV_CODEC_FLAG2_CHUNKS         (1 << 15)
/**
 * Discard cropping information from SPS.
 */
#define AV_CODEC_FLAG2_IGNORE_CROP    (1 << 16)

/**
 * Show all frames before the first keyframe
 */
#define AV_CODEC_FLAG2_SHOW_ALL       (1 << 22)
/**
 * Export motion vectors through frame side data
 */
#define AV_CODEC_FLAG2_EXPORT_MVS     (1 << 28)
/**
 * Do not skip samples and export skip information as frame side data
 */
#define AV_CODEC_FLAG2_SKIP_MANUAL    (1 << 29)
/**
 * Do not reset ASS ReadOrder field on flush (subtitles decoding)
 */
#define AV_CODEC_FLAG2_RO_FLUSH_NOOP  (1 << 30)

/* Unsupported options :
 *              Syntax Arithmetic coding (SAC)
 *              Reference Picture Selection
 *              Independent Segment Decoding */
/* /Fx */
/* codec capabilities */

/**
 * Decoder can use draw_horiz_band callback.
 */
#define AV_CODEC_CAP_DRAW_HORIZ_BAND     (1 <<  0)
/**
 * Codec uses get_buffer() for allocating buffers and supports custom allocators.
 * If not set, it might not use get_buffer() at all or use operations that
 * assume the buffer was allocated by avcodec_default_get_buffer.
 */
#define AV_CODEC_CAP_DR1                 (1 <<  1)
#define AV_CODEC_CAP_TRUNCATED           (1 <<  3)
/**
 * Encoder or decoder requires flushing with NULL input at the end in order to
 * give the complete and correct output.
 *
 * NOTE: If this flag is not set, the codec is guaranteed to never be fed with
 *       with NULL data. The user can still send NULL data to the public encode
 *       or decode function, but libavcodec will not pass it along to the codec
 *       unless this flag is set.
 *
 * Decoders:
 * The decoder has a non-zero delay and needs to be fed with avpkt->data=NULL,
 * avpkt->size=0 at the end to get the delayed data until the decoder no longer
 * returns frames.
 *
 * Encoders:
 * The encoder needs to be fed with NULL data at the end of encoding until the
 * encoder no longer returns data.
 *
 * NOTE: For encoders implementing the AVCodec.encode2() function, setting this
 *       flag also means that the encoder must set the pts and duration for
 *       each output packet. If this flag is not set, the pts and duration will
 *       be determined by libavcodec from the input frame.
 */
#define AV_CODEC_CAP_DELAY               (1 <<  5)
/**
 * Codec can be fed a final frame with a smaller size.
 * This can be used to prevent truncation of the last audio samples.
 */
#define AV_CODEC_CAP_SMALL_LAST_FRAME    (1 <<  6)

/**
 * Codec can output multiple frames per AVPacket
 * Normally demuxers return one frame at a time, demuxers which do not do
 * are connected to a parser to split what they return into proper frames.
 * This flag is reserved to the very rare category of codecs which have a
 * bitstream that cannot be split into frames without timeconsuming
 * operations like full decoding. Demuxers carrying such bitstreams thus
 * may return multiple frames in a packet. This has many disadvantages like
 * prohibiting stream copy in many cases thus it should only be considered
 * as a last resort.
 */
#define AV_CODEC_CAP_SUBFRAMES           (1 <<  8)
/**
 * Codec is experimental and is thus avoided in favor of non experimental
 * encoders
 */
#define AV_CODEC_CAP_EXPERIMENTAL        (1 <<  9)
/**
 * Codec should fill in channel configuration and samplerate instead of container
 */
#define AV_CODEC_CAP_CHANNEL_CONF        (1 << 10)
/**
 * Codec supports frame-level multithreading.
 */
#define AV_CODEC_CAP_FRAME_THREADS       (1 << 12)
/**
 * Codec supports slice-based (or partition-based) multithreading.
 */
#define AV_CODEC_CAP_SLICE_THREADS       (1 << 13)
/**
 * Codec supports changed parameters at any point.
 */
#define AV_CODEC_CAP_PARAM_CHANGE        (1 << 14)
/**
 * Codec supports avctx->thread_count == 0 (auto).
 */
#define AV_CODEC_CAP_AUTO_THREADS        (1 << 15)
/**
 * Audio encoder supports receiving a different number of samples in each call.
 */
#define AV_CODEC_CAP_VARIABLE_FRAME_SIZE (1 << 16)
/**
 * Decoder is not a preferred choice for probing.
 * This indicates that the decoder is not a good choice for probing.
 * It could for example be an expensive to spin up hardware decoder,
 * or it could simply not provide a lot of useful information about
 * the stream.
 * A decoder marked with this flag should only be used as last resort
 * choice for probing.
 */
#define AV_CODEC_CAP_AVOID_PROBING       (1 << 17)
/**
 * Codec is intra only.
 */
#define AV_CODEC_CAP_INTRA_ONLY       0x40000000
/**
 * Codec is lossless.
 */
#define AV_CODEC_CAP_LOSSLESS         0x80000000

/**
 * Pan Scan area.
 * This specifies the area which should be displayed.
 * Note there may be multiple such areas for one frame.
 */
typedef struct AVPanScan{
    /**
     * id
     * - encoding: Set by user.
     * - decoding: Set by libavcodec.
     */
    int id;

    /**
     * width and height in 1/16 pel
     * - encoding: Set by user.
     * - decoding: Set by libavcodec.
     */
    int width;
    int height;

    /**
     * position of the top left corner in 1/16 pel for up to 3 fields/frames
     * - encoding: Set by user.
     * - decoding: Set by libavcodec.
     */
    int16_t position[3][2];
}AVPanScan;

/**
 * This structure describes the bitrate properties of an encoded bitstream. It
 * roughly corresponds to a subset the VBV parameters for MPEG-2 or HRD
 * parameters for H.264/HEVC.
 */
typedef struct AVCPBProperties {
    /**
     * Maximum bitrate of the stream, in bits per second.
     * Zero if unknown or unspecified.
     */
    int max_bitrate;
    /**
     * Minimum bitrate of the stream, in bits per second.
     * Zero if unknown or unspecified.
     */
    int min_bitrate;
    /**
     * Average bitrate of the stream, in bits per second.
     * Zero if unknown or unspecified.
     */
    int avg_bitrate;

    /**
     * The size of the buffer to which the ratecontrol is applied, in bits.
     * Zero if unknown or unspecified.
     */
    int buffer_size;

    /**
     * The delay between the time the packet this structure is associated with
     * is received and the time when it should be decoded, in periods of a 27MHz
     * clock.
     *
     * UINT64_MAX when unknown or unspecified.
     */
    uint64_t vbv_delay;
} AVCPBProperties;

/**
 * The decoder will keep a reference to the frame and may reuse it later.
 */
#define AV_GET_BUFFER_FLAG_REF (1 << 0)

/**
 * @defgroup lavc_packet AVPacket
 *
 * Types and functions for working with AVPacket.
 * @{
 */
enum AVPacketSideDataType {
    /**
     * An AV_PKT_DATA_PALETTE side data packet contains exactly AVPALETTE_SIZE
     * bytes worth of palette. This side data signals that a new palette is
     * present.
     */
    AV_PKT_DATA_PALETTE,

    /**
     * The AV_PKT_DATA_NEW_EXTRADATA is used to notify the codec or the format
     * that the extradata buffer was changed and the receiving side should
     * act upon it appropriately. The new extradata is embedded in the side
     * data buffer and should be immediately used for processing the current
     * frame or packet.
     */
    AV_PKT_DATA_NEW_EXTRADATA,

    /**
     * An AV_PKT_DATA_PARAM_CHANGE side data packet is laid out as follows:
     * @code
     * u32le param_flags
     * if (param_flags & AV_SIDE_DATA_PARAM_CHANGE_CHANNEL_COUNT)
     *     s32le channel_count
     * if (param_flags & AV_SIDE_DATA_PARAM_CHANGE_CHANNEL_LAYOUT)
     *     u64le channel_layout
     * if (param_flags & AV_SIDE_DATA_PARAM_CHANGE_SAMPLE_RATE)
     *     s32le sample_rate
     * if (param_flags & AV_SIDE_DATA_PARAM_CHANGE_DIMENSIONS)
     *     s32le width
     *     s32le height
     * @endcode
     */
    AV_PKT_DATA_PARAM_CHANGE,

    /**
     * An AV_PKT_DATA_H263_MB_INFO side data packet contains a number of
     * structures with info about macroblocks relevant to splitting the
     * packet into smaller packets on macroblock edges (e.g. as for RFC 2190).
     * That is, it does not necessarily contain info about all macroblocks,
     * as long as the distance between macroblocks in the info is smaller
     * than the target payload size.
     * Each MB info structure is 12 bytes, and is laid out as follows:
     * @code
     * u32le bit offset from the start of the packet
     * u8    current quantizer at the start of the macroblock
     * u8    GOB number
     * u16le macroblock address within the GOB
     * u8    horizontal MV predictor
     * u8    vertical MV predictor
     * u8    horizontal MV predictor for block number 3
     * u8    vertical MV predictor for block number 3
     * @endcode
     */
    AV_PKT_DATA_H263_MB_INFO,

    /**
     * This side data should be associated with an audio stream and contains
     * ReplayGain information in form of the AVReplayGain struct.
     */
    AV_PKT_DATA_REPLAYGAIN,

    /**
     * This side data contains a 3x3 transformation matrix describing an affine
     * transformation that needs to be applied to the decoded video frames for
     * correct presentation.
     *
     * See libavutil/display.h for a detailed description of the data.
     */
    AV_PKT_DATA_DISPLAYMATRIX,

    /**
     * This side data should be associated with a video stream and contains
     * Stereoscopic 3D information in form of the AVStereo3D struct.
     */
    AV_PKT_DATA_STEREO3D,

    /**
     * This side data should be associated with an audio stream and corresponds
     * to enum AVAudioServiceType.
     */
    AV_PKT_DATA_AUDIO_SERVICE_TYPE,

    /**
     * This side data contains quality related information from the encoder.
     * @code
     * u32le quality factor of the compressed frame. Allowed range is between 1 (good) and FF_LAMBDA_MAX (bad).
     * u8    picture type
     * u8    error count
     * u16   reserved
     * u64le[error count] sum of squared differences between encoder in and output
     * @endcode
     */
    AV_PKT_DATA_QUALITY_STATS,

    /**
     * This side data contains an integer value representing the stream index
     * of a "fallback" track.  A fallback track indicates an alternate
     * track to use when the current track can not be decoded for some reason.
     * e.g. no decoder available for codec.
     */
    AV_PKT_DATA_FALLBACK_TRACK,

    /**
     * This side data corresponds to the AVCPBProperties struct.
     */
    AV_PKT_DATA_CPB_PROPERTIES,

    /**
     * Recommmends skipping the specified number of samples
     * @code
     * u32le number of samples to skip from start of this packet
     * u32le number of samples to skip from end of this packet
     * u8    reason for start skip
     * u8    reason for end   skip (0=padding silence, 1=convergence)
     * @endcode
     */
    AV_PKT_DATA_SKIP_SAMPLES=70,

    /**
     * An AV_PKT_DATA_JP_DUALMONO side data packet indicates that
     * the packet may contain "dual mono" audio specific to Japanese DTV
     * and if it is true, recommends only the selected channel to be used.
     * @code
     * u8    selected channels (0=mail/left, 1=sub/right, 2=both)
     * @endcode
     */
    AV_PKT_DATA_JP_DUALMONO,

    /**
     * A list of zero terminated key/value strings. There is no end marker for
     * the list, so it is required to rely on the side data size to stop.
     */
    AV_PKT_DATA_STRINGS_METADATA,

    /**
     * Subtitle event position
     * @code
     * u32le x1
     * u32le y1
     * u32le x2
     * u32le y2
     * @endcode
     */
    AV_PKT_DATA_SUBTITLE_POSITION,

    /**
     * Data found in BlockAdditional element of matroska container. There is
     * no end marker for the data, so it is required to rely on the side data
     * size to recognize the end. 8 byte id (as found in BlockAddId) followed
     * by data.
     */
    AV_PKT_DATA_MATROSKA_BLOCKADDITIONAL,

    /**
     * The optional first identifier line of a WebVTT cue.
     */
    AV_PKT_DATA_WEBVTT_IDENTIFIER,

    /**
     * The optional settings (rendering instructions) that immediately
     * follow the timestamp specifier of a WebVTT cue.
     */
    AV_PKT_DATA_WEBVTT_SETTINGS,

    /**
     * A list of zero terminated key/value strings. There is no end marker for
     * the list, so it is required to rely on the side data size to stop. This
     * side data includes updated metadata which appeared in the stream.
     */
    AV_PKT_DATA_METADATA_UPDATE,

    /**
     * MPEGTS stream ID, this is required to pass the stream ID
     * information from the demuxer to the corresponding muxer.
     */
    AV_PKT_DATA_MPEGTS_STREAM_ID,

    /**
     * Mastering display metadata (based on SMPTE-2086:2014). This metadata
     * should be associated with a video stream and contains data in the form
     * of the AVMasteringDisplayMetadata struct.
     */
    AV_PKT_DATA_MASTERING_DISPLAY_METADATA,

    /**
     * This side data should be associated with a video stream and corresponds
     * to the AVSphericalMapping structure.
     */
    AV_PKT_DATA_SPHERICAL,

    /**
     * Content light level (based on CTA-861.3). This metadata should be
     * associated with a video stream and contains data in the form of the
     * AVContentLightMetadata struct.
     */
    AV_PKT_DATA_CONTENT_LIGHT_LEVEL,

    /**
     * ATSC A53 Part 4 Closed Captions. This metadata should be associated with
     * a video stream. A53 CC bitstream is stored as uint8_t in AVPacketSideData.data.
     * The number of bytes of CC data is AVPacketSideData.size.
     */
    AV_PKT_DATA_A53_CC,

    /**
     * The number of side data elements (in fact a bit more than it).
     * This is not part of the public API/ABI in the sense that it may
     * change when new side data types are added.
     * This must stay the last enum value.
     * If its value becomes huge, some code using it
     * needs to be updated as it assumes it to be smaller than other limits.
     */
    AV_PKT_DATA_NB
};

#define AV_PKT_DATA_QUALITY_FACTOR AV_PKT_DATA_QUALITY_STATS //DEPRECATED

typedef struct AVPacketSideData {
    uint8_t *data;
    int      size;
    enum AVPacketSideDataType type;
} AVPacketSideData;

/**
 * This structure stores compressed data. It is typically exported by demuxers
 * and then passed as input to decoders, or received as output from encoders and
 * then passed to muxers.
 *
 * For video, it should typically contain one compressed frame. For audio it may
 * contain several compressed frames. Encoders are allowed to output empty
 * packets, with no compressed data, containing only side data
 * (e.g. to update some stream parameters at the end of encoding).
 *
 * AVPacket is one of the few structs in FFmpeg, whose size is a part of public
 * ABI. Thus it may be allocated on stack and no new fields can be added to it
 * without libavcodec and libavformat major bump.
 *
 * The semantics of data ownership depends on the buf field.
 * If it is set, the packet data is dynamically allocated and is
 * valid indefinitely until a call to av_packet_unref() reduces the
 * reference count to 0.
 *
 * If the buf field is not set av_packet_ref() would make a copy instead
 * of increasing the reference count.
 *
 * The side data is always allocated with av_malloc(), copied by
 * av_packet_ref() and freed by av_packet_unref().
 *
 * @see av_packet_ref
 * @see av_packet_unref
 */
typedef struct AVPacket {
    /**
     * A reference to the reference-counted buffer where the packet data is
     * stored.
     * May be NULL, then the packet data is not reference-counted.
     */
    AVBufferRef *buf;
    /**
     * Presentation timestamp in AVStream->time_base units; the time at which
     * the decompressed packet will be presented to the user.
     * Can be AV_NOPTS_VALUE if it is not stored in the file.
     * pts MUST be larger or equal to dts as presentation cannot happen before
     * decompression, unless one wants to view hex dumps. Some formats misuse
     * the terms dts and pts/cts to mean something different. Such timestamps
     * must be converted to true pts/dts before they are stored in AVPacket.
     */
    int64_t pts;
    /**
     * Decompression timestamp in AVStream->time_base units; the time at which
     * the packet is decompressed.
     * Can be AV_NOPTS_VALUE if it is not stored in the file.
     */
    int64_t dts;
    uint8_t *data;
    int   size;
    int   stream_index;
    /**
     * A combination of AV_PKT_FLAG values
     */
    int   flags;
    /**
     * Additional packet data that can be provided by the container.
     * Packet can contain several types of side information.
     */
    AVPacketSideData *side_data;
    int side_data_elems;

    /**
     * Duration of this packet in AVStream->time_base units, 0 if unknown.
     * Equals next_pts - this_pts in presentation order.
     */
    int64_t duration;

    int64_t pos;                            ///< byte position in stream, -1 if unknown

#if FF_API_CONVERGENCE_DURATION
    /**
     * @deprecated Same as the duration field, but as int64_t. This was required
     * for Matroska subtitles, whose duration values could overflow when the
     * duration field was still an int.
     */
    attribute_deprecated
    int64_t convergence_duration;
#endif
} AVPacket;
#define AV_PKT_FLAG_KEY     0x0001 ///< The packet contains a keyframe
#define AV_PKT_FLAG_CORRUPT 0x0002 ///< The packet content is corrupted
/**
 * Flag is used to discard packets which are required to maintain valid
 * decoder state but are not required for output and should be dropped
 * after decoding.
 **/
#define AV_PKT_FLAG_DISCARD   0x0004
/**
 * The packet comes from a trusted source.
 *
 * Otherwise-unsafe constructs such as arbitrary pointers to data
 * outside the packet may be followed.
 */
#define AV_PKT_FLAG_TRUSTED   0x0008

enum AVSideDataParamChangeFlags {
    AV_SIDE_DATA_PARAM_CHANGE_CHANNEL_COUNT  = 0x0001,
    AV_SIDE_DATA_PARAM_CHANGE_CHANNEL_LAYOUT = 0x0002,
    AV_SIDE_DATA_PARAM_CHANGE_SAMPLE_RATE    = 0x0004,
    AV_SIDE_DATA_PARAM_CHANGE_DIMENSIONS     = 0x0008,
};
/**
 * @}
 */

struct AVCodecInternal;

enum AVFieldOrder {
    AV_FIELD_UNKNOWN,
    AV_FIELD_PROGRESSIVE,
    AV_FIELD_TT,          //< Top coded_first, top displayed first
    AV_FIELD_BB,          //< Bottom coded first, bottom displayed first
    AV_FIELD_TB,          //< Top coded first, bottom displayed first
    AV_FIELD_BT,          //< Bottom coded first, top displayed first
};

/**
 * main external API structure.
 * New fields can be added to the end with minor version bumps.
 * Removal, reordering and changes to existing fields require a major
 * version bump.
 * You can use AVOptions (av_opt* / av_set/get*()) to access these fields from user
 * applications.
 * The name string for AVOptions options matches the associated command line
 * parameter name and can be found in libavcodec/options_table.h
 * The AVOption/command line parameter names differ in some cases from the C
 * structure field names for historic reasons or brevity.
 * sizeof(AVCodecContext) must not be used outside libav*.
 */
typedef struct AVCodecContext {
    /**
     * information on struct for av_log
     * - set by avcodec_alloc_context3
     */
    const AVClass *av_class;
    int log_level_offset;

    enum AVMediaType codec_type; /* see AVMEDIA_TYPE_xxx */
    const struct AVCodec  *codec;
    enum AVCodecID     codec_id; /* see AV_CODEC_ID_xxx */

    /**
     * fourcc (LSB first, so "ABCD" -> ('D'<<24) + ('C'<<16) + ('B'<<8) + 'A').
     * This is used to work around some encoder bugs.
     * A demuxer should set this to what is stored in the field used to identify the codec.
     * If there are multiple such fields in a container then the demuxer should choose the one
     * which maximizes the information about the used codec.
     * If the codec tag field in a container is larger than 32 bits then the demuxer should
     * remap the longer ID to 32 bits with a table or other structure. Alternatively a new
     * extra_codec_tag + size could be added but for this a clear advantage must be demonstrated
     * first.
     * - encoding: Set by user, if not then the default based on codec_id will be used.
     * - decoding: Set by user, will be converted to uppercase by libavcodec during init.
     */
    unsigned int codec_tag;

    void *priv_data;

    /**
     * Private context used for internal data.
     *
     * Unlike priv_data, this is not codec-specific. It is used in general
     * libavcodec functions.
     */
    struct AVCodecInternal *internal;

    /**
     * Private data of the user, can be used to carry app specific stuff.
     * - encoding: Set by user.
     * - decoding: Set by user.
     */
    void *opaque;

    /**
     * the average bitrate
     * - encoding: Set by user; unused for constant quantizer encoding.
     * - decoding: Set by user, may be overwritten by libavcodec
     *             if this info is available in the stream
     */
    int64_t bit_rate;

    /**
     * number of bits the bitstream is allowed to diverge from the reference.
     *           the reference can be CBR (for CBR pass1) or VBR (for pass2)
     * - encoding: Set by user; unused for constant quantizer encoding.
     * - decoding: unused
     */
    int bit_rate_tolerance;

    /**
     * Global quality for codecs which cannot change it per frame.
     * This should be proportional to MPEG-1/2/4 qscale.
     * - encoding: Set by user.
     * - decoding: unused
     */
    int global_quality;

    /**
     * - encoding: Set by user.
     * - decoding: unused
     */
    int compression_level;
#define FF_COMPRESSION_DEFAULT -1

    /**
     * AV_CODEC_FLAG_*.
     * - encoding: Set by user.
     * - decoding: Set by user.
     */
    int flags;

    /**
     * AV_CODEC_FLAG2_*
     * - encoding: Set by user.
     * - decoding: Set by user.
     */
    int flags2;

    /**
     * some codecs need / can use extradata like Huffman tables.
     * MJPEG: Huffman tables
     * rv10: additional flags
     * MPEG-4: global headers (they can be in the bitstream or here)
     * The allocated memory should be AV_INPUT_BUFFER_PADDING_SIZE bytes larger
     * than extradata_size to avoid problems if it is read with the bitstream reader.
     * The bytewise contents of extradata must not depend on the architecture or CPU endianness.
     * - encoding: Set/allocated/freed by libavcodec.
     * - decoding: Set/allocated/freed by user.
     */
    uint8_t *extradata;
    int extradata_size;

    /**
     * This is the fundamental unit of time (in seconds) in terms
     * of which frame timestamps are represented. For fixed-fps content,
     * timebase should be 1/framerate and timestamp increments should be
     * identically 1.
     * This often, but not always is the inverse of the frame rate or field rate
     * for video. 1/time_base is not the average frame rate if the frame rate is not
     * constant.
     *
     * Like containers, elementary streams also can store timestamps, 1/time_base
     * is the unit in which these timestamps are specified.
     * As example of such codec time base see ISO/IEC 14496-2:2001(E)
     * vop_time_increment_resolution and fixed_vop_rate
     * (fixed_vop_rate == 0 implies that it is different from the framerate)
     *
     * - encoding: MUST be set by user.
     * - decoding: the use of this field for decoding is deprecated.
     *             Use framerate instead.
     */
    AVRational time_base;

    /**
     * For some codecs, the time base is closer to the field rate than the frame rate.
     * Most notably, H.264 and MPEG-2 specify time_base as half of frame duration
     * if no telecine is used ...
     *
     * Set to time_base ticks per frame. Default 1, e.g., H.264/MPEG-2 set it to 2.
     */
    int ticks_per_frame;

    /**
     * Codec delay.
     *
     * Encoding: Number of frames delay there will be from the encoder input to
     *           the decoder output. (we assume the decoder matches the spec)
     * Decoding: Number of frames delay in addition to what a standard decoder
     *           as specified in the spec would produce.
     *
     * Video:
     *   Number of frames the decoded output will be delayed relative to the
     *   encoded input.
     *
     * Audio:
     *   For encoding, this field is unused (see initial_padding).
     *
     *   For decoding, this is the number of samples the decoder needs to
     *   output before the decoder's output is valid. When seeking, you should
     *   start decoding this many samples prior to your desired seek point.
     *
     * - encoding: Set by libavcodec.
     * - decoding: Set by libavcodec.
     */
    int delay;


    /* video only */
    /**
     * picture width / height.
     *
     * @note Those fields may not match the values of the last
     * AVFrame output by avcodec_decode_video2 due frame
     * reordering.
     *
     * - encoding: MUST be set by user.
     * - decoding: May be set by the user before opening the decoder if known e.g.
     *             from the container. Some decoders will require the dimensions
     *             to be set by the caller. During decoding, the decoder may
     *             overwrite those values as required while parsing the data.
     */
    int width, height;

    /**
     * Bitstream width / height, may be different from width/height e.g. when
     * the decoded frame is cropped before being output or lowres is enabled.
     *
     * @note Those field may not match the value of the last
     * AVFrame output by avcodec_receive_frame() due frame
     * reordering.
     *
     * - encoding: unused
     * - decoding: May be set by the user before opening the decoder if known
     *             e.g. from the container. During decoding, the decoder may
     *             overwrite those values as required while parsing the data.
     */
    int coded_width, coded_height;

    /**
     * the number of pictures in a group of pictures, or 0 for intra_only
     * - encoding: Set by user.
     * - decoding: unused
     */
    int gop_size;

    /**
     * Pixel format, see AV_PIX_FMT_xxx.
     * May be set by the demuxer if known from headers.
     * May be overridden by the decoder if it knows better.
     *
     * @note This field may not match the value of the last
     * AVFrame output by avcodec_receive_frame() due frame
     * reordering.
     *
     * - encoding: Set by user.
     * - decoding: Set by user if known, overridden by libavcodec while
     *             parsing the data.
     */
    enum AVPixelFormat pix_fmt;

    /**
     * If non NULL, 'draw_horiz_band' is called by the libavcodec
     * decoder to draw a horizontal band. It improves cache usage. Not
     * all codecs can do that. You must check the codec capabilities
     * beforehand.
     * When multithreading is used, it may be called from multiple threads
     * at the same time; threads might draw different parts of the same AVFrame,
     * or multiple AVFrames, and there is no guarantee that slices will be drawn
     * in order.
     * The function is also used by hardware acceleration APIs.
     * It is called at least once during frame decoding to pass
     * the data needed for hardware render.
     * In that mode instead of pixel data, AVFrame points to
     * a structure specific to the acceleration API. The application
     * reads the structure and can change some fields to indicate progress
     * or mark state.
     * - encoding: unused
     * - decoding: Set by user.
     * @param height the height of the slice
     * @param y the y position of the slice
     * @param type 1->top field, 2->bottom field, 3->frame
     * @param offset offset into the AVFrame.data from which the slice should be read
     */
    void (*draw_horiz_band)(struct AVCodecContext *s,
                            const AVFrame *src, int offset[AV_NUM_DATA_POINTERS],
                            int y, int type, int height);

    /**
     * callback to negotiate the pixelFormat
     * @param fmt is the list of formats which are supported by the codec,
     * it is terminated by -1 as 0 is a valid format, the formats are ordered by quality.
     * The first is always the native one.
     * @note The callback may be called again immediately if initialization for
     * the selected (hardware-accelerated) pixel format failed.
     * @warning Behavior is undefined if the callback returns a value not
     * in the fmt list of formats.
     * @return the chosen format
     * - encoding: unused
     * - decoding: Set by user, if not set the native format will be chosen.
     */
    enum AVPixelFormat (*get_format)(struct AVCodecContext *s, const enum AVPixelFormat * fmt);

    /**
     * maximum number of B-frames between non-B-frames
     * Note: The output will be delayed by max_b_frames+1 relative to the input.
     * - encoding: Set by user.
     * - decoding: unused
     */
    int max_b_frames;

    /**
     * qscale factor between IP and B-frames
     * If > 0 then the last P-frame quantizer will be used (q= lastp_q*factor+offset).
     * If < 0 then normal ratecontrol will be done (q= -normal_q*factor+offset).
     * - encoding: Set by user.
     * - decoding: unused
     */
    float b_quant_factor;

#if FF_API_PRIVATE_OPT
    /** @deprecated use encoder private options instead */
    attribute_deprecated
    int b_frame_strategy;
#endif

    /**
     * qscale offset between IP and B-frames
     * - encoding: Set by user.
     * - decoding: unused
     */
    float b_quant_offset;

    /**
     * Size of the frame reordering buffer in the decoder.
     * For MPEG-2 it is 1 IPB or 0 low delay IP.
     * - encoding: Set by libavcodec.
     * - decoding: Set by libavcodec.
     */
    int has_b_frames;

#if FF_API_PRIVATE_OPT
    /** @deprecated use encoder private options instead */
    attribute_deprecated
    int mpeg_quant;
#endif

    /**
     * qscale factor between P- and I-frames
     * If > 0 then the last P-frame quantizer will be used (q = lastp_q * factor + offset).
     * If < 0 then normal ratecontrol will be done (q= -normal_q*factor+offset).
     * - encoding: Set by user.
     * - decoding: unused
     */
    float i_quant_factor;

    /**
     * qscale offset between P and I-frames
     * - encoding: Set by user.
     * - decoding: unused
     */
    float i_quant_offset;

    /**
     * luminance masking (0-> disabled)
     * - encoding: Set by user.
     * - decoding: unused
     */
    float lumi_masking;

    /**
     * temporary complexity masking (0-> disabled)
     * - encoding: Set by user.
     * - decoding: unused
     */
    float temporal_cplx_masking;

    /**
     * spatial complexity masking (0-> disabled)
     * - encoding: Set by user.
     * - decoding: unused
     */
    float spatial_cplx_masking;

    /**
     * p block masking (0-> disabled)
     * - encoding: Set by user.
     * - decoding: unused
     */
    float p_masking;

    /**
     * darkness masking (0-> disabled)
     * - encoding: Set by user.
     * - decoding: unused
     */
    float dark_masking;

    /**
     * slice count
     * - encoding: Set by libavcodec.
     * - decoding: Set by user (or 0).
     */
    int slice_count;

#if FF_API_PRIVATE_OPT
    /** @deprecated use encoder private options instead */
    attribute_deprecated
     int prediction_method;
#define FF_PRED_LEFT   0
#define FF_PRED_PLANE  1
#define FF_PRED_MEDIAN 2
#endif

    /**
     * slice offsets in the frame in bytes
     * - encoding: Set/allocated by libavcodec.
     * - decoding: Set/allocated by user (or NULL).
     */
    int *slice_offset;

    /**
     * sample aspect ratio (0 if unknown)
     * That is the width of a pixel divided by the height of the pixel.
     * Numerator and denominator must be relatively prime and smaller than 256 for some video standards.
     * - encoding: Set by user.
     * - decoding: Set by libavcodec.
     */
    AVRational sample_aspect_ratio;

    /**
     * motion estimation comparison function
     * - encoding: Set by user.
     * - decoding: unused
     */
    int me_cmp;
    /**
     * subpixel motion estimation comparison function
     * - encoding: Set by user.
     * - decoding: unused
     */
    int me_sub_cmp;
    /**
     * macroblock comparison function (not supported yet)
     * - encoding: Set by user.
     * - decoding: unused
     */
    int mb_cmp;
    /**
     * interlaced DCT comparison function
     * - encoding: Set by user.
     * - decoding: unused
     */
    int ildct_cmp;
#define FF_CMP_SAD          0
#define FF_CMP_SSE          1
#define FF_CMP_SATD         2
#define FF_CMP_DCT          3
#define FF_CMP_PSNR         4
#define FF_CMP_BIT          5
#define FF_CMP_RD           6
#define FF_CMP_ZERO         7
#define FF_CMP_VSAD         8
#define FF_CMP_VSSE         9
#define FF_CMP_NSSE         10
#define FF_CMP_W53          11
#define FF_CMP_W97          12
#define FF_CMP_DCTMAX       13
#define FF_CMP_DCT264       14
#define FF_CMP_MEDIAN_SAD   15
#define FF_CMP_CHROMA       256

    /**
     * ME diamond size & shape
     * - encoding: Set by user.
     * - decoding: unused
     */
    int dia_size;

    /**
     * amount of previous MV predictors (2a+1 x 2a+1 square)
     * - encoding: Set by user.
     * - decoding: unused
     */
    int last_predictor_count;

#if FF_API_PRIVATE_OPT
    /** @deprecated use encoder private options instead */
    attribute_deprecated
    int pre_me;
#endif

    /**
     * motion estimation prepass comparison function
     * - encoding: Set by user.
     * - decoding: unused
     */
    int me_pre_cmp;

    /**
     * ME prepass diamond size & shape
     * - encoding: Set by user.
     * - decoding: unused
     */
    int pre_dia_size;

    /**
     * subpel ME quality
     * - encoding: Set by user.
     * - decoding: unused
     */
    int me_subpel_quality;

    /**
     * maximum motion estimation search range in subpel units
     * If 0 then no limit.
     *
     * - encoding: Set by user.
     * - decoding: unused
     */
    int me_range;

    /**
     * slice flags
     * - encoding: unused
     * - decoding: Set by user.
     */
    int slice_flags;
#define SLICE_FLAG_CODED_ORDER    0x0001 ///< draw_horiz_band() is called in coded order instead of display
#define SLICE_FLAG_ALLOW_FIELD    0x0002 ///< allow draw_horiz_band() with field slices (MPEG-2 field pics)
#define SLICE_FLAG_ALLOW_PLANE    0x0004 ///< allow draw_horiz_band() with 1 component at a time (SVQ1)

    /**
     * macroblock decision mode
     * - encoding: Set by user.
     * - decoding: unused
     */
    int mb_decision;
#define FF_MB_DECISION_SIMPLE 0        ///< uses mb_cmp
#define FF_MB_DECISION_BITS   1        ///< chooses the one which needs the fewest bits
#define FF_MB_DECISION_RD     2        ///< rate distortion

    /**
     * custom intra quantization matrix
     * - encoding: Set by user, can be NULL.
     * - decoding: Set by libavcodec.
     */
    uint16_t *intra_matrix;

    /**
     * custom inter quantization matrix
     * - encoding: Set by user, can be NULL.
     * - decoding: Set by libavcodec.
     */
    uint16_t *inter_matrix;

#if FF_API_PRIVATE_OPT
    /** @deprecated use encoder private options instead */
    attribute_deprecated
    int scenechange_threshold;

    /** @deprecated use encoder private options instead */
    attribute_deprecated
    int noise_reduction;
#endif

    /**
     * precision of the intra DC coefficient - 8
     * - encoding: Set by user.
     * - decoding: Set by libavcodec
     */
    int intra_dc_precision;

    /**
     * Number of macroblock rows at the top which are skipped.
     * - encoding: unused
     * - decoding: Set by user.
     */
    int skip_top;

    /**
     * Number of macroblock rows at the bottom which are skipped.
     * - encoding: unused
     * - decoding: Set by user.
     */
    int skip_bottom;

    /**
     * minimum MB Lagrange multiplier
     * - encoding: Set by user.
     * - decoding: unused
     */
    int mb_lmin;

    /**
     * maximum MB Lagrange multiplier
     * - encoding: Set by user.
     * - decoding: unused
     */
    int mb_lmax;

#if FF_API_PRIVATE_OPT
    /**
     * @deprecated use encoder private options instead
     */
    attribute_deprecated
    int me_penalty_compensation;
#endif

    /**
     * - encoding: Set by user.
     * - decoding: unused
     */
    int bidir_refine;

#if FF_API_PRIVATE_OPT
    /** @deprecated use encoder private options instead */
    attribute_deprecated
    int brd_scale;
#endif

    /**
     * minimum GOP size
     * - encoding: Set by user.
     * - decoding: unused
     */
    int keyint_min;

    /**
     * number of reference frames
     * - encoding: Set by user.
     * - decoding: Set by lavc.
     */
    int refs;

#if FF_API_PRIVATE_OPT
    /** @deprecated use encoder private options instead */
    attribute_deprecated
    int chromaoffset;
#endif

    /**
     * Note: Value depends upon the compare function used for fullpel ME.
     * - encoding: Set by user.
     * - decoding: unused
     */
    int mv0_threshold;

#if FF_API_PRIVATE_OPT
    /** @deprecated use encoder private options instead */
    attribute_deprecated
    int b_sensitivity;
#endif

    /**
     * Chromaticity coordinates of the source primaries.
     * - encoding: Set by user
     * - decoding: Set by libavcodec
     */
    enum AVColorPrimaries color_primaries;

    /**
     * Color Transfer Characteristic.
     * - encoding: Set by user
     * - decoding: Set by libavcodec
     */
    enum AVColorTransferCharacteristic color_trc;

    /**
     * YUV colorspace type.
     * - encoding: Set by user
     * - decoding: Set by libavcodec
     */
    enum AVColorSpace colorspace;

    /**
     * MPEG vs JPEG YUV range.
     * - encoding: Set by user
     * - decoding: Set by libavcodec
     */
    enum AVColorRange color_range;

    /**
     * This defines the location of chroma samples.
     * - encoding: Set by user
     * - decoding: Set by libavcodec
     */
    enum AVChromaLocation chroma_sample_location;

    /**
     * Number of slices.
     * Indicates number of picture subdivisions. Used for parallelized
     * decoding.
     * - encoding: Set by user
     * - decoding: unused
     */
    int slices;

    /** Field order
     * - encoding: set by libavcodec
     * - decoding: Set by user.
     */
    enum AVFieldOrder field_order;

    /* audio only */
    int sample_rate; ///< samples per second
    int channels;    ///< number of audio channels

    /**
     * audio sample format
     * - encoding: Set by user.
     * - decoding: Set by libavcodec.
     */
    enum AVSampleFormat sample_fmt;  ///< sample format

    /* The following data should not be initialized. */
    /**
     * Number of samples per channel in an audio frame.
     *
     * - encoding: set by libavcodec in avcodec_open2(). Each submitted frame
     *   except the last must contain exactly frame_size samples per channel.
     *   May be 0 when the codec has AV_CODEC_CAP_VARIABLE_FRAME_SIZE set, then the
     *   frame size is not restricted.
     * - decoding: may be set by some decoders to indicate constant frame size
     */
    int frame_size;

    /**
     * Frame counter, set by libavcodec.
     *
     * - decoding: total number of frames returned from the decoder so far.
     * - encoding: total number of frames passed to the encoder so far.
     *
     *   @note the counter is not incremented if encoding/decoding resulted in
     *   an error.
     */
    int frame_number;

    /**
     * number of bytes per packet if constant and known or 0
     * Used by some WAV based audio codecs.
     */
    int block_align;

    /**
     * Audio cutoff bandwidth (0 means "automatic")
     * - encoding: Set by user.
     * - decoding: unused
     */
    int cutoff;

    /**
     * Audio channel layout.
     * - encoding: set by user.
     * - decoding: set by user, may be overwritten by libavcodec.
     */
    uint64_t channel_layout;

    /**
     * Request decoder to use this channel layout if it can (0 for default)
     * - encoding: unused
     * - decoding: Set by user.
     */
    uint64_t request_channel_layout;

    /**
     * Type of service that the audio stream conveys.
     * - encoding: Set by user.
     * - decoding: Set by libavcodec.
     */
    enum AVAudioServiceType audio_service_type;

    /**
     * desired sample format
     * - encoding: Not used.
     * - decoding: Set by user.
     * Decoder will decode to this format if it can.
     */
    enum AVSampleFormat request_sample_fmt;

    /**
     * This callback is called at the beginning of each frame to get data
     * buffer(s) for it. There may be one contiguous buffer for all the data or
     * there may be a buffer per each data plane or anything in between. What
     * this means is, you may set however many entries in buf[] you feel necessary.
     * Each buffer must be reference-counted using the AVBuffer API (see description
     * of buf[] below).
     *
     * The following fields will be set in the frame before this callback is
     * called:
     * - format
     * - width, height (video only)
     * - sample_rate, channel_layout, nb_samples (audio only)
     * Their values may differ from the corresponding values in
     * AVCodecContext. This callback must use the frame values, not the codec
     * context values, to calculate the required buffer size.
     *
     * This callback must fill the following fields in the frame:
     * - data[]
     * - linesize[]
     * - extended_data:
     *   * if the data is planar audio with more than 8 channels, then this
     *     callback must allocate and fill extended_data to contain all pointers
     *     to all data planes. data[] must hold as many pointers as it can.
     *     extended_data must be allocated with av_malloc() and will be freed in
     *     av_frame_unref().
     *   * otherwise extended_data must point to data
     * - buf[] must contain one or more pointers to AVBufferRef structures. Each of
     *   the frame's data and extended_data pointers must be contained in these. That
     *   is, one AVBufferRef for each allocated chunk of memory, not necessarily one
     *   AVBufferRef per data[] entry. See: av_buffer_create(), av_buffer_alloc(),
     *   and av_buffer_ref().
     * - extended_buf and nb_extended_buf must be allocated with av_malloc() by
     *   this callback and filled with the extra buffers if there are more
     *   buffers than buf[] can hold. extended_buf will be freed in
     *   av_frame_unref().
     *
     * If AV_CODEC_CAP_DR1 is not set then get_buffer2() must call
     * avcodec_default_get_buffer2() instead of providing buffers allocated by
     * some other means.
     *
     * Each data plane must be aligned to the maximum required by the target
     * CPU.
     *
     * @see avcodec_default_get_buffer2()
     *
     * Video:
     *
     * If AV_GET_BUFFER_FLAG_REF is set in flags then the frame may be reused
     * (read and/or written to if it is writable) later by libavcodec.
     *
     * avcodec_align_dimensions2() should be used to find the required width and
     * height, as they normally need to be rounded up to the next multiple of 16.
     *
     * Some decoders do not support linesizes changing between frames.
     *
     * If frame multithreading is used and thread_safe_callbacks is set,
     * this callback may be called from a different thread, but not from more
     * than one at once. Does not need to be reentrant.
     *
     * @see avcodec_align_dimensions2()
     *
     * Audio:
     *
     * Decoders request a buffer of a particular size by setting
     * AVFrame.nb_samples prior to calling get_buffer2(). The decoder may,
     * however, utilize only part of the buffer by setting AVFrame.nb_samples
     * to a smaller value in the output frame.
     *
     * As a convenience, av_samples_get_buffer_size() and
     * av_samples_fill_arrays() in libavutil may be used by custom get_buffer2()
     * functions to find the required data size and to fill data pointers and
     * linesize. In AVFrame.linesize, only linesize[0] may be set for audio
     * since all planes must be the same size.
     *
     * @see av_samples_get_buffer_size(), av_samples_fill_arrays()
     *
     * - encoding: unused
     * - decoding: Set by libavcodec, user can override.
     */
    int (*get_buffer2)(struct AVCodecContext *s, AVFrame *frame, int flags);

    /**
     * If non-zero, the decoded audio and video frames returned from
     * avcodec_decode_video2() and avcodec_decode_audio4() are reference-counted
     * and are valid indefinitely. The caller must free them with
     * av_frame_unref() when they are not needed anymore.
     * Otherwise, the decoded frames must not be freed by the caller and are
     * only valid until the next decode call.
     *
     * This is always automatically enabled if avcodec_receive_frame() is used.
     *
     * - encoding: unused
     * - decoding: set by the caller before avcodec_open2().
     */
    attribute_deprecated
    int refcounted_frames;

    /* - encoding parameters */
    float qcompress;  ///< amount of qscale change between easy & hard scenes (0.0-1.0)
    float qblur;      ///< amount of qscale smoothing over time (0.0-1.0)

    /**
     * minimum quantizer
     * - encoding: Set by user.
     * - decoding: unused
     */
    int qmin;

    /**
     * maximum quantizer
     * - encoding: Set by user.
     * - decoding: unused
     */
    int qmax;

    /**
     * maximum quantizer difference between frames
     * - encoding: Set by user.
     * - decoding: unused
     */
    int max_qdiff;

    /**
     * decoder bitstream buffer size
     * - encoding: Set by user.
     * - decoding: unused
     */
    int rc_buffer_size;

    /**
     * ratecontrol override, see RcOverride
     * - encoding: Allocated/set/freed by user.
     * - decoding: unused
     */
    int rc_override_count;
    RcOverride *rc_override;

    /**
     * maximum bitrate
     * - encoding: Set by user.
     * - decoding: Set by user, may be overwritten by libavcodec.
     */
    int64_t rc_max_rate;

    /**
     * minimum bitrate
     * - encoding: Set by user.
     * - decoding: unused
     */
    int64_t rc_min_rate;

    /**
     * Ratecontrol attempt to use, at maximum, <value> of what can be used without an underflow.
     * - encoding: Set by user.
     * - decoding: unused.
     */
    float rc_max_available_vbv_use;

    /**
     * Ratecontrol attempt to use, at least, <value> times the amount needed to prevent a vbv overflow.
     * - encoding: Set by user.
     * - decoding: unused.
     */
    float rc_min_vbv_overflow_use;

    /**
     * Number of bits which should be loaded into the rc buffer before decoding starts.
     * - encoding: Set by user.
     * - decoding: unused
     */
    int rc_initial_buffer_occupancy;

#if FF_API_CODER_TYPE
#define FF_CODER_TYPE_VLC       0
#define FF_CODER_TYPE_AC        1
#define FF_CODER_TYPE_RAW       2
#define FF_CODER_TYPE_RLE       3
    /**
     * @deprecated use encoder private options instead
     */
    attribute_deprecated
    int coder_type;
#endif /* FF_API_CODER_TYPE */

#if FF_API_PRIVATE_OPT
    /** @deprecated use encoder private options instead */
    attribute_deprecated
    int context_model;
#endif

#if FF_API_PRIVATE_OPT
    /** @deprecated use encoder private options instead */
    attribute_deprecated
    int frame_skip_threshold;

    /** @deprecated use encoder private options instead */
    attribute_deprecated
    int frame_skip_factor;

    /** @deprecated use encoder private options instead */
    attribute_deprecated
    int frame_skip_exp;

    /** @deprecated use encoder private options instead */
    attribute_deprecated
    int frame_skip_cmp;
#endif /* FF_API_PRIVATE_OPT */

    /**
     * trellis RD quantization
     * - encoding: Set by user.
     * - decoding: unused
     */
    int trellis;

#if FF_API_PRIVATE_OPT
    /** @deprecated use encoder private options instead */
    attribute_deprecated
    int min_prediction_order;

    /** @deprecated use encoder private options instead */
    attribute_deprecated
    int max_prediction_order;

    /** @deprecated use encoder private options instead */
    attribute_deprecated
    int64_t timecode_frame_start;
#endif

#if FF_API_RTP_CALLBACK
    /**
     * @deprecated unused
     */
    /* The RTP callback: This function is called    */
    /* every time the encoder has a packet to send. */
    /* It depends on the encoder if the data starts */
    /* with a Start Code (it should). H.263 does.   */
    /* mb_nb contains the number of macroblocks     */
    /* encoded in the RTP payload.                  */
    attribute_deprecated
    void (*rtp_callback)(struct AVCodecContext *avctx, void *data, int size, int mb_nb);
#endif

#if FF_API_PRIVATE_OPT
    /** @deprecated use encoder private options instead */
    attribute_deprecated
    int rtp_payload_size;   /* The size of the RTP payload: the coder will  */
                            /* do its best to deliver a chunk with size     */
                            /* below rtp_payload_size, the chunk will start */
                            /* with a start code on some codecs like H.263. */
                            /* This doesn't take account of any particular  */
                            /* headers inside the transmitted RTP payload.  */
#endif

#if FF_API_STAT_BITS
    /* statistics, used for 2-pass encoding */
    attribute_deprecated
    int mv_bits;
    attribute_deprecated
    int header_bits;
    attribute_deprecated
    int i_tex_bits;
    attribute_deprecated
    int p_tex_bits;
    attribute_deprecated
    int i_count;
    attribute_deprecated
    int p_count;
    attribute_deprecated
    int skip_count;
    attribute_deprecated
    int misc_bits;

    /** @deprecated this field is unused */
    attribute_deprecated
    int frame_bits;
#endif

    /**
     * pass1 encoding statistics output buffer
     * - encoding: Set by libavcodec.
     * - decoding: unused
     */
    char *stats_out;

    /**
     * pass2 encoding statistics input buffer
     * Concatenated stuff from stats_out of pass1 should be placed here.
     * - encoding: Allocated/set/freed by user.
     * - decoding: unused
     */
    char *stats_in;

    /**
     * Work around bugs in encoders which sometimes cannot be detected automatically.
     * - encoding: Set by user
     * - decoding: Set by user
     */
    int workaround_bugs;
#define FF_BUG_AUTODETECT       1  ///< autodetection
#define FF_BUG_XVID_ILACE       4
#define FF_BUG_UMP4             8
#define FF_BUG_NO_PADDING       16
#define FF_BUG_AMV              32
#define FF_BUG_QPEL_CHROMA      64
#define FF_BUG_STD_QPEL         128
#define FF_BUG_QPEL_CHROMA2     256
#define FF_BUG_DIRECT_BLOCKSIZE 512
#define FF_BUG_EDGE             1024
#define FF_BUG_HPEL_CHROMA      2048
#define FF_BUG_DC_CLIP          4096
#define FF_BUG_MS               8192 ///< Work around various bugs in Microsoft's broken decoders.
#define FF_BUG_TRUNCATED       16384
#define FF_BUG_IEDGE           32768

    /**
     * strictly follow the standard (MPEG-4, ...).
     * - encoding: Set by user.
     * - decoding: Set by user.
     * Setting this to STRICT or higher means the encoder and decoder will
     * generally do stupid things, whereas setting it to unofficial or lower
     * will mean the encoder might produce output that is not supported by all
     * spec-compliant decoders. Decoders don't differentiate between normal,
     * unofficial and experimental (that is, they always try to decode things
     * when they can) unless they are explicitly asked to behave stupidly
     * (=strictly conform to the specs)
     */
    int strict_std_compliance;
#define FF_COMPLIANCE_VERY_STRICT   2 ///< Strictly conform to an older more strict version of the spec or reference software.
#define FF_COMPLIANCE_STRICT        1 ///< Strictly conform to all the things in the spec no matter what consequences.
#define FF_COMPLIANCE_NORMAL        0
#define FF_COMPLIANCE_UNOFFICIAL   -1 ///< Allow unofficial extensions
#define FF_COMPLIANCE_EXPERIMENTAL -2 ///< Allow nonstandardized experimental things.

    /**
     * error concealment flags
     * - encoding: unused
     * - decoding: Set by user.
     */
    int error_concealment;
#define FF_EC_GUESS_MVS   1
#define FF_EC_DEBLOCK     2
#define FF_EC_FAVOR_INTER 256

    /**
     * debug
     * - encoding: Set by user.
     * - decoding: Set by user.
     */
    int debug;
#define FF_DEBUG_PICT_INFO   1
#define FF_DEBUG_RC          2
#define FF_DEBUG_BITSTREAM   4
#define FF_DEBUG_MB_TYPE     8
#define FF_DEBUG_QP          16
#if FF_API_DEBUG_MV
/**
 * @deprecated this option does nothing
 */
#define FF_DEBUG_MV          32
#endif
#define FF_DEBUG_DCT_COEFF   0x00000040
#define FF_DEBUG_SKIP        0x00000080
#define FF_DEBUG_STARTCODE   0x00000100
#define FF_DEBUG_ER          0x00000400
#define FF_DEBUG_MMCO        0x00000800
#define FF_DEBUG_BUGS        0x00001000
#if FF_API_DEBUG_MV
#define FF_DEBUG_VIS_QP      0x00002000
#define FF_DEBUG_VIS_MB_TYPE 0x00004000
#endif
#define FF_DEBUG_BUFFERS     0x00008000
#define FF_DEBUG_THREADS     0x00010000
#define FF_DEBUG_GREEN_MD    0x00800000
#define FF_DEBUG_NOMC        0x01000000

#if FF_API_DEBUG_MV
    /**
     * debug
     * - encoding: Set by user.
     * - decoding: Set by user.
     */
    int debug_mv;
#define FF_DEBUG_VIS_MV_P_FOR  0x00000001 // visualize forward predicted MVs of P-frames
#define FF_DEBUG_VIS_MV_B_FOR  0x00000002 // visualize forward predicted MVs of B-frames
#define FF_DEBUG_VIS_MV_B_BACK 0x00000004 // visualize backward predicted MVs of B-frames
#endif

    /**
     * Error recognition; may misdetect some more or less valid parts as errors.
     * - encoding: unused
     * - decoding: Set by user.
     */
    int err_recognition;

/**
 * Verify checksums embedded in the bitstream (could be of either encoded or
 * decoded data, depending on the codec) and print an error message on mismatch.
 * If AV_EF_EXPLODE is also set, a mismatching checksum will result in the
 * decoder returning an error.
 */
#define AV_EF_CRCCHECK  (1<<0)
#define AV_EF_BITSTREAM (1<<1)          ///< detect bitstream specification deviations
#define AV_EF_BUFFER    (1<<2)          ///< detect improper bitstream length
#define AV_EF_EXPLODE   (1<<3)          ///< abort decoding on minor error detection

#define AV_EF_IGNORE_ERR (1<<15)        ///< ignore errors and continue
#define AV_EF_CAREFUL    (1<<16)        ///< consider things that violate the spec, are fast to calculate and have not been seen in the wild as errors
#define AV_EF_COMPLIANT  (1<<17)        ///< consider all spec non compliances as errors
#define AV_EF_AGGRESSIVE (1<<18)        ///< consider things that a sane encoder should not do as an error


    /**
     * opaque 64-bit number (generally a PTS) that will be reordered and
     * output in AVFrame.reordered_opaque
     * - encoding: unused
     * - decoding: Set by user.
     */
    int64_t reordered_opaque;

    /**
     * Hardware accelerator in use
     * - encoding: unused.
     * - decoding: Set by libavcodec
     */
    struct AVHWAccel *hwaccel;

    /**
     * Hardware accelerator context.
     * For some hardware accelerators, a global context needs to be
     * provided by the user. In that case, this holds display-dependent
     * data FFmpeg cannot instantiate itself. Please refer to the
     * FFmpeg HW accelerator documentation to know how to fill this
     * is. e.g. for VA API, this is a struct vaapi_context.
     * - encoding: unused
     * - decoding: Set by user
     */
    void *hwaccel_context;

    /**
     * error
     * - encoding: Set by libavcodec if flags & AV_CODEC_FLAG_PSNR.
     * - decoding: unused
     */
    uint64_t error[AV_NUM_DATA_POINTERS];

    /**
     * DCT algorithm, see FF_DCT_* below
     * - encoding: Set by user.
     * - decoding: unused
     */
    int dct_algo;
#define FF_DCT_AUTO    0
#define FF_DCT_FASTINT 1
#define FF_DCT_INT     2
#define FF_DCT_MMX     3
#define FF_DCT_ALTIVEC 5
#define FF_DCT_FAAN    6

    /**
     * IDCT algorithm, see FF_IDCT_* below.
     * - encoding: Set by user.
     * - decoding: Set by user.
     */
    int idct_algo;
#define FF_IDCT_AUTO          0
#define FF_IDCT_INT           1
#define FF_IDCT_SIMPLE        2
#define FF_IDCT_SIMPLEMMX     3
#define FF_IDCT_ARM           7
#define FF_IDCT_ALTIVEC       8
#define FF_IDCT_SIMPLEARM     10
#define FF_IDCT_XVID          14
#define FF_IDCT_SIMPLEARMV5TE 16
#define FF_IDCT_SIMPLEARMV6   17
#define FF_IDCT_FAAN          20
#define FF_IDCT_SIMPLENEON    22
#define FF_IDCT_NONE          24 /* Used by XvMC to extract IDCT coefficients with FF_IDCT_PERM_NONE */
#define FF_IDCT_SIMPLEAUTO    128

    /**
     * bits per sample/pixel from the demuxer (needed for huffyuv).
     * - encoding: Set by libavcodec.
     * - decoding: Set by user.
     */
     int bits_per_coded_sample;

    /**
     * Bits per sample/pixel of internal libavcodec pixel/sample format.
     * - encoding: set by user.
     * - decoding: set by libavcodec.
     */
    int bits_per_raw_sample;

#if FF_API_LOWRES
    /**
     * low resolution decoding, 1-> 1/2 size, 2->1/4 size
     * - encoding: unused
     * - decoding: Set by user.
     */
     int lowres;
#endif

#if FF_API_CODED_FRAME
    /**
     * the picture in the bitstream
     * - encoding: Set by libavcodec.
     * - decoding: unused
     *
     * @deprecated use the quality factor packet side data instead
     */
    attribute_deprecated AVFrame *coded_frame;
#endif

    /**
     * thread count
     * is used to decide how many independent tasks should be passed to execute()
     * - encoding: Set by user.
     * - decoding: Set by user.
     */
    int thread_count;

    /**
     * Which multithreading methods to use.
     * Use of FF_THREAD_FRAME will increase decoding delay by one frame per thread,
     * so clients which cannot provide future frames should not use it.
     *
     * - encoding: Set by user, otherwise the default is used.
     * - decoding: Set by user, otherwise the default is used.
     */
    int thread_type;
#define FF_THREAD_FRAME   1 ///< Decode more than one frame at once
#define FF_THREAD_SLICE   2 ///< Decode more than one part of a single frame at once

    /**
     * Which multithreading methods are in use by the codec.
     * - encoding: Set by libavcodec.
     * - decoding: Set by libavcodec.
     */
    int active_thread_type;

    /**
     * Set by the client if its custom get_buffer() callback can be called
     * synchronously from another thread, which allows faster multithreaded decoding.
     * draw_horiz_band() will be called from other threads regardless of this setting.
     * Ignored if the default get_buffer() is used.
     * - encoding: Set by user.
     * - decoding: Set by user.
     */
    int thread_safe_callbacks;

    /**
     * The codec may call this to execute several independent things.
     * It will return only after finishing all tasks.
     * The user may replace this with some multithreaded implementation,
     * the default implementation will execute the parts serially.
     * @param count the number of things to execute
     * - encoding: Set by libavcodec, user can override.
     * - decoding: Set by libavcodec, user can override.
     */
    int (*execute)(struct AVCodecContext *c, int (*func)(struct AVCodecContext *c2, void *arg), void *arg2, int *ret, int count, int size);

    /**
     * The codec may call this to execute several independent things.
     * It will return only after finishing all tasks.
     * The user may replace this with some multithreaded implementation,
     * the default implementation will execute the parts serially.
     * Also see avcodec_thread_init and e.g. the --enable-pthread configure option.
     * @param c context passed also to func
     * @param count the number of things to execute
     * @param arg2 argument passed unchanged to func
     * @param ret return values of executed functions, must have space for "count" values. May be NULL.
     * @param func function that will be called count times, with jobnr from 0 to count-1.
     *             threadnr will be in the range 0 to c->thread_count-1 < MAX_THREADS and so that no
     *             two instances of func executing at the same time will have the same threadnr.
     * @return always 0 currently, but code should handle a future improvement where when any call to func
     *         returns < 0 no further calls to func may be done and < 0 is returned.
     * - encoding: Set by libavcodec, user can override.
     * - decoding: Set by libavcodec, user can override.
     */
    int (*execute2)(struct AVCodecContext *c, int (*func)(struct AVCodecContext *c2, void *arg, int jobnr, int threadnr), void *arg2, int *ret, int count);

    /**
     * noise vs. sse weight for the nsse comparison function
     * - encoding: Set by user.
     * - decoding: unused
     */
     int nsse_weight;

    /**
     * profile
     * - encoding: Set by user.
     * - decoding: Set by libavcodec.
     */
     int profile;
#define FF_PROFILE_UNKNOWN -99
#define FF_PROFILE_RESERVED -100

#define FF_PROFILE_AAC_MAIN 0
#define FF_PROFILE_AAC_LOW  1
#define FF_PROFILE_AAC_SSR  2
#define FF_PROFILE_AAC_LTP  3
#define FF_PROFILE_AAC_HE   4
#define FF_PROFILE_AAC_HE_V2 28
#define FF_PROFILE_AAC_LD   22
#define FF_PROFILE_AAC_ELD  38
#define FF_PROFILE_MPEG2_AAC_LOW 128
#define FF_PROFILE_MPEG2_AAC_HE  131

#define FF_PROFILE_DNXHD         0
#define FF_PROFILE_DNXHR_LB      1
#define FF_PROFILE_DNXHR_SQ      2
#define FF_PROFILE_DNXHR_HQ      3
#define FF_PROFILE_DNXHR_HQX     4
#define FF_PROFILE_DNXHR_444     5

#define FF_PROFILE_DTS         20
#define FF_PROFILE_DTS_ES      30
#define FF_PROFILE_DTS_96_24   40
#define FF_PROFILE_DTS_HD_HRA  50
#define FF_PROFILE_DTS_HD_MA   60
#define FF_PROFILE_DTS_EXPRESS 70

#define FF_PROFILE_MPEG2_422    0
#define FF_PROFILE_MPEG2_HIGH   1
#define FF_PROFILE_MPEG2_SS     2
#define FF_PROFILE_MPEG2_SNR_SCALABLE  3
#define FF_PROFILE_MPEG2_MAIN   4
#define FF_PROFILE_MPEG2_SIMPLE 5

#define FF_PROFILE_H264_CONSTRAINED  (1<<9)  // 8+1; constraint_set1_flag
#define FF_PROFILE_H264_INTRA        (1<<11) // 8+3; constraint_set3_flag

#define FF_PROFILE_H264_BASELINE             66
#define FF_PROFILE_H264_CONSTRAINED_BASELINE (66|FF_PROFILE_H264_CONSTRAINED)
#define FF_PROFILE_H264_MAIN                 77
#define FF_PROFILE_H264_EXTENDED             88
#define FF_PROFILE_H264_HIGH                 100
#define FF_PROFILE_H264_HIGH_10              110
#define FF_PROFILE_H264_HIGH_10_INTRA        (110|FF_PROFILE_H264_INTRA)
#define FF_PROFILE_H264_MULTIVIEW_HIGH       118
#define FF_PROFILE_H264_HIGH_422             122
#define FF_PROFILE_H264_HIGH_422_INTRA       (122|FF_PROFILE_H264_INTRA)
#define FF_PROFILE_H264_STEREO_HIGH          128
#define FF_PROFILE_H264_HIGH_444             144
#define FF_PROFILE_H264_HIGH_444_PREDICTIVE  244
#define FF_PROFILE_H264_HIGH_444_INTRA       (244|FF_PROFILE_H264_INTRA)
#define FF_PROFILE_H264_CAVLC_444            44

#define FF_PROFILE_VC1_SIMPLE   0
#define FF_PROFILE_VC1_MAIN     1
#define FF_PROFILE_VC1_COMPLEX  2
#define FF_PROFILE_VC1_ADVANCED 3

#define FF_PROFILE_MPEG4_SIMPLE                     0
#define FF_PROFILE_MPEG4_SIMPLE_SCALABLE            1
#define FF_PROFILE_MPEG4_CORE                       2
#define FF_PROFILE_MPEG4_MAIN                       3
#define FF_PROFILE_MPEG4_N_BIT                      4
#define FF_PROFILE_MPEG4_SCALABLE_TEXTURE           5
#define FF_PROFILE_MPEG4_SIMPLE_FACE_ANIMATION      6
#define FF_PROFILE_MPEG4_BASIC_ANIMATED_TEXTURE     7
#define FF_PROFILE_MPEG4_HYBRID                     8
#define FF_PROFILE_MPEG4_ADVANCED_REAL_TIME         9
#define FF_PROFILE_MPEG4_CORE_SCALABLE             10
#define FF_PROFILE_MPEG4_ADVANCED_CODING           11
#define FF_PROFILE_MPEG4_ADVANCED_CORE             12
#define FF_PROFILE_MPEG4_ADVANCED_SCALABLE_TEXTURE 13
#define FF_PROFILE_MPEG4_SIMPLE_STUDIO             14
#define FF_PROFILE_MPEG4_ADVANCED_SIMPLE           15

#define FF_PROFILE_JPEG2000_CSTREAM_RESTRICTION_0   1
#define FF_PROFILE_JPEG2000_CSTREAM_RESTRICTION_1   2
#define FF_PROFILE_JPEG2000_CSTREAM_NO_RESTRICTION  32768
#define FF_PROFILE_JPEG2000_DCINEMA_2K              3
#define FF_PROFILE_JPEG2000_DCINEMA_4K              4

#define FF_PROFILE_VP9_0                            0
#define FF_PROFILE_VP9_1                            1
#define FF_PROFILE_VP9_2                            2
#define FF_PROFILE_VP9_3                            3

#define FF_PROFILE_HEVC_MAIN                        1
#define FF_PROFILE_HEVC_MAIN_10                     2
#define FF_PROFILE_HEVC_MAIN_STILL_PICTURE          3
#define FF_PROFILE_HEVC_REXT                        4

    /**
     * level
     * - encoding: Set by user.
     * - decoding: Set by libavcodec.
     */
     int level;
#define FF_LEVEL_UNKNOWN -99

    /**
     * Skip loop filtering for selected frames.
     * - encoding: unused
     * - decoding: Set by user.
     */
    enum AVDiscard skip_loop_filter;

    /**
     * Skip IDCT/dequantization for selected frames.
     * - encoding: unused
     * - decoding: Set by user.
     */
    enum AVDiscard skip_idct;

    /**
     * Skip decoding for selected frames.
     * - encoding: unused
     * - decoding: Set by user.
     */
    enum AVDiscard skip_frame;

    /**
     * Header containing style information for text subtitles.
     * For SUBTITLE_ASS subtitle type, it should contain the whole ASS
     * [Script Info] and [V4+ Styles] section, plus the [Events] line and
     * the Format line following. It shouldn't include any Dialogue line.
     * - encoding: Set/allocated/freed by user (before avcodec_open2())
     * - decoding: Set/allocated/freed by libavcodec (by avcodec_open2())
     */
    uint8_t *subtitle_header;
    int subtitle_header_size;

#if FF_API_VBV_DELAY
    /**
     * VBV delay coded in the last frame (in periods of a 27 MHz clock).
     * Used for compliant TS muxing.
     * - encoding: Set by libavcodec.
     * - decoding: unused.
     * @deprecated this value is now exported as a part of
     * AV_PKT_DATA_CPB_PROPERTIES packet side data
     */
    attribute_deprecated
    uint64_t vbv_delay;
#endif

#if FF_API_SIDEDATA_ONLY_PKT
    /**
     * Encoding only and set by default. Allow encoders to output packets
     * that do not contain any encoded data, only side data.
     *
     * Some encoders need to output such packets, e.g. to update some stream
     * parameters at the end of encoding.
     *
     * @deprecated this field disables the default behaviour and
     *             it is kept only for compatibility.
     */
    attribute_deprecated
    int side_data_only_packets;
#endif

    /**
     * Audio only. The number of "priming" samples (padding) inserted by the
     * encoder at the beginning of the audio. I.e. this number of leading
     * decoded samples must be discarded by the caller to get the original audio
     * without leading padding.
     *
     * - decoding: unused
     * - encoding: Set by libavcodec. The timestamps on the output packets are
     *             adjusted by the encoder so that they always refer to the
     *             first sample of the data actually contained in the packet,
     *             including any added padding.  E.g. if the timebase is
     *             1/samplerate and the timestamp of the first input sample is
     *             0, the timestamp of the first output packet will be
     *             -initial_padding.
     */
    int initial_padding;

    /**
     * - decoding: For codecs that store a framerate value in the compressed
     *             bitstream, the decoder may export it here. { 0, 1} when
     *             unknown.
     * - encoding: May be used to signal the framerate of CFR content to an
     *             encoder.
     */
    AVRational framerate;

    /**
     * Nominal unaccelerated pixel format, see AV_PIX_FMT_xxx.
     * - encoding: unused.
     * - decoding: Set by libavcodec before calling get_format()
     */
    enum AVPixelFormat sw_pix_fmt;

    /**
     * Timebase in which pkt_dts/pts and AVPacket.dts/pts are.
     * - encoding unused.
     * - decoding set by user.
     */
    AVRational pkt_timebase;

    /**
     * AVCodecDescriptor
     * - encoding: unused.
     * - decoding: set by libavcodec.
     */
    const AVCodecDescriptor *codec_descriptor;

#if !FF_API_LOWRES
    /**
     * low resolution decoding, 1-> 1/2 size, 2->1/4 size
     * - encoding: unused
     * - decoding: Set by user.
     */
     int lowres;
#endif

    /**
     * Current statistics for PTS correction.
     * - decoding: maintained and used by libavcodec, not intended to be used by user apps
     * - encoding: unused
     */
    int64_t pts_correction_num_faulty_pts; /// Number of incorrect PTS values so far
    int64_t pts_correction_num_faulty_dts; /// Number of incorrect DTS values so far
    int64_t pts_correction_last_pts;       /// PTS of the last frame
    int64_t pts_correction_last_dts;       /// DTS of the last frame

    /**
     * Character encoding of the input subtitles file.
     * - decoding: set by user
     * - encoding: unused
     */
    char *sub_charenc;

    /**
     * Subtitles character encoding mode. Formats or codecs might be adjusting
     * this setting (if they are doing the conversion themselves for instance).
     * - decoding: set by libavcodec
     * - encoding: unused
     */
    int sub_charenc_mode;
#define FF_SUB_CHARENC_MODE_DO_NOTHING  -1  ///< do nothing (demuxer outputs a stream supposed to be already in UTF-8, or the codec is bitmap for instance)
#define FF_SUB_CHARENC_MODE_AUTOMATIC    0  ///< libavcodec will select the mode itself
#define FF_SUB_CHARENC_MODE_PRE_DECODER  1  ///< the AVPacket data needs to be recoded to UTF-8 before being fed to the decoder, requires iconv

    /**
     * Skip processing alpha if supported by codec.
     * Note that if the format uses pre-multiplied alpha (common with VP6,
     * and recommended due to better video quality/compression)
     * the image will look as if alpha-blended onto a black background.
     * However for formats that do not use pre-multiplied alpha
     * there might be serious artefacts (though e.g. libswscale currently
     * assumes pre-multiplied alpha anyway).
     *
     * - decoding: set by user
     * - encoding: unused
     */
    int skip_alpha;

    /**
     * Number of samples to skip after a discontinuity
     * - decoding: unused
     * - encoding: set by libavcodec
     */
    int seek_preroll;

#if !FF_API_DEBUG_MV
    /**
     * debug motion vectors
     * - encoding: Set by user.
     * - decoding: Set by user.
     */
    int debug_mv;
#define FF_DEBUG_VIS_MV_P_FOR  0x00000001 //visualize forward predicted MVs of P frames
#define FF_DEBUG_VIS_MV_B_FOR  0x00000002 //visualize forward predicted MVs of B frames
#define FF_DEBUG_VIS_MV_B_BACK 0x00000004 //visualize backward predicted MVs of B frames
#endif

    /**
     * custom intra quantization matrix
     * - encoding: Set by user, can be NULL.
     * - decoding: unused.
     */
    uint16_t *chroma_intra_matrix;

    /**
     * dump format separator.
     * can be ", " or "\n      " or anything else
     * - encoding: Set by user.
     * - decoding: Set by user.
     */
    uint8_t *dump_separator;

    /**
     * ',' separated list of allowed decoders.
     * If NULL then all are allowed
     * - encoding: unused
     * - decoding: set by user
     */
    char *codec_whitelist;

    /**
     * Properties of the stream that gets decoded
     * - encoding: unused
     * - decoding: set by libavcodec
     */
    unsigned properties;
#define FF_CODEC_PROPERTY_LOSSLESS        0x00000001
#define FF_CODEC_PROPERTY_CLOSED_CAPTIONS 0x00000002

    /**
     * Additional data associated with the entire coded stream.
     *
     * - decoding: unused
     * - encoding: may be set by libavcodec after avcodec_open2().
     */
    AVPacketSideData *coded_side_data;
    int            nb_coded_side_data;

    /**
     * A reference to the AVHWFramesContext describing the input (for encoding)
     * or output (decoding) frames. The reference is set by the caller and
     * afterwards owned (and freed) by libavcodec - it should never be read by
     * the caller after being set.
     *
     * - decoding: This field should be set by the caller from the get_format()
     *             callback. The previous reference (if any) will always be
     *             unreffed by libavcodec before the get_format() call.
     *
     *             If the default get_buffer2() is used with a hwaccel pixel
     *             format, then this AVHWFramesContext will be used for
     *             allocating the frame buffers.
     *
     * - encoding: For hardware encoders configured to use a hwaccel pixel
     *             format, this field should be set by the caller to a reference
     *             to the AVHWFramesContext describing input frames.
     *             AVHWFramesContext.format must be equal to
     *             AVCodecContext.pix_fmt.
     *
     *             This field should be set before avcodec_open2() is called.
     */
    AVBufferRef *hw_frames_ctx;

    /**
     * Control the form of AVSubtitle.rects[N]->ass
     * - decoding: set by user
     * - encoding: unused
     */
    int sub_text_format;
#define FF_SUB_TEXT_FMT_ASS              0
#if FF_API_ASS_TIMING
#define FF_SUB_TEXT_FMT_ASS_WITH_TIMINGS 1
#endif

    /**
     * Audio only. The amount of padding (in samples) appended by the encoder to
     * the end of the audio. I.e. this number of decoded samples must be
     * discarded by the caller from the end of the stream to get the original
     * audio without any trailing padding.
     *
     * - decoding: unused
     * - encoding: unused
     */
    int trailing_padding;

    /**
     * The number of pixels per image to maximally accept.
     *
     * - decoding: set by user
     * - encoding: set by user
     */
    int64_t max_pixels;

    /**
     * A reference to the AVHWDeviceContext describing the device which will
     * be used by a hardware encoder/decoder.  The reference is set by the
     * caller and afterwards owned (and freed) by libavcodec.
     *
     * This should be used if either the codec device does not require
     * hardware frames or any that are used are to be allocated internally by
     * libavcodec.  If the user wishes to supply any of the frames used as
     * encoder input or decoder output then hw_frames_ctx should be used
     * instead.  When hw_frames_ctx is set in get_format() for a decoder, this
     * field will be ignored while decoding the associated stream segment, but
     * may again be used on a following one after another get_format() call.
     *
     * For both encoders and decoders this field should be set before
     * avcodec_open2() is called and must not be written to thereafter.
     *
     * Note that some decoders may require this field to be set initially in
     * order to support hw_frames_ctx at all - in that case, all frames
     * contexts used must be created on the same device.
     */
    AVBufferRef *hw_device_ctx;

    /**
     * Bit set of AV_HWACCEL_FLAG_* flags, which affect hardware accelerated
     * decoding (if active).
     * - encoding: unused
     * - decoding: Set by user (either before avcodec_open2(), or in the
     *             AVCodecContext.get_format callback)
     */
    int hwaccel_flags;

    /**
     * Video decoding only. Certain video codecs support cropping, meaning that
     * only a sub-rectangle of the decoded frame is intended for display.  This
     * option controls how cropping is handled by libavcodec.
     *
     * When set to 1 (the default), libavcodec will apply cropping internally.
     * I.e. it will modify the output frame width/height fields and offset the
     * data pointers (only by as much as possible while preserving alignment, or
     * by the full amount if the AV_CODEC_FLAG_UNALIGNED flag is set) so that
     * the frames output by the decoder refer only to the cropped area. The
     * crop_* fields of the output frames will be zero.
     *
     * When set to 0, the width/height fields of the output frames will be set
     * to the coded dimensions and the crop_* fields will describe the cropping
     * rectangle. Applying the cropping is left to the caller.
     *
     * @warning When hardware acceleration with opaque output frames is used,
     * libavcodec is unable to apply cropping from the top/left border.
     *
     * @note when this option is set to zero, the width/height fields of the
     * AVCodecContext and output AVFrames have different meanings. The codec
     * context fields store display dimensions (with the coded dimensions in
     * coded_width/height), while the frame fields store the coded dimensions
     * (with the display dimensions being determined by the crop_* fields).
     */
    int apply_cropping;
} AVCodecContext;

AVRational av_codec_get_pkt_timebase         (const AVCodecContext *avctx);
void       av_codec_set_pkt_timebase         (AVCodecContext *avctx, AVRational val);

const AVCodecDescriptor *av_codec_get_codec_descriptor(const AVCodecContext *avctx);
void                     av_codec_set_codec_descriptor(AVCodecContext *avctx, const AVCodecDescriptor *desc);

unsigned av_codec_get_codec_properties(const AVCodecContext *avctx);

int  av_codec_get_lowres(const AVCodecContext *avctx);
void av_codec_set_lowres(AVCodecContext *avctx, int val);

int  av_codec_get_seek_preroll(const AVCodecContext *avctx);
void av_codec_set_seek_preroll(AVCodecContext *avctx, int val);

uint16_t *av_codec_get_chroma_intra_matrix(const AVCodecContext *avctx);
void av_codec_set_chroma_intra_matrix(AVCodecContext *avctx, uint16_t *val);

/**
 * AVProfile.
 */
typedef struct AVProfile {
    int profile;
    const char *name; ///< short name for the profile
} AVProfile;

typedef struct AVCodecDefault AVCodecDefault;

struct AVSubtitle;

/**
 * AVCodec.
 */
typedef struct AVCodec {
    /**
     * Name of the codec implementation.
     * The name is globally unique among encoders and among decoders (but an
     * encoder and a decoder can share the same name).
     * This is the primary way to find a codec from the user perspective.
     */
    const char *name;
    /**
     * Descriptive name for the codec, meant to be more human readable than name.
     * You should use the NULL_IF_CONFIG_SMALL() macro to define it.
     */
    const char *long_name;
    enum AVMediaType type;
    enum AVCodecID id;
    /**
     * Codec capabilities.
     * see AV_CODEC_CAP_*
     */
    int capabilities;
    const AVRational *supported_framerates; ///< array of supported framerates, or NULL if any, array is terminated by {0,0}
    const enum AVPixelFormat *pix_fmts;     ///< array of supported pixel formats, or NULL if unknown, array is terminated by -1
    const int *supported_samplerates;       ///< array of supported audio samplerates, or NULL if unknown, array is terminated by 0
    const enum AVSampleFormat *sample_fmts; ///< array of supported sample formats, or NULL if unknown, array is terminated by -1
    const uint64_t *channel_layouts;         ///< array of support channel layouts, or NULL if unknown. array is terminated by 0
    uint8_t max_lowres;                     ///< maximum value for lowres supported by the decoder
    const AVClass *priv_class;              ///< AVClass for the private context
    const AVProfile *profiles;              ///< array of recognized profiles, or NULL if unknown, array is terminated by {FF_PROFILE_UNKNOWN}

    /*****************************************************************
     * No fields below this line are part of the public API. They
     * may not be used outside of libavcodec and can be changed and
     * removed at will.
     * New public fields should be added right above.
     *****************************************************************
     */
    int priv_data_size;
    struct AVCodec *next;
    /**
     * @name Frame-level threading support functions
     * @{
     */
    /**
     * If defined, called on thread contexts when they are created.
     * If the codec allocates writable tables in init(), re-allocate them here.
     * priv_data will be set to a copy of the original.
     */
    int (*init_thread_copy)(AVCodecContext *);
    /**
     * Copy necessary context variables from a previous thread context to the current one.
     * If not defined, the next thread will start automatically; otherwise, the codec
     * must call ff_thread_finish_setup().
     *
     * dst and src will (rarely) point to the same context, in which case memcpy should be skipped.
     */
    int (*update_thread_context)(AVCodecContext *dst, const AVCodecContext *src);
    /** @} */

    /**
     * Private codec-specific defaults.
     */
    const AVCodecDefault *defaults;

    /**
     * Initialize codec static data, called from avcodec_register().
     */
    void (*init_static_data)(struct AVCodec *codec);

    int (*init)(AVCodecContext *);
    int (*encode_sub)(AVCodecContext *, uint8_t *buf, int buf_size,
                      const struct AVSubtitle *sub);
    /**
     * Encode data to an AVPacket.
     *
     * @param      avctx          codec context
     * @param      avpkt          output AVPacket (may contain a user-provided buffer)
     * @param[in]  frame          AVFrame containing the raw data to be encoded
     * @param[out] got_packet_ptr encoder sets to 0 or 1 to indicate that a
     *                            non-empty packet was returned in avpkt.
     * @return 0 on success, negative error code on failure
     */
    int (*encode2)(AVCodecContext *avctx, AVPacket *avpkt, const AVFrame *frame,
                   int *got_packet_ptr);
    int (*decode)(AVCodecContext *, void *outdata, int *outdata_size, AVPacket *avpkt);
    int (*close)(AVCodecContext *);
    /**
     * Encode API with decoupled packet/frame dataflow. The API is the
     * same as the avcodec_ prefixed APIs (avcodec_send_frame() etc.), except
     * that:
     * - never called if the codec is closed or the wrong type,
     * - if AV_CODEC_CAP_DELAY is not set, drain frames are never sent,
     * - only one drain frame is ever passed down,
     */
    int (*send_frame)(AVCodecContext *avctx, const AVFrame *frame);
    int (*receive_packet)(AVCodecContext *avctx, AVPacket *avpkt);

    /**
     * Decode API with decoupled packet/frame dataflow. This function is called
     * to get one output frame. It should call ff_decode_get_packet() to obtain
     * input data.
     */
    int (*receive_frame)(AVCodecContext *avctx, AVFrame *frame);
    /**
     * Flush buffers.
     * Will be called when seeking
     */
    void (*flush)(AVCodecContext *);
    /**
     * Internal codec capabilities.
     * See FF_CODEC_CAP_* in internal.h
     */
    int caps_internal;

    /**
     * Decoding only, a comma-separated list of bitstream filters to apply to
     * packets before decoding.
     */
    const char *bsfs;
} AVCodec;

int av_codec_get_max_lowres(const AVCodec *codec);

struct MpegEncContext;

/**
 * @defgroup lavc_hwaccel AVHWAccel
 * @{
 */
typedef struct AVHWAccel {
    /**
     * Name of the hardware accelerated codec.
     * The name is globally unique among encoders and among decoders (but an
     * encoder and a decoder can share the same name).
     */
    const char *name;

    /**
     * Type of codec implemented by the hardware accelerator.
     *
     * See AVMEDIA_TYPE_xxx
     */
    enum AVMediaType type;

    /**
     * Codec implemented by the hardware accelerator.
     *
     * See AV_CODEC_ID_xxx
     */
    enum AVCodecID id;

    /**
     * Supported pixel format.
     *
     * Only hardware accelerated formats are supported here.
     */
    enum AVPixelFormat pix_fmt;

    /**
     * Hardware accelerated codec capabilities.
     * see AV_HWACCEL_CODEC_CAP_*
     */
    int capabilities;

    /*****************************************************************
     * No fields below this line are part of the public API. They
     * may not be used outside of libavcodec and can be changed and
     * removed at will.
     * New public fields should be added right above.
     *****************************************************************
     */
    struct AVHWAccel *next;

    /**
     * Allocate a custom buffer
     */
    int (*alloc_frame)(AVCodecContext *avctx, AVFrame *frame);

    /**
     * Called at the beginning of each frame or field picture.
     *
     * Meaningful frame information (codec specific) is guaranteed to
     * be parsed at this point. This function is mandatory.
     *
     * Note that buf can be NULL along with buf_size set to 0.
     * Otherwise, this means the whole frame is available at this point.
     *
     * @param avctx the codec context
     * @param buf the frame data buffer base
     * @param buf_size the size of the frame in bytes
     * @return zero if successful, a negative value otherwise
     */
    int (*start_frame)(AVCodecContext *avctx, const uint8_t *buf, uint32_t buf_size);

    /**
     * Callback for each slice.
     *
     * Meaningful slice information (codec specific) is guaranteed to
     * be parsed at this point. This function is mandatory.
     * The only exception is XvMC, that works on MB level.
     *
     * @param avctx the codec context
     * @param buf the slice data buffer base
     * @param buf_size the size of the slice in bytes
     * @return zero if successful, a negative value otherwise
     */
    int (*decode_slice)(AVCodecContext *avctx, const uint8_t *buf, uint32_t buf_size);

    /**
     * Called at the end of each frame or field picture.
     *
     * The whole picture is parsed at this point and can now be sent
     * to the hardware accelerator. This function is mandatory.
     *
     * @param avctx the codec context
     * @return zero if successful, a negative value otherwise
     */
    int (*end_frame)(AVCodecContext *avctx);

    /**
     * Size of per-frame hardware accelerator private data.
     *
     * Private data is allocated with av_mallocz() before
     * AVCodecContext.get_buffer() and deallocated after
     * AVCodecContext.release_buffer().
     */
    int frame_priv_data_size;

    /**
     * Called for every Macroblock in a slice.
     *
     * XvMC uses it to replace the ff_mpv_reconstruct_mb().
     * Instead of decoding to raw picture, MB parameters are
     * stored in an array provided by the video driver.
     *
     * @param s the mpeg context
     */
    void (*decode_mb)(struct MpegEncContext *s);

    /**
     * Initialize the hwaccel private data.
     *
     * This will be called from ff_get_format(), after hwaccel and
     * hwaccel_context are set and the hwaccel private data in AVCodecInternal
     * is allocated.
     */
    int (*init)(AVCodecContext *avctx);

    /**
     * Uninitialize the hwaccel private data.
     *
     * This will be called from get_format() or avcodec_close(), after hwaccel
     * and hwaccel_context are already uninitialized.
     */
    int (*uninit)(AVCodecContext *avctx);

    /**
     * Size of the private data to allocate in
     * AVCodecInternal.hwaccel_priv_data.
     */
    int priv_data_size;

    /**
     * Internal hwaccel capabilities.
     */
    int caps_internal;

    /**
<<<<<<< HEAD
     * Some hwaccels are ambiguous if only the id and pix_fmt fields are used.
     * If non-NULL, the associated AVCodec must have
     * FF_CODEC_CAP_HWACCEL_REQUIRE_CLASS set.
     */
    const AVClass *decoder_class;
=======
     * Fill the given hw_frames context with current codec parameters. Called
     * from get_format. Refer to avcodec_get_hw_frames_parameters() for
     * details.
     *
     * This CAN be called before AVHWAccel.init is called, and you must assume
     * that avctx->hwaccel_priv_data is invalid.
     */
    int (*frame_params)(AVCodecContext *avctx, AVBufferRef *hw_frames_ctx);
>>>>>>> b46a77f1
} AVHWAccel;

/**
 * HWAccel is experimental and is thus avoided in favor of non experimental
 * codecs
 */
#define AV_HWACCEL_CODEC_CAP_EXPERIMENTAL 0x0200

/**
 * Hardware acceleration should be used for decoding even if the codec level
 * used is unknown or higher than the maximum supported level reported by the
 * hardware driver.
 *
 * It's generally a good idea to pass this flag unless you have a specific
 * reason not to, as hardware tends to under-report supported levels.
 */
#define AV_HWACCEL_FLAG_IGNORE_LEVEL (1 << 0)

/**
 * Hardware acceleration can output YUV pixel formats with a different chroma
 * sampling than 4:2:0 and/or other than 8 bits per component.
 */
#define AV_HWACCEL_FLAG_ALLOW_HIGH_DEPTH (1 << 1)

/**
 * Hardware acceleration should still be attempted for decoding when the
 * codec profile does not match the reported capabilities of the hardware.
 *
 * For example, this can be used to try to decode baseline profile H.264
 * streams in hardware - it will often succeed, because many streams marked
 * as baseline profile actually conform to constrained baseline profile.
 *
 * @warning If the stream is actually not supported then the behaviour is
 *          undefined, and may include returning entirely incorrect output
 *          while indicating success.
 */
#define AV_HWACCEL_FLAG_ALLOW_PROFILE_MISMATCH (1 << 2)

/**
 * @}
 */

#if FF_API_AVPICTURE
/**
 * @defgroup lavc_picture AVPicture
 *
 * Functions for working with AVPicture
 * @{
 */

/**
 * Picture data structure.
 *
 * Up to four components can be stored into it, the last component is
 * alpha.
 * @deprecated use AVFrame or imgutils functions instead
 */
typedef struct AVPicture {
    attribute_deprecated
    uint8_t *data[AV_NUM_DATA_POINTERS];    ///< pointers to the image data planes
    attribute_deprecated
    int linesize[AV_NUM_DATA_POINTERS];     ///< number of bytes per line
} AVPicture;

/**
 * @}
 */
#endif

enum AVSubtitleType {
    SUBTITLE_NONE,

    SUBTITLE_BITMAP,                ///< A bitmap, pict will be set

    /**
     * Plain text, the text field must be set by the decoder and is
     * authoritative. ass and pict fields may contain approximations.
     */
    SUBTITLE_TEXT,

    /**
     * Formatted text, the ass field must be set by the decoder and is
     * authoritative. pict and text fields may contain approximations.
     */
    SUBTITLE_ASS,
};

#define AV_SUBTITLE_FLAG_FORCED 0x00000001

typedef struct AVSubtitleRect {
    int x;         ///< top left corner  of pict, undefined when pict is not set
    int y;         ///< top left corner  of pict, undefined when pict is not set
    int w;         ///< width            of pict, undefined when pict is not set
    int h;         ///< height           of pict, undefined when pict is not set
    int nb_colors; ///< number of colors in pict, undefined when pict is not set

#if FF_API_AVPICTURE
    /**
     * @deprecated unused
     */
    attribute_deprecated
    AVPicture pict;
#endif
    /**
     * data+linesize for the bitmap of this subtitle.
     * Can be set for text/ass as well once they are rendered.
     */
    uint8_t *data[4];
    int linesize[4];

    enum AVSubtitleType type;

    char *text;                     ///< 0 terminated plain UTF-8 text

    /**
     * 0 terminated ASS/SSA compatible event line.
     * The presentation of this is unaffected by the other values in this
     * struct.
     */
    char *ass;

    int flags;
} AVSubtitleRect;

typedef struct AVSubtitle {
    uint16_t format; /* 0 = graphics */
    uint32_t start_display_time; /* relative to packet pts, in ms */
    uint32_t end_display_time; /* relative to packet pts, in ms */
    unsigned num_rects;
    AVSubtitleRect **rects;
    int64_t pts;    ///< Same as packet pts, in AV_TIME_BASE
} AVSubtitle;

/**
 * This struct describes the properties of an encoded stream.
 *
 * sizeof(AVCodecParameters) is not a part of the public ABI, this struct must
 * be allocated with avcodec_parameters_alloc() and freed with
 * avcodec_parameters_free().
 */
typedef struct AVCodecParameters {
    /**
     * General type of the encoded data.
     */
    enum AVMediaType codec_type;
    /**
     * Specific type of the encoded data (the codec used).
     */
    enum AVCodecID   codec_id;
    /**
     * Additional information about the codec (corresponds to the AVI FOURCC).
     */
    uint32_t         codec_tag;

    /**
     * Extra binary data needed for initializing the decoder, codec-dependent.
     *
     * Must be allocated with av_malloc() and will be freed by
     * avcodec_parameters_free(). The allocated size of extradata must be at
     * least extradata_size + AV_INPUT_BUFFER_PADDING_SIZE, with the padding
     * bytes zeroed.
     */
    uint8_t *extradata;
    /**
     * Size of the extradata content in bytes.
     */
    int      extradata_size;

    /**
     * - video: the pixel format, the value corresponds to enum AVPixelFormat.
     * - audio: the sample format, the value corresponds to enum AVSampleFormat.
     */
    int format;

    /**
     * The average bitrate of the encoded data (in bits per second).
     */
    int64_t bit_rate;

    /**
     * The number of bits per sample in the codedwords.
     *
     * This is basically the bitrate per sample. It is mandatory for a bunch of
     * formats to actually decode them. It's the number of bits for one sample in
     * the actual coded bitstream.
     *
     * This could be for example 4 for ADPCM
     * For PCM formats this matches bits_per_raw_sample
     * Can be 0
     */
    int bits_per_coded_sample;

    /**
     * This is the number of valid bits in each output sample. If the
     * sample format has more bits, the least significant bits are additional
     * padding bits, which are always 0. Use right shifts to reduce the sample
     * to its actual size. For example, audio formats with 24 bit samples will
     * have bits_per_raw_sample set to 24, and format set to AV_SAMPLE_FMT_S32.
     * To get the original sample use "(int32_t)sample >> 8"."
     *
     * For ADPCM this might be 12 or 16 or similar
     * Can be 0
     */
    int bits_per_raw_sample;

    /**
     * Codec-specific bitstream restrictions that the stream conforms to.
     */
    int profile;
    int level;

    /**
     * Video only. The dimensions of the video frame in pixels.
     */
    int width;
    int height;

    /**
     * Video only. The aspect ratio (width / height) which a single pixel
     * should have when displayed.
     *
     * When the aspect ratio is unknown / undefined, the numerator should be
     * set to 0 (the denominator may have any value).
     */
    AVRational sample_aspect_ratio;

    /**
     * Video only. The order of the fields in interlaced video.
     */
    enum AVFieldOrder                  field_order;

    /**
     * Video only. Additional colorspace characteristics.
     */
    enum AVColorRange                  color_range;
    enum AVColorPrimaries              color_primaries;
    enum AVColorTransferCharacteristic color_trc;
    enum AVColorSpace                  color_space;
    enum AVChromaLocation              chroma_location;

    /**
     * Video only. Number of delayed frames.
     */
    int video_delay;

    /**
     * Audio only. The channel layout bitmask. May be 0 if the channel layout is
     * unknown or unspecified, otherwise the number of bits set must be equal to
     * the channels field.
     */
    uint64_t channel_layout;
    /**
     * Audio only. The number of audio channels.
     */
    int      channels;
    /**
     * Audio only. The number of audio samples per second.
     */
    int      sample_rate;
    /**
     * Audio only. The number of bytes per coded audio frame, required by some
     * formats.
     *
     * Corresponds to nBlockAlign in WAVEFORMATEX.
     */
    int      block_align;
    /**
     * Audio only. Audio frame size, if known. Required by some formats to be static.
     */
    int      frame_size;

    /**
     * Audio only. The amount of padding (in samples) inserted by the encoder at
     * the beginning of the audio. I.e. this number of leading decoded samples
     * must be discarded by the caller to get the original audio without leading
     * padding.
     */
    int initial_padding;
    /**
     * Audio only. The amount of padding (in samples) appended by the encoder to
     * the end of the audio. I.e. this number of decoded samples must be
     * discarded by the caller from the end of the stream to get the original
     * audio without any trailing padding.
     */
    int trailing_padding;
    /**
     * Audio only. Number of samples to skip after a discontinuity.
     */
    int seek_preroll;
} AVCodecParameters;

/**
 * If c is NULL, returns the first registered codec,
 * if c is non-NULL, returns the next registered codec after c,
 * or NULL if c is the last one.
 */
AVCodec *av_codec_next(const AVCodec *c);

/**
 * Return the LIBAVCODEC_VERSION_INT constant.
 */
unsigned avcodec_version(void);

/**
 * Return the libavcodec build-time configuration.
 */
const char *avcodec_configuration(void);

/**
 * Return the libavcodec license.
 */
const char *avcodec_license(void);

/**
 * Register the codec codec and initialize libavcodec.
 *
 * @warning either this function or avcodec_register_all() must be called
 * before any other libavcodec functions.
 *
 * @see avcodec_register_all()
 */
void avcodec_register(AVCodec *codec);

/**
 * Register all the codecs, parsers and bitstream filters which were enabled at
 * configuration time. If you do not call this function you can select exactly
 * which formats you want to support, by using the individual registration
 * functions.
 *
 * @see avcodec_register
 * @see av_register_codec_parser
 * @see av_register_bitstream_filter
 */
void avcodec_register_all(void);

/**
 * Allocate an AVCodecContext and set its fields to default values. The
 * resulting struct should be freed with avcodec_free_context().
 *
 * @param codec if non-NULL, allocate private data and initialize defaults
 *              for the given codec. It is illegal to then call avcodec_open2()
 *              with a different codec.
 *              If NULL, then the codec-specific defaults won't be initialized,
 *              which may result in suboptimal default settings (this is
 *              important mainly for encoders, e.g. libx264).
 *
 * @return An AVCodecContext filled with default values or NULL on failure.
 */
AVCodecContext *avcodec_alloc_context3(const AVCodec *codec);

/**
 * Free the codec context and everything associated with it and write NULL to
 * the provided pointer.
 */
void avcodec_free_context(AVCodecContext **avctx);

#if FF_API_GET_CONTEXT_DEFAULTS
/**
 * @deprecated This function should not be used, as closing and opening a codec
 * context multiple time is not supported. A new codec context should be
 * allocated for each new use.
 */
int avcodec_get_context_defaults3(AVCodecContext *s, const AVCodec *codec);
#endif

/**
 * Get the AVClass for AVCodecContext. It can be used in combination with
 * AV_OPT_SEARCH_FAKE_OBJ for examining options.
 *
 * @see av_opt_find().
 */
const AVClass *avcodec_get_class(void);

#if FF_API_COPY_CONTEXT
/**
 * Get the AVClass for AVFrame. It can be used in combination with
 * AV_OPT_SEARCH_FAKE_OBJ for examining options.
 *
 * @see av_opt_find().
 */
const AVClass *avcodec_get_frame_class(void);

/**
 * Get the AVClass for AVSubtitleRect. It can be used in combination with
 * AV_OPT_SEARCH_FAKE_OBJ for examining options.
 *
 * @see av_opt_find().
 */
const AVClass *avcodec_get_subtitle_rect_class(void);

/**
 * Copy the settings of the source AVCodecContext into the destination
 * AVCodecContext. The resulting destination codec context will be
 * unopened, i.e. you are required to call avcodec_open2() before you
 * can use this AVCodecContext to decode/encode video/audio data.
 *
 * @param dest target codec context, should be initialized with
 *             avcodec_alloc_context3(NULL), but otherwise uninitialized
 * @param src source codec context
 * @return AVERROR() on error (e.g. memory allocation error), 0 on success
 *
 * @deprecated The semantics of this function are ill-defined and it should not
 * be used. If you need to transfer the stream parameters from one codec context
 * to another, use an intermediate AVCodecParameters instance and the
 * avcodec_parameters_from_context() / avcodec_parameters_to_context()
 * functions.
 */
attribute_deprecated
int avcodec_copy_context(AVCodecContext *dest, const AVCodecContext *src);
#endif

/**
 * Allocate a new AVCodecParameters and set its fields to default values
 * (unknown/invalid/0). The returned struct must be freed with
 * avcodec_parameters_free().
 */
AVCodecParameters *avcodec_parameters_alloc(void);

/**
 * Free an AVCodecParameters instance and everything associated with it and
 * write NULL to the supplied pointer.
 */
void avcodec_parameters_free(AVCodecParameters **par);

/**
 * Copy the contents of src to dst. Any allocated fields in dst are freed and
 * replaced with newly allocated duplicates of the corresponding fields in src.
 *
 * @return >= 0 on success, a negative AVERROR code on failure.
 */
int avcodec_parameters_copy(AVCodecParameters *dst, const AVCodecParameters *src);

/**
 * Fill the parameters struct based on the values from the supplied codec
 * context. Any allocated fields in par are freed and replaced with duplicates
 * of the corresponding fields in codec.
 *
 * @return >= 0 on success, a negative AVERROR code on failure
 */
int avcodec_parameters_from_context(AVCodecParameters *par,
                                    const AVCodecContext *codec);

/**
 * Fill the codec context based on the values from the supplied codec
 * parameters. Any allocated fields in codec that have a corresponding field in
 * par are freed and replaced with duplicates of the corresponding field in par.
 * Fields in codec that do not have a counterpart in par are not touched.
 *
 * @return >= 0 on success, a negative AVERROR code on failure.
 */
int avcodec_parameters_to_context(AVCodecContext *codec,
                                  const AVCodecParameters *par);

/**
 * Initialize the AVCodecContext to use the given AVCodec. Prior to using this
 * function the context has to be allocated with avcodec_alloc_context3().
 *
 * The functions avcodec_find_decoder_by_name(), avcodec_find_encoder_by_name(),
 * avcodec_find_decoder() and avcodec_find_encoder() provide an easy way for
 * retrieving a codec.
 *
 * @warning This function is not thread safe!
 *
 * @note Always call this function before using decoding routines (such as
 * @ref avcodec_receive_frame()).
 *
 * @code
 * avcodec_register_all();
 * av_dict_set(&opts, "b", "2.5M", 0);
 * codec = avcodec_find_decoder(AV_CODEC_ID_H264);
 * if (!codec)
 *     exit(1);
 *
 * context = avcodec_alloc_context3(codec);
 *
 * if (avcodec_open2(context, codec, opts) < 0)
 *     exit(1);
 * @endcode
 *
 * @param avctx The context to initialize.
 * @param codec The codec to open this context for. If a non-NULL codec has been
 *              previously passed to avcodec_alloc_context3() or
 *              for this context, then this parameter MUST be either NULL or
 *              equal to the previously passed codec.
 * @param options A dictionary filled with AVCodecContext and codec-private options.
 *                On return this object will be filled with options that were not found.
 *
 * @return zero on success, a negative value on error
 * @see avcodec_alloc_context3(), avcodec_find_decoder(), avcodec_find_encoder(),
 *      av_dict_set(), av_opt_find().
 */
int avcodec_open2(AVCodecContext *avctx, const AVCodec *codec, AVDictionary **options);

/**
 * Close a given AVCodecContext and free all the data associated with it
 * (but not the AVCodecContext itself).
 *
 * Calling this function on an AVCodecContext that hasn't been opened will free
 * the codec-specific data allocated in avcodec_alloc_context3() with a non-NULL
 * codec. Subsequent calls will do nothing.
 *
 * @note Do not use this function. Use avcodec_free_context() to destroy a
 * codec context (either open or closed). Opening and closing a codec context
 * multiple times is not supported anymore -- use multiple codec contexts
 * instead.
 */
int avcodec_close(AVCodecContext *avctx);

/**
 * Free all allocated data in the given subtitle struct.
 *
 * @param sub AVSubtitle to free.
 */
void avsubtitle_free(AVSubtitle *sub);

/**
 * @}
 */

/**
 * @addtogroup lavc_packet
 * @{
 */

/**
 * Allocate an AVPacket and set its fields to default values.  The resulting
 * struct must be freed using av_packet_free().
 *
 * @return An AVPacket filled with default values or NULL on failure.
 *
 * @note this only allocates the AVPacket itself, not the data buffers. Those
 * must be allocated through other means such as av_new_packet.
 *
 * @see av_new_packet
 */
AVPacket *av_packet_alloc(void);

/**
 * Create a new packet that references the same data as src.
 *
 * This is a shortcut for av_packet_alloc()+av_packet_ref().
 *
 * @return newly created AVPacket on success, NULL on error.
 *
 * @see av_packet_alloc
 * @see av_packet_ref
 */
AVPacket *av_packet_clone(const AVPacket *src);

/**
 * Free the packet, if the packet is reference counted, it will be
 * unreferenced first.
 *
 * @param pkt packet to be freed. The pointer will be set to NULL.
 * @note passing NULL is a no-op.
 */
void av_packet_free(AVPacket **pkt);

/**
 * Initialize optional fields of a packet with default values.
 *
 * Note, this does not touch the data and size members, which have to be
 * initialized separately.
 *
 * @param pkt packet
 */
void av_init_packet(AVPacket *pkt);

/**
 * Allocate the payload of a packet and initialize its fields with
 * default values.
 *
 * @param pkt packet
 * @param size wanted payload size
 * @return 0 if OK, AVERROR_xxx otherwise
 */
int av_new_packet(AVPacket *pkt, int size);

/**
 * Reduce packet size, correctly zeroing padding
 *
 * @param pkt packet
 * @param size new size
 */
void av_shrink_packet(AVPacket *pkt, int size);

/**
 * Increase packet size, correctly zeroing padding
 *
 * @param pkt packet
 * @param grow_by number of bytes by which to increase the size of the packet
 */
int av_grow_packet(AVPacket *pkt, int grow_by);

/**
 * Initialize a reference-counted packet from av_malloc()ed data.
 *
 * @param pkt packet to be initialized. This function will set the data, size,
 *        buf and destruct fields, all others are left untouched.
 * @param data Data allocated by av_malloc() to be used as packet data. If this
 *        function returns successfully, the data is owned by the underlying AVBuffer.
 *        The caller may not access the data through other means.
 * @param size size of data in bytes, without the padding. I.e. the full buffer
 *        size is assumed to be size + AV_INPUT_BUFFER_PADDING_SIZE.
 *
 * @return 0 on success, a negative AVERROR on error
 */
int av_packet_from_data(AVPacket *pkt, uint8_t *data, int size);

#if FF_API_AVPACKET_OLD_API
/**
 * @warning This is a hack - the packet memory allocation stuff is broken. The
 * packet is allocated if it was not really allocated.
 *
 * @deprecated Use av_packet_ref
 */
attribute_deprecated
int av_dup_packet(AVPacket *pkt);
/**
 * Copy packet, including contents
 *
 * @return 0 on success, negative AVERROR on fail
 *
 * @deprecated Use av_packet_ref
 */
attribute_deprecated
int av_copy_packet(AVPacket *dst, const AVPacket *src);

/**
 * Copy packet side data
 *
 * @return 0 on success, negative AVERROR on fail
 *
 * @deprecated Use av_packet_copy_props
 */
attribute_deprecated
int av_copy_packet_side_data(AVPacket *dst, const AVPacket *src);

/**
 * Free a packet.
 *
 * @deprecated Use av_packet_unref
 *
 * @param pkt packet to free
 */
attribute_deprecated
void av_free_packet(AVPacket *pkt);
#endif
/**
 * Allocate new information of a packet.
 *
 * @param pkt packet
 * @param type side information type
 * @param size side information size
 * @return pointer to fresh allocated data or NULL otherwise
 */
uint8_t* av_packet_new_side_data(AVPacket *pkt, enum AVPacketSideDataType type,
                                 int size);

/**
 * Wrap an existing array as a packet side data.
 *
 * @param pkt packet
 * @param type side information type
 * @param data the side data array. It must be allocated with the av_malloc()
 *             family of functions. The ownership of the data is transferred to
 *             pkt.
 * @param size side information size
 * @return a non-negative number on success, a negative AVERROR code on
 *         failure. On failure, the packet is unchanged and the data remains
 *         owned by the caller.
 */
int av_packet_add_side_data(AVPacket *pkt, enum AVPacketSideDataType type,
                            uint8_t *data, size_t size);

/**
 * Shrink the already allocated side data buffer
 *
 * @param pkt packet
 * @param type side information type
 * @param size new side information size
 * @return 0 on success, < 0 on failure
 */
int av_packet_shrink_side_data(AVPacket *pkt, enum AVPacketSideDataType type,
                               int size);

/**
 * Get side information from packet.
 *
 * @param pkt packet
 * @param type desired side information type
 * @param size pointer for side information size to store (optional)
 * @return pointer to data if present or NULL otherwise
 */
uint8_t* av_packet_get_side_data(const AVPacket *pkt, enum AVPacketSideDataType type,
                                 int *size);

#if FF_API_MERGE_SD_API
attribute_deprecated
int av_packet_merge_side_data(AVPacket *pkt);

attribute_deprecated
int av_packet_split_side_data(AVPacket *pkt);
#endif

const char *av_packet_side_data_name(enum AVPacketSideDataType type);

/**
 * Pack a dictionary for use in side_data.
 *
 * @param dict The dictionary to pack.
 * @param size pointer to store the size of the returned data
 * @return pointer to data if successful, NULL otherwise
 */
uint8_t *av_packet_pack_dictionary(AVDictionary *dict, int *size);
/**
 * Unpack a dictionary from side_data.
 *
 * @param data data from side_data
 * @param size size of the data
 * @param dict the metadata storage dictionary
 * @return 0 on success, < 0 on failure
 */
int av_packet_unpack_dictionary(const uint8_t *data, int size, AVDictionary **dict);


/**
 * Convenience function to free all the side data stored.
 * All the other fields stay untouched.
 *
 * @param pkt packet
 */
void av_packet_free_side_data(AVPacket *pkt);

/**
 * Setup a new reference to the data described by a given packet
 *
 * If src is reference-counted, setup dst as a new reference to the
 * buffer in src. Otherwise allocate a new buffer in dst and copy the
 * data from src into it.
 *
 * All the other fields are copied from src.
 *
 * @see av_packet_unref
 *
 * @param dst Destination packet
 * @param src Source packet
 *
 * @return 0 on success, a negative AVERROR on error.
 */
int av_packet_ref(AVPacket *dst, const AVPacket *src);

/**
 * Wipe the packet.
 *
 * Unreference the buffer referenced by the packet and reset the
 * remaining packet fields to their default values.
 *
 * @param pkt The packet to be unreferenced.
 */
void av_packet_unref(AVPacket *pkt);

/**
 * Move every field in src to dst and reset src.
 *
 * @see av_packet_unref
 *
 * @param src Source packet, will be reset
 * @param dst Destination packet
 */
void av_packet_move_ref(AVPacket *dst, AVPacket *src);

/**
 * Copy only "properties" fields from src to dst.
 *
 * Properties for the purpose of this function are all the fields
 * beside those related to the packet data (buf, data, size)
 *
 * @param dst Destination packet
 * @param src Source packet
 *
 * @return 0 on success AVERROR on failure.
 */
int av_packet_copy_props(AVPacket *dst, const AVPacket *src);

/**
 * Convert valid timing fields (timestamps / durations) in a packet from one
 * timebase to another. Timestamps with unknown values (AV_NOPTS_VALUE) will be
 * ignored.
 *
 * @param pkt packet on which the conversion will be performed
 * @param tb_src source timebase, in which the timing fields in pkt are
 *               expressed
 * @param tb_dst destination timebase, to which the timing fields will be
 *               converted
 */
void av_packet_rescale_ts(AVPacket *pkt, AVRational tb_src, AVRational tb_dst);

/**
 * @}
 */

/**
 * @addtogroup lavc_decoding
 * @{
 */

/**
 * Find a registered decoder with a matching codec ID.
 *
 * @param id AVCodecID of the requested decoder
 * @return A decoder if one was found, NULL otherwise.
 */
AVCodec *avcodec_find_decoder(enum AVCodecID id);

/**
 * Find a registered decoder with the specified name.
 *
 * @param name name of the requested decoder
 * @return A decoder if one was found, NULL otherwise.
 */
AVCodec *avcodec_find_decoder_by_name(const char *name);

/**
 * The default callback for AVCodecContext.get_buffer2(). It is made public so
 * it can be called by custom get_buffer2() implementations for decoders without
 * AV_CODEC_CAP_DR1 set.
 */
int avcodec_default_get_buffer2(AVCodecContext *s, AVFrame *frame, int flags);

/**
 * Modify width and height values so that they will result in a memory
 * buffer that is acceptable for the codec if you do not use any horizontal
 * padding.
 *
 * May only be used if a codec with AV_CODEC_CAP_DR1 has been opened.
 */
void avcodec_align_dimensions(AVCodecContext *s, int *width, int *height);

/**
 * Modify width and height values so that they will result in a memory
 * buffer that is acceptable for the codec if you also ensure that all
 * line sizes are a multiple of the respective linesize_align[i].
 *
 * May only be used if a codec with AV_CODEC_CAP_DR1 has been opened.
 */
void avcodec_align_dimensions2(AVCodecContext *s, int *width, int *height,
                               int linesize_align[AV_NUM_DATA_POINTERS]);

/**
 * Converts AVChromaLocation to swscale x/y chroma position.
 *
 * The positions represent the chroma (0,0) position in a coordinates system
 * with luma (0,0) representing the origin and luma(1,1) representing 256,256
 *
 * @param xpos  horizontal chroma sample position
 * @param ypos  vertical   chroma sample position
 */
int avcodec_enum_to_chroma_pos(int *xpos, int *ypos, enum AVChromaLocation pos);

/**
 * Converts swscale x/y chroma position to AVChromaLocation.
 *
 * The positions represent the chroma (0,0) position in a coordinates system
 * with luma (0,0) representing the origin and luma(1,1) representing 256,256
 *
 * @param xpos  horizontal chroma sample position
 * @param ypos  vertical   chroma sample position
 */
enum AVChromaLocation avcodec_chroma_pos_to_enum(int xpos, int ypos);

/**
 * Decode the audio frame of size avpkt->size from avpkt->data into frame.
 *
 * Some decoders may support multiple frames in a single AVPacket. Such
 * decoders would then just decode the first frame and the return value would be
 * less than the packet size. In this case, avcodec_decode_audio4 has to be
 * called again with an AVPacket containing the remaining data in order to
 * decode the second frame, etc...  Even if no frames are returned, the packet
 * needs to be fed to the decoder with remaining data until it is completely
 * consumed or an error occurs.
 *
 * Some decoders (those marked with AV_CODEC_CAP_DELAY) have a delay between input
 * and output. This means that for some packets they will not immediately
 * produce decoded output and need to be flushed at the end of decoding to get
 * all the decoded data. Flushing is done by calling this function with packets
 * with avpkt->data set to NULL and avpkt->size set to 0 until it stops
 * returning samples. It is safe to flush even those decoders that are not
 * marked with AV_CODEC_CAP_DELAY, then no samples will be returned.
 *
 * @warning The input buffer, avpkt->data must be AV_INPUT_BUFFER_PADDING_SIZE
 *          larger than the actual read bytes because some optimized bitstream
 *          readers read 32 or 64 bits at once and could read over the end.
 *
 * @note The AVCodecContext MUST have been opened with @ref avcodec_open2()
 * before packets may be fed to the decoder.
 *
 * @param      avctx the codec context
 * @param[out] frame The AVFrame in which to store decoded audio samples.
 *                   The decoder will allocate a buffer for the decoded frame by
 *                   calling the AVCodecContext.get_buffer2() callback.
 *                   When AVCodecContext.refcounted_frames is set to 1, the frame is
 *                   reference counted and the returned reference belongs to the
 *                   caller. The caller must release the frame using av_frame_unref()
 *                   when the frame is no longer needed. The caller may safely write
 *                   to the frame if av_frame_is_writable() returns 1.
 *                   When AVCodecContext.refcounted_frames is set to 0, the returned
 *                   reference belongs to the decoder and is valid only until the
 *                   next call to this function or until closing or flushing the
 *                   decoder. The caller may not write to it.
 * @param[out] got_frame_ptr Zero if no frame could be decoded, otherwise it is
 *                           non-zero. Note that this field being set to zero
 *                           does not mean that an error has occurred. For
 *                           decoders with AV_CODEC_CAP_DELAY set, no given decode
 *                           call is guaranteed to produce a frame.
 * @param[in]  avpkt The input AVPacket containing the input buffer.
 *                   At least avpkt->data and avpkt->size should be set. Some
 *                   decoders might also require additional fields to be set.
 * @return A negative error code is returned if an error occurred during
 *         decoding, otherwise the number of bytes consumed from the input
 *         AVPacket is returned.
 *
* @deprecated Use avcodec_send_packet() and avcodec_receive_frame().
 */
attribute_deprecated
int avcodec_decode_audio4(AVCodecContext *avctx, AVFrame *frame,
                          int *got_frame_ptr, const AVPacket *avpkt);

/**
 * Decode the video frame of size avpkt->size from avpkt->data into picture.
 * Some decoders may support multiple frames in a single AVPacket, such
 * decoders would then just decode the first frame.
 *
 * @warning The input buffer must be AV_INPUT_BUFFER_PADDING_SIZE larger than
 * the actual read bytes because some optimized bitstream readers read 32 or 64
 * bits at once and could read over the end.
 *
 * @warning The end of the input buffer buf should be set to 0 to ensure that
 * no overreading happens for damaged MPEG streams.
 *
 * @note Codecs which have the AV_CODEC_CAP_DELAY capability set have a delay
 * between input and output, these need to be fed with avpkt->data=NULL,
 * avpkt->size=0 at the end to return the remaining frames.
 *
 * @note The AVCodecContext MUST have been opened with @ref avcodec_open2()
 * before packets may be fed to the decoder.
 *
 * @param avctx the codec context
 * @param[out] picture The AVFrame in which the decoded video frame will be stored.
 *             Use av_frame_alloc() to get an AVFrame. The codec will
 *             allocate memory for the actual bitmap by calling the
 *             AVCodecContext.get_buffer2() callback.
 *             When AVCodecContext.refcounted_frames is set to 1, the frame is
 *             reference counted and the returned reference belongs to the
 *             caller. The caller must release the frame using av_frame_unref()
 *             when the frame is no longer needed. The caller may safely write
 *             to the frame if av_frame_is_writable() returns 1.
 *             When AVCodecContext.refcounted_frames is set to 0, the returned
 *             reference belongs to the decoder and is valid only until the
 *             next call to this function or until closing or flushing the
 *             decoder. The caller may not write to it.
 *
 * @param[in] avpkt The input AVPacket containing the input buffer.
 *            You can create such packet with av_init_packet() and by then setting
 *            data and size, some decoders might in addition need other fields like
 *            flags&AV_PKT_FLAG_KEY. All decoders are designed to use the least
 *            fields possible.
 * @param[in,out] got_picture_ptr Zero if no frame could be decompressed, otherwise, it is nonzero.
 * @return On error a negative value is returned, otherwise the number of bytes
 * used or zero if no frame could be decompressed.
 *
 * @deprecated Use avcodec_send_packet() and avcodec_receive_frame().
 */
attribute_deprecated
int avcodec_decode_video2(AVCodecContext *avctx, AVFrame *picture,
                         int *got_picture_ptr,
                         const AVPacket *avpkt);

/**
 * Decode a subtitle message.
 * Return a negative value on error, otherwise return the number of bytes used.
 * If no subtitle could be decompressed, got_sub_ptr is zero.
 * Otherwise, the subtitle is stored in *sub.
 * Note that AV_CODEC_CAP_DR1 is not available for subtitle codecs. This is for
 * simplicity, because the performance difference is expect to be negligible
 * and reusing a get_buffer written for video codecs would probably perform badly
 * due to a potentially very different allocation pattern.
 *
 * Some decoders (those marked with AV_CODEC_CAP_DELAY) have a delay between input
 * and output. This means that for some packets they will not immediately
 * produce decoded output and need to be flushed at the end of decoding to get
 * all the decoded data. Flushing is done by calling this function with packets
 * with avpkt->data set to NULL and avpkt->size set to 0 until it stops
 * returning subtitles. It is safe to flush even those decoders that are not
 * marked with AV_CODEC_CAP_DELAY, then no subtitles will be returned.
 *
 * @note The AVCodecContext MUST have been opened with @ref avcodec_open2()
 * before packets may be fed to the decoder.
 *
 * @param avctx the codec context
 * @param[out] sub The Preallocated AVSubtitle in which the decoded subtitle will be stored,
 *                 must be freed with avsubtitle_free if *got_sub_ptr is set.
 * @param[in,out] got_sub_ptr Zero if no subtitle could be decompressed, otherwise, it is nonzero.
 * @param[in] avpkt The input AVPacket containing the input buffer.
 */
int avcodec_decode_subtitle2(AVCodecContext *avctx, AVSubtitle *sub,
                            int *got_sub_ptr,
                            AVPacket *avpkt);

/**
 * Supply raw packet data as input to a decoder.
 *
 * Internally, this call will copy relevant AVCodecContext fields, which can
 * influence decoding per-packet, and apply them when the packet is actually
 * decoded. (For example AVCodecContext.skip_frame, which might direct the
 * decoder to drop the frame contained by the packet sent with this function.)
 *
 * @warning The input buffer, avpkt->data must be AV_INPUT_BUFFER_PADDING_SIZE
 *          larger than the actual read bytes because some optimized bitstream
 *          readers read 32 or 64 bits at once and could read over the end.
 *
 * @warning Do not mix this API with the legacy API (like avcodec_decode_video2())
 *          on the same AVCodecContext. It will return unexpected results now
 *          or in future libavcodec versions.
 *
 * @note The AVCodecContext MUST have been opened with @ref avcodec_open2()
 *       before packets may be fed to the decoder.
 *
 * @param avctx codec context
 * @param[in] avpkt The input AVPacket. Usually, this will be a single video
 *                  frame, or several complete audio frames.
 *                  Ownership of the packet remains with the caller, and the
 *                  decoder will not write to the packet. The decoder may create
 *                  a reference to the packet data (or copy it if the packet is
 *                  not reference-counted).
 *                  Unlike with older APIs, the packet is always fully consumed,
 *                  and if it contains multiple frames (e.g. some audio codecs),
 *                  will require you to call avcodec_receive_frame() multiple
 *                  times afterwards before you can send a new packet.
 *                  It can be NULL (or an AVPacket with data set to NULL and
 *                  size set to 0); in this case, it is considered a flush
 *                  packet, which signals the end of the stream. Sending the
 *                  first flush packet will return success. Subsequent ones are
 *                  unnecessary and will return AVERROR_EOF. If the decoder
 *                  still has frames buffered, it will return them after sending
 *                  a flush packet.
 *
 * @return 0 on success, otherwise negative error code:
 *      AVERROR(EAGAIN):   input is not accepted in the current state - user
 *                         must read output with avcodec_receive_frame() (once
 *                         all output is read, the packet should be resent, and
 *                         the call will not fail with EAGAIN).
 *      AVERROR_EOF:       the decoder has been flushed, and no new packets can
 *                         be sent to it (also returned if more than 1 flush
 *                         packet is sent)
 *      AVERROR(EINVAL):   codec not opened, it is an encoder, or requires flush
 *      AVERROR(ENOMEM):   failed to add packet to internal queue, or similar
 *      other errors: legitimate decoding errors
 */
int avcodec_send_packet(AVCodecContext *avctx, const AVPacket *avpkt);

/**
 * Return decoded output data from a decoder.
 *
 * @param avctx codec context
 * @param frame This will be set to a reference-counted video or audio
 *              frame (depending on the decoder type) allocated by the
 *              decoder. Note that the function will always call
 *              av_frame_unref(frame) before doing anything else.
 *
 * @return
 *      0:                 success, a frame was returned
 *      AVERROR(EAGAIN):   output is not available in this state - user must try
 *                         to send new input
 *      AVERROR_EOF:       the decoder has been fully flushed, and there will be
 *                         no more output frames
 *      AVERROR(EINVAL):   codec not opened, or it is an encoder
 *      other negative values: legitimate decoding errors
 */
int avcodec_receive_frame(AVCodecContext *avctx, AVFrame *frame);

/**
 * Supply a raw video or audio frame to the encoder. Use avcodec_receive_packet()
 * to retrieve buffered output packets.
 *
 * @param avctx     codec context
 * @param[in] frame AVFrame containing the raw audio or video frame to be encoded.
 *                  Ownership of the frame remains with the caller, and the
 *                  encoder will not write to the frame. The encoder may create
 *                  a reference to the frame data (or copy it if the frame is
 *                  not reference-counted).
 *                  It can be NULL, in which case it is considered a flush
 *                  packet.  This signals the end of the stream. If the encoder
 *                  still has packets buffered, it will return them after this
 *                  call. Once flushing mode has been entered, additional flush
 *                  packets are ignored, and sending frames will return
 *                  AVERROR_EOF.
 *
 *                  For audio:
 *                  If AV_CODEC_CAP_VARIABLE_FRAME_SIZE is set, then each frame
 *                  can have any number of samples.
 *                  If it is not set, frame->nb_samples must be equal to
 *                  avctx->frame_size for all frames except the last.
 *                  The final frame may be smaller than avctx->frame_size.
 * @return 0 on success, otherwise negative error code:
 *      AVERROR(EAGAIN):   input is not accepted in the current state - user
 *                         must read output with avcodec_receive_packet() (once
 *                         all output is read, the packet should be resent, and
 *                         the call will not fail with EAGAIN).
 *      AVERROR_EOF:       the encoder has been flushed, and no new frames can
 *                         be sent to it
 *      AVERROR(EINVAL):   codec not opened, refcounted_frames not set, it is a
 *                         decoder, or requires flush
 *      AVERROR(ENOMEM):   failed to add packet to internal queue, or similar
 *      other errors: legitimate decoding errors
 */
int avcodec_send_frame(AVCodecContext *avctx, const AVFrame *frame);

/**
 * Read encoded data from the encoder.
 *
 * @param avctx codec context
 * @param avpkt This will be set to a reference-counted packet allocated by the
 *              encoder. Note that the function will always call
 *              av_frame_unref(frame) before doing anything else.
 * @return 0 on success, otherwise negative error code:
 *      AVERROR(EAGAIN):   output is not available in the current state - user
 *                         must try to send input
 *      AVERROR_EOF:       the encoder has been fully flushed, and there will be
 *                         no more output packets
 *      AVERROR(EINVAL):   codec not opened, or it is an encoder
 *      other errors: legitimate decoding errors
 */
int avcodec_receive_packet(AVCodecContext *avctx, AVPacket *avpkt);

/**
 * Create and return a AVHWFramesContext with values adequate for hardware
 * decoding. This is meant to get called from the get_format callback, and is
 * a helper for preparing a AVHWFramesContext for AVCodecContext.hw_frames_ctx.
 * This API is for decoding with certain hardware acceleration modes/APIs only.
 *
 * The returned AVHWFramesContext is not initialized. The caller must do this
 * with av_hwframe_ctx_init().
 *
 * Calling this function is not a requirement, but makes it simpler to avoid
 * codec or hardware API specific details when manually allocating frames.
 *
 * Alternatively to this, an API user can set AVCodecContext.hw_device_ctx,
 * which sets up AVCodecContext.hw_frames_ctx fully automatically, and makes
 * it unnecessary to call this function or having to care about
 * AVHWFramesContext initialization at all.
 *
 * There are a number of requirements for calling this function:
 *
 * - It must be called from get_format with the same avctx parameter that was
 *   passed to get_format. Calling it outside of get_format is not allowed, and
 *   can trigger undefined behavior.
 * - The function is not always supported (see description of return values).
 *   Even if this function returns successfully, hwaccel initialization could
 *   fail later. (The degree to which implementations check whether the stream
 *   is actually supported varies. Some do this check only after the user's
 *   get_format callback returns.)
 * - The hw_pix_fmt must be one of the choices suggested by get_format. If the
 *   user decides to use a AVHWFramesContext prepared with this API function,
 *   the user must return the same hw_pix_fmt from get_format.
 * - The device_ref passed to this function must support the given hw_pix_fmt.
 * - After calling this API function, it is the user's responsibility to
 *   initialize the AVHWFramesContext (returned by the out_frames_ref parameter),
 *   and to set AVCodecContext.hw_frames_ctx to it. If done, this must be done
 *   before returning from get_format (this is implied by the normal
 *   AVCodecContext.hw_frames_ctx API rules).
 * - The AVHWFramesContext parameters may change every time time get_format is
 *   called. Also, AVCodecContext.hw_frames_ctx is reset before get_format. So
 *   you are inherently required to go through this process again on every
 *   get_format call.
 * - It is perfectly possible to call this function without actually using
 *   the resulting AVHWFramesContext. One use-case might be trying to reuse a
 *   previously initialized AVHWFramesContext, and calling this API function
 *   only to test whether the required frame parameters have changed.
 * - Fields that use dynamically allocated values of any kind must not be set
 *   by the user unless setting them is explicitly allowed by the documentation.
 *   If the user sets AVHWFramesContext.free and AVHWFramesContext.user_opaque,
 *   the new free callback must call the potentially set previous free callback.
 *   This API call may set any dynamically allocated fields, including the free
 *   callback.
 *
 * The function will set at least the following fields on AVHWFramesContext
 * (potentially more, depending on hwaccel API):
 *
 * - All fields set by av_hwframe_ctx_alloc().
 * - Set the format field to hw_pix_fmt.
 * - Set the sw_format field to the most suited and most versatile format. (An
 *   implication is that this will prefer generic formats over opaque formats
 *   with arbitrary restrictions, if possible.)
 * - Set the width/height fields to the coded frame size, rounded up to the
 *   API-specific minimum alignment.
 * - Only _if_ the hwaccel requires a pre-allocated pool: set the initial_pool_size
 *   field to the number of maximum reference surfaces possible with the codec,
 *   plus 1 surface for the user to work (meaning the user can safely reference
 *   at most 1 decoded surface at a time), plus additional buffering introduced
 *   by frame threading. If the hwaccel does not require pre-allocation, the
 *   field is left to 0, and the decoder will allocate new surfaces on demand
 *   during decoding.
 * - Possibly AVHWFramesContext.hwctx fields, depending on the underlying
 *   hardware API.
 *
 * Essentially, out_frames_ref returns the same as av_hwframe_ctx_alloc(), but
 * with basic frame parameters set.
 *
 * The function is stateless, and does not change the AVCodecContext or the
 * device_ref AVHWDeviceContext.
 *
 * @param avctx The context which is currently calling get_format, and which
 *              implicitly contains all state needed for filling the returned
 *              AVHWFramesContext properly.
 * @param device_ref A reference to the AVHWDeviceContext describing the device
 *                   which will be used by the hardware decoder.
 * @param hw_pix_fmt The hwaccel format you are going to return from get_format.
 * @param out_frames_ref On success, set to a reference to an _uninitialized_
 *                       AVHWFramesContext, created from the given device_ref.
 *                       Fields will be set to values required for decoding.
 *                       Not changed if an error is returned.
 * @return zero on success, a negative value on error. The following error codes
 *         have special semantics:
 *      AVERROR(ENOENT): the decoder does not support this functionality. Setup
 *                       is always manual, or it is a decoder which does not
 *                       support setting AVCodecContext.hw_frames_ctx at all,
 *                       or it is a software format.
 *      AVERROR(EINVAL): it is known that hardware decoding is not supported for
 *                       this configuration, or the device_ref is not supported
 *                       for the hwaccel referenced by hw_pix_fmt.
 */
int avcodec_get_hw_frames_parameters(AVCodecContext *avctx,
                                     AVBufferRef *device_ref,
                                     enum AVPixelFormat hw_pix_fmt,
                                     AVBufferRef **out_frames_ref);



/**
 * @defgroup lavc_parsing Frame parsing
 * @{
 */

enum AVPictureStructure {
    AV_PICTURE_STRUCTURE_UNKNOWN,      //< unknown
    AV_PICTURE_STRUCTURE_TOP_FIELD,    //< coded as top field
    AV_PICTURE_STRUCTURE_BOTTOM_FIELD, //< coded as bottom field
    AV_PICTURE_STRUCTURE_FRAME,        //< coded as frame
};

typedef struct AVCodecParserContext {
    void *priv_data;
    struct AVCodecParser *parser;
    int64_t frame_offset; /* offset of the current frame */
    int64_t cur_offset; /* current offset
                           (incremented by each av_parser_parse()) */
    int64_t next_frame_offset; /* offset of the next frame */
    /* video info */
    int pict_type; /* XXX: Put it back in AVCodecContext. */
    /**
     * This field is used for proper frame duration computation in lavf.
     * It signals, how much longer the frame duration of the current frame
     * is compared to normal frame duration.
     *
     * frame_duration = (1 + repeat_pict) * time_base
     *
     * It is used by codecs like H.264 to display telecined material.
     */
    int repeat_pict; /* XXX: Put it back in AVCodecContext. */
    int64_t pts;     /* pts of the current frame */
    int64_t dts;     /* dts of the current frame */

    /* private data */
    int64_t last_pts;
    int64_t last_dts;
    int fetch_timestamp;

#define AV_PARSER_PTS_NB 4
    int cur_frame_start_index;
    int64_t cur_frame_offset[AV_PARSER_PTS_NB];
    int64_t cur_frame_pts[AV_PARSER_PTS_NB];
    int64_t cur_frame_dts[AV_PARSER_PTS_NB];

    int flags;
#define PARSER_FLAG_COMPLETE_FRAMES           0x0001
#define PARSER_FLAG_ONCE                      0x0002
/// Set if the parser has a valid file offset
#define PARSER_FLAG_FETCHED_OFFSET            0x0004
#define PARSER_FLAG_USE_CODEC_TS              0x1000

    int64_t offset;      ///< byte offset from starting packet start
    int64_t cur_frame_end[AV_PARSER_PTS_NB];

    /**
     * Set by parser to 1 for key frames and 0 for non-key frames.
     * It is initialized to -1, so if the parser doesn't set this flag,
     * old-style fallback using AV_PICTURE_TYPE_I picture type as key frames
     * will be used.
     */
    int key_frame;

#if FF_API_CONVERGENCE_DURATION
    /**
     * @deprecated unused
     */
    attribute_deprecated
    int64_t convergence_duration;
#endif

    // Timestamp generation support:
    /**
     * Synchronization point for start of timestamp generation.
     *
     * Set to >0 for sync point, 0 for no sync point and <0 for undefined
     * (default).
     *
     * For example, this corresponds to presence of H.264 buffering period
     * SEI message.
     */
    int dts_sync_point;

    /**
     * Offset of the current timestamp against last timestamp sync point in
     * units of AVCodecContext.time_base.
     *
     * Set to INT_MIN when dts_sync_point unused. Otherwise, it must
     * contain a valid timestamp offset.
     *
     * Note that the timestamp of sync point has usually a nonzero
     * dts_ref_dts_delta, which refers to the previous sync point. Offset of
     * the next frame after timestamp sync point will be usually 1.
     *
     * For example, this corresponds to H.264 cpb_removal_delay.
     */
    int dts_ref_dts_delta;

    /**
     * Presentation delay of current frame in units of AVCodecContext.time_base.
     *
     * Set to INT_MIN when dts_sync_point unused. Otherwise, it must
     * contain valid non-negative timestamp delta (presentation time of a frame
     * must not lie in the past).
     *
     * This delay represents the difference between decoding and presentation
     * time of the frame.
     *
     * For example, this corresponds to H.264 dpb_output_delay.
     */
    int pts_dts_delta;

    /**
     * Position of the packet in file.
     *
     * Analogous to cur_frame_pts/dts
     */
    int64_t cur_frame_pos[AV_PARSER_PTS_NB];

    /**
     * Byte position of currently parsed frame in stream.
     */
    int64_t pos;

    /**
     * Previous frame byte position.
     */
    int64_t last_pos;

    /**
     * Duration of the current frame.
     * For audio, this is in units of 1 / AVCodecContext.sample_rate.
     * For all other types, this is in units of AVCodecContext.time_base.
     */
    int duration;

    enum AVFieldOrder field_order;

    /**
     * Indicate whether a picture is coded as a frame, top field or bottom field.
     *
     * For example, H.264 field_pic_flag equal to 0 corresponds to
     * AV_PICTURE_STRUCTURE_FRAME. An H.264 picture with field_pic_flag
     * equal to 1 and bottom_field_flag equal to 0 corresponds to
     * AV_PICTURE_STRUCTURE_TOP_FIELD.
     */
    enum AVPictureStructure picture_structure;

    /**
     * Picture number incremented in presentation or output order.
     * This field may be reinitialized at the first picture of a new sequence.
     *
     * For example, this corresponds to H.264 PicOrderCnt.
     */
    int output_picture_number;

    /**
     * Dimensions of the decoded video intended for presentation.
     */
    int width;
    int height;

    /**
     * Dimensions of the coded video.
     */
    int coded_width;
    int coded_height;

    /**
     * The format of the coded data, corresponds to enum AVPixelFormat for video
     * and for enum AVSampleFormat for audio.
     *
     * Note that a decoder can have considerable freedom in how exactly it
     * decodes the data, so the format reported here might be different from the
     * one returned by a decoder.
     */
    int format;
} AVCodecParserContext;

typedef struct AVCodecParser {
    int codec_ids[5]; /* several codec IDs are permitted */
    int priv_data_size;
    int (*parser_init)(AVCodecParserContext *s);
    /* This callback never returns an error, a negative value means that
     * the frame start was in a previous packet. */
    int (*parser_parse)(AVCodecParserContext *s,
                        AVCodecContext *avctx,
                        const uint8_t **poutbuf, int *poutbuf_size,
                        const uint8_t *buf, int buf_size);
    void (*parser_close)(AVCodecParserContext *s);
    int (*split)(AVCodecContext *avctx, const uint8_t *buf, int buf_size);
    struct AVCodecParser *next;
} AVCodecParser;

AVCodecParser *av_parser_next(const AVCodecParser *c);

void av_register_codec_parser(AVCodecParser *parser);
AVCodecParserContext *av_parser_init(int codec_id);

/**
 * Parse a packet.
 *
 * @param s             parser context.
 * @param avctx         codec context.
 * @param poutbuf       set to pointer to parsed buffer or NULL if not yet finished.
 * @param poutbuf_size  set to size of parsed buffer or zero if not yet finished.
 * @param buf           input buffer.
 * @param buf_size      buffer size in bytes without the padding. I.e. the full buffer
                        size is assumed to be buf_size + AV_INPUT_BUFFER_PADDING_SIZE.
                        To signal EOF, this should be 0 (so that the last frame
                        can be output).
 * @param pts           input presentation timestamp.
 * @param dts           input decoding timestamp.
 * @param pos           input byte position in stream.
 * @return the number of bytes of the input bitstream used.
 *
 * Example:
 * @code
 *   while(in_len){
 *       len = av_parser_parse2(myparser, AVCodecContext, &data, &size,
 *                                        in_data, in_len,
 *                                        pts, dts, pos);
 *       in_data += len;
 *       in_len  -= len;
 *
 *       if(size)
 *          decode_frame(data, size);
 *   }
 * @endcode
 */
int av_parser_parse2(AVCodecParserContext *s,
                     AVCodecContext *avctx,
                     uint8_t **poutbuf, int *poutbuf_size,
                     const uint8_t *buf, int buf_size,
                     int64_t pts, int64_t dts,
                     int64_t pos);

/**
 * @return 0 if the output buffer is a subset of the input, 1 if it is allocated and must be freed
 * @deprecated use AVBitStreamFilter
 */
int av_parser_change(AVCodecParserContext *s,
                     AVCodecContext *avctx,
                     uint8_t **poutbuf, int *poutbuf_size,
                     const uint8_t *buf, int buf_size, int keyframe);
void av_parser_close(AVCodecParserContext *s);

/**
 * @}
 * @}
 */

/**
 * @addtogroup lavc_encoding
 * @{
 */

/**
 * Find a registered encoder with a matching codec ID.
 *
 * @param id AVCodecID of the requested encoder
 * @return An encoder if one was found, NULL otherwise.
 */
AVCodec *avcodec_find_encoder(enum AVCodecID id);

/**
 * Find a registered encoder with the specified name.
 *
 * @param name name of the requested encoder
 * @return An encoder if one was found, NULL otherwise.
 */
AVCodec *avcodec_find_encoder_by_name(const char *name);

/**
 * Encode a frame of audio.
 *
 * Takes input samples from frame and writes the next output packet, if
 * available, to avpkt. The output packet does not necessarily contain data for
 * the most recent frame, as encoders can delay, split, and combine input frames
 * internally as needed.
 *
 * @param avctx     codec context
 * @param avpkt     output AVPacket.
 *                  The user can supply an output buffer by setting
 *                  avpkt->data and avpkt->size prior to calling the
 *                  function, but if the size of the user-provided data is not
 *                  large enough, encoding will fail. If avpkt->data and
 *                  avpkt->size are set, avpkt->destruct must also be set. All
 *                  other AVPacket fields will be reset by the encoder using
 *                  av_init_packet(). If avpkt->data is NULL, the encoder will
 *                  allocate it. The encoder will set avpkt->size to the size
 *                  of the output packet.
 *
 *                  If this function fails or produces no output, avpkt will be
 *                  freed using av_packet_unref().
 * @param[in] frame AVFrame containing the raw audio data to be encoded.
 *                  May be NULL when flushing an encoder that has the
 *                  AV_CODEC_CAP_DELAY capability set.
 *                  If AV_CODEC_CAP_VARIABLE_FRAME_SIZE is set, then each frame
 *                  can have any number of samples.
 *                  If it is not set, frame->nb_samples must be equal to
 *                  avctx->frame_size for all frames except the last.
 *                  The final frame may be smaller than avctx->frame_size.
 * @param[out] got_packet_ptr This field is set to 1 by libavcodec if the
 *                            output packet is non-empty, and to 0 if it is
 *                            empty. If the function returns an error, the
 *                            packet can be assumed to be invalid, and the
 *                            value of got_packet_ptr is undefined and should
 *                            not be used.
 * @return          0 on success, negative error code on failure
 *
 * @deprecated use avcodec_send_frame()/avcodec_receive_packet() instead
 */
attribute_deprecated
int avcodec_encode_audio2(AVCodecContext *avctx, AVPacket *avpkt,
                          const AVFrame *frame, int *got_packet_ptr);

/**
 * Encode a frame of video.
 *
 * Takes input raw video data from frame and writes the next output packet, if
 * available, to avpkt. The output packet does not necessarily contain data for
 * the most recent frame, as encoders can delay and reorder input frames
 * internally as needed.
 *
 * @param avctx     codec context
 * @param avpkt     output AVPacket.
 *                  The user can supply an output buffer by setting
 *                  avpkt->data and avpkt->size prior to calling the
 *                  function, but if the size of the user-provided data is not
 *                  large enough, encoding will fail. All other AVPacket fields
 *                  will be reset by the encoder using av_init_packet(). If
 *                  avpkt->data is NULL, the encoder will allocate it.
 *                  The encoder will set avpkt->size to the size of the
 *                  output packet. The returned data (if any) belongs to the
 *                  caller, he is responsible for freeing it.
 *
 *                  If this function fails or produces no output, avpkt will be
 *                  freed using av_packet_unref().
 * @param[in] frame AVFrame containing the raw video data to be encoded.
 *                  May be NULL when flushing an encoder that has the
 *                  AV_CODEC_CAP_DELAY capability set.
 * @param[out] got_packet_ptr This field is set to 1 by libavcodec if the
 *                            output packet is non-empty, and to 0 if it is
 *                            empty. If the function returns an error, the
 *                            packet can be assumed to be invalid, and the
 *                            value of got_packet_ptr is undefined and should
 *                            not be used.
 * @return          0 on success, negative error code on failure
 *
 * @deprecated use avcodec_send_frame()/avcodec_receive_packet() instead
 */
attribute_deprecated
int avcodec_encode_video2(AVCodecContext *avctx, AVPacket *avpkt,
                          const AVFrame *frame, int *got_packet_ptr);

int avcodec_encode_subtitle(AVCodecContext *avctx, uint8_t *buf, int buf_size,
                            const AVSubtitle *sub);


/**
 * @}
 */

#if FF_API_AVPICTURE
/**
 * @addtogroup lavc_picture
 * @{
 */

/**
 * @deprecated unused
 */
attribute_deprecated
int avpicture_alloc(AVPicture *picture, enum AVPixelFormat pix_fmt, int width, int height);

/**
 * @deprecated unused
 */
attribute_deprecated
void avpicture_free(AVPicture *picture);

/**
 * @deprecated use av_image_fill_arrays() instead.
 */
attribute_deprecated
int avpicture_fill(AVPicture *picture, const uint8_t *ptr,
                   enum AVPixelFormat pix_fmt, int width, int height);

/**
 * @deprecated use av_image_copy_to_buffer() instead.
 */
attribute_deprecated
int avpicture_layout(const AVPicture *src, enum AVPixelFormat pix_fmt,
                     int width, int height,
                     unsigned char *dest, int dest_size);

/**
 * @deprecated use av_image_get_buffer_size() instead.
 */
attribute_deprecated
int avpicture_get_size(enum AVPixelFormat pix_fmt, int width, int height);

/**
 * @deprecated av_image_copy() instead.
 */
attribute_deprecated
void av_picture_copy(AVPicture *dst, const AVPicture *src,
                     enum AVPixelFormat pix_fmt, int width, int height);

/**
 * @deprecated unused
 */
attribute_deprecated
int av_picture_crop(AVPicture *dst, const AVPicture *src,
                    enum AVPixelFormat pix_fmt, int top_band, int left_band);

/**
 * @deprecated unused
 */
attribute_deprecated
int av_picture_pad(AVPicture *dst, const AVPicture *src, int height, int width, enum AVPixelFormat pix_fmt,
            int padtop, int padbottom, int padleft, int padright, int *color);

/**
 * @}
 */
#endif

/**
 * @defgroup lavc_misc Utility functions
 * @ingroup libavc
 *
 * Miscellaneous utility functions related to both encoding and decoding
 * (or neither).
 * @{
 */

/**
 * @defgroup lavc_misc_pixfmt Pixel formats
 *
 * Functions for working with pixel formats.
 * @{
 */

#if FF_API_GETCHROMA
/**
 * @deprecated Use av_pix_fmt_get_chroma_sub_sample
 */

attribute_deprecated
void avcodec_get_chroma_sub_sample(enum AVPixelFormat pix_fmt, int *h_shift, int *v_shift);
#endif

/**
 * Return a value representing the fourCC code associated to the
 * pixel format pix_fmt, or 0 if no associated fourCC code can be
 * found.
 */
unsigned int avcodec_pix_fmt_to_codec_tag(enum AVPixelFormat pix_fmt);

/**
 * @deprecated see av_get_pix_fmt_loss()
 */
int avcodec_get_pix_fmt_loss(enum AVPixelFormat dst_pix_fmt, enum AVPixelFormat src_pix_fmt,
                             int has_alpha);

/**
 * Find the best pixel format to convert to given a certain source pixel
 * format.  When converting from one pixel format to another, information loss
 * may occur.  For example, when converting from RGB24 to GRAY, the color
 * information will be lost. Similarly, other losses occur when converting from
 * some formats to other formats. avcodec_find_best_pix_fmt_of_2() searches which of
 * the given pixel formats should be used to suffer the least amount of loss.
 * The pixel formats from which it chooses one, are determined by the
 * pix_fmt_list parameter.
 *
 *
 * @param[in] pix_fmt_list AV_PIX_FMT_NONE terminated array of pixel formats to choose from
 * @param[in] src_pix_fmt source pixel format
 * @param[in] has_alpha Whether the source pixel format alpha channel is used.
 * @param[out] loss_ptr Combination of flags informing you what kind of losses will occur.
 * @return The best pixel format to convert to or -1 if none was found.
 */
enum AVPixelFormat avcodec_find_best_pix_fmt_of_list(const enum AVPixelFormat *pix_fmt_list,
                                            enum AVPixelFormat src_pix_fmt,
                                            int has_alpha, int *loss_ptr);

/**
 * @deprecated see av_find_best_pix_fmt_of_2()
 */
enum AVPixelFormat avcodec_find_best_pix_fmt_of_2(enum AVPixelFormat dst_pix_fmt1, enum AVPixelFormat dst_pix_fmt2,
                                            enum AVPixelFormat src_pix_fmt, int has_alpha, int *loss_ptr);

attribute_deprecated
enum AVPixelFormat avcodec_find_best_pix_fmt2(enum AVPixelFormat dst_pix_fmt1, enum AVPixelFormat dst_pix_fmt2,
                                            enum AVPixelFormat src_pix_fmt, int has_alpha, int *loss_ptr);

enum AVPixelFormat avcodec_default_get_format(struct AVCodecContext *s, const enum AVPixelFormat * fmt);

/**
 * @}
 */

#if FF_API_TAG_STRING
/**
 * Put a string representing the codec tag codec_tag in buf.
 *
 * @param buf       buffer to place codec tag in
 * @param buf_size size in bytes of buf
 * @param codec_tag codec tag to assign
 * @return the length of the string that would have been generated if
 * enough space had been available, excluding the trailing null
 *
 * @deprecated see av_fourcc_make_string() and av_fourcc2str().
 */
attribute_deprecated
size_t av_get_codec_tag_string(char *buf, size_t buf_size, unsigned int codec_tag);
#endif

void avcodec_string(char *buf, int buf_size, AVCodecContext *enc, int encode);

/**
 * Return a name for the specified profile, if available.
 *
 * @param codec the codec that is searched for the given profile
 * @param profile the profile value for which a name is requested
 * @return A name for the profile if found, NULL otherwise.
 */
const char *av_get_profile_name(const AVCodec *codec, int profile);

/**
 * Return a name for the specified profile, if available.
 *
 * @param codec_id the ID of the codec to which the requested profile belongs
 * @param profile the profile value for which a name is requested
 * @return A name for the profile if found, NULL otherwise.
 *
 * @note unlike av_get_profile_name(), which searches a list of profiles
 *       supported by a specific decoder or encoder implementation, this
 *       function searches the list of profiles from the AVCodecDescriptor
 */
const char *avcodec_profile_name(enum AVCodecID codec_id, int profile);

int avcodec_default_execute(AVCodecContext *c, int (*func)(AVCodecContext *c2, void *arg2),void *arg, int *ret, int count, int size);
int avcodec_default_execute2(AVCodecContext *c, int (*func)(AVCodecContext *c2, void *arg2, int, int),void *arg, int *ret, int count);
//FIXME func typedef

/**
 * Fill AVFrame audio data and linesize pointers.
 *
 * The buffer buf must be a preallocated buffer with a size big enough
 * to contain the specified samples amount. The filled AVFrame data
 * pointers will point to this buffer.
 *
 * AVFrame extended_data channel pointers are allocated if necessary for
 * planar audio.
 *
 * @param frame       the AVFrame
 *                    frame->nb_samples must be set prior to calling the
 *                    function. This function fills in frame->data,
 *                    frame->extended_data, frame->linesize[0].
 * @param nb_channels channel count
 * @param sample_fmt  sample format
 * @param buf         buffer to use for frame data
 * @param buf_size    size of buffer
 * @param align       plane size sample alignment (0 = default)
 * @return            >=0 on success, negative error code on failure
 * @todo return the size in bytes required to store the samples in
 * case of success, at the next libavutil bump
 */
int avcodec_fill_audio_frame(AVFrame *frame, int nb_channels,
                             enum AVSampleFormat sample_fmt, const uint8_t *buf,
                             int buf_size, int align);

/**
 * Reset the internal decoder state / flush internal buffers. Should be called
 * e.g. when seeking or when switching to a different stream.
 *
 * @note when refcounted frames are not used (i.e. avctx->refcounted_frames is 0),
 * this invalidates the frames previously returned from the decoder. When
 * refcounted frames are used, the decoder just releases any references it might
 * keep internally, but the caller's reference remains valid.
 */
void avcodec_flush_buffers(AVCodecContext *avctx);

/**
 * Return codec bits per sample.
 *
 * @param[in] codec_id the codec
 * @return Number of bits per sample or zero if unknown for the given codec.
 */
int av_get_bits_per_sample(enum AVCodecID codec_id);

/**
 * Return the PCM codec associated with a sample format.
 * @param be  endianness, 0 for little, 1 for big,
 *            -1 (or anything else) for native
 * @return  AV_CODEC_ID_PCM_* or AV_CODEC_ID_NONE
 */
enum AVCodecID av_get_pcm_codec(enum AVSampleFormat fmt, int be);

/**
 * Return codec bits per sample.
 * Only return non-zero if the bits per sample is exactly correct, not an
 * approximation.
 *
 * @param[in] codec_id the codec
 * @return Number of bits per sample or zero if unknown for the given codec.
 */
int av_get_exact_bits_per_sample(enum AVCodecID codec_id);

/**
 * Return audio frame duration.
 *
 * @param avctx        codec context
 * @param frame_bytes  size of the frame, or 0 if unknown
 * @return             frame duration, in samples, if known. 0 if not able to
 *                     determine.
 */
int av_get_audio_frame_duration(AVCodecContext *avctx, int frame_bytes);

/**
 * This function is the same as av_get_audio_frame_duration(), except it works
 * with AVCodecParameters instead of an AVCodecContext.
 */
int av_get_audio_frame_duration2(AVCodecParameters *par, int frame_bytes);

#if FF_API_OLD_BSF
typedef struct AVBitStreamFilterContext {
    void *priv_data;
    const struct AVBitStreamFilter *filter;
    AVCodecParserContext *parser;
    struct AVBitStreamFilterContext *next;
    /**
     * Internal default arguments, used if NULL is passed to av_bitstream_filter_filter().
     * Not for access by library users.
     */
    char *args;
} AVBitStreamFilterContext;
#endif

typedef struct AVBSFInternal AVBSFInternal;

/**
 * The bitstream filter state.
 *
 * This struct must be allocated with av_bsf_alloc() and freed with
 * av_bsf_free().
 *
 * The fields in the struct will only be changed (by the caller or by the
 * filter) as described in their documentation, and are to be considered
 * immutable otherwise.
 */
typedef struct AVBSFContext {
    /**
     * A class for logging and AVOptions
     */
    const AVClass *av_class;

    /**
     * The bitstream filter this context is an instance of.
     */
    const struct AVBitStreamFilter *filter;

    /**
     * Opaque libavcodec internal data. Must not be touched by the caller in any
     * way.
     */
    AVBSFInternal *internal;

    /**
     * Opaque filter-specific private data. If filter->priv_class is non-NULL,
     * this is an AVOptions-enabled struct.
     */
    void *priv_data;

    /**
     * Parameters of the input stream. This field is allocated in
     * av_bsf_alloc(), it needs to be filled by the caller before
     * av_bsf_init().
     */
    AVCodecParameters *par_in;

    /**
     * Parameters of the output stream. This field is allocated in
     * av_bsf_alloc(), it is set by the filter in av_bsf_init().
     */
    AVCodecParameters *par_out;

    /**
     * The timebase used for the timestamps of the input packets. Set by the
     * caller before av_bsf_init().
     */
    AVRational time_base_in;

    /**
     * The timebase used for the timestamps of the output packets. Set by the
     * filter in av_bsf_init().
     */
    AVRational time_base_out;
} AVBSFContext;

typedef struct AVBitStreamFilter {
    const char *name;

    /**
     * A list of codec ids supported by the filter, terminated by
     * AV_CODEC_ID_NONE.
     * May be NULL, in that case the bitstream filter works with any codec id.
     */
    const enum AVCodecID *codec_ids;

    /**
     * A class for the private data, used to declare bitstream filter private
     * AVOptions. This field is NULL for bitstream filters that do not declare
     * any options.
     *
     * If this field is non-NULL, the first member of the filter private data
     * must be a pointer to AVClass, which will be set by libavcodec generic
     * code to this class.
     */
    const AVClass *priv_class;

    /*****************************************************************
     * No fields below this line are part of the public API. They
     * may not be used outside of libavcodec and can be changed and
     * removed at will.
     * New public fields should be added right above.
     *****************************************************************
     */

    int priv_data_size;
    int (*init)(AVBSFContext *ctx);
    int (*filter)(AVBSFContext *ctx, AVPacket *pkt);
    void (*close)(AVBSFContext *ctx);
} AVBitStreamFilter;

#if FF_API_OLD_BSF
/**
 * @deprecated the old bitstream filtering API (using AVBitStreamFilterContext)
 * is deprecated. Use the new bitstream filtering API (using AVBSFContext).
 */
attribute_deprecated
void av_register_bitstream_filter(AVBitStreamFilter *bsf);
/**
 * @deprecated the old bitstream filtering API (using AVBitStreamFilterContext)
 * is deprecated. Use av_bsf_get_by_name(), av_bsf_alloc(), and av_bsf_init()
 * from the new bitstream filtering API (using AVBSFContext).
 */
attribute_deprecated
AVBitStreamFilterContext *av_bitstream_filter_init(const char *name);
/**
 * @deprecated the old bitstream filtering API (using AVBitStreamFilterContext)
 * is deprecated. Use av_bsf_send_packet() and av_bsf_receive_packet() from the
 * new bitstream filtering API (using AVBSFContext).
 */
attribute_deprecated
int av_bitstream_filter_filter(AVBitStreamFilterContext *bsfc,
                               AVCodecContext *avctx, const char *args,
                               uint8_t **poutbuf, int *poutbuf_size,
                               const uint8_t *buf, int buf_size, int keyframe);
/**
 * @deprecated the old bitstream filtering API (using AVBitStreamFilterContext)
 * is deprecated. Use av_bsf_free() from the new bitstream filtering API (using
 * AVBSFContext).
 */
attribute_deprecated
void av_bitstream_filter_close(AVBitStreamFilterContext *bsf);
/**
 * @deprecated the old bitstream filtering API (using AVBitStreamFilterContext)
 * is deprecated. Use av_bsf_next() from the new bitstream filtering API (using
 * AVBSFContext).
 */
attribute_deprecated
const AVBitStreamFilter *av_bitstream_filter_next(const AVBitStreamFilter *f);
#endif

/**
 * @return a bitstream filter with the specified name or NULL if no such
 *         bitstream filter exists.
 */
const AVBitStreamFilter *av_bsf_get_by_name(const char *name);

/**
 * Iterate over all registered bitstream filters.
 *
 * @param opaque a pointer where libavcodec will store the iteration state. Must
 *               point to NULL to start the iteration.
 *
 * @return the next registered bitstream filter or NULL when the iteration is
 *         finished
 */
const AVBitStreamFilter *av_bsf_next(void **opaque);

/**
 * Allocate a context for a given bitstream filter. The caller must fill in the
 * context parameters as described in the documentation and then call
 * av_bsf_init() before sending any data to the filter.
 *
 * @param filter the filter for which to allocate an instance.
 * @param ctx a pointer into which the pointer to the newly-allocated context
 *            will be written. It must be freed with av_bsf_free() after the
 *            filtering is done.
 *
 * @return 0 on success, a negative AVERROR code on failure
 */
int av_bsf_alloc(const AVBitStreamFilter *filter, AVBSFContext **ctx);

/**
 * Prepare the filter for use, after all the parameters and options have been
 * set.
 */
int av_bsf_init(AVBSFContext *ctx);

/**
 * Submit a packet for filtering.
 *
 * After sending each packet, the filter must be completely drained by calling
 * av_bsf_receive_packet() repeatedly until it returns AVERROR(EAGAIN) or
 * AVERROR_EOF.
 *
 * @param pkt the packet to filter. The bitstream filter will take ownership of
 * the packet and reset the contents of pkt. pkt is not touched if an error occurs.
 * This parameter may be NULL, which signals the end of the stream (i.e. no more
 * packets will be sent). That will cause the filter to output any packets it
 * may have buffered internally.
 *
 * @return 0 on success, a negative AVERROR on error.
 */
int av_bsf_send_packet(AVBSFContext *ctx, AVPacket *pkt);

/**
 * Retrieve a filtered packet.
 *
 * @param[out] pkt this struct will be filled with the contents of the filtered
 *                 packet. It is owned by the caller and must be freed using
 *                 av_packet_unref() when it is no longer needed.
 *                 This parameter should be "clean" (i.e. freshly allocated
 *                 with av_packet_alloc() or unreffed with av_packet_unref())
 *                 when this function is called. If this function returns
 *                 successfully, the contents of pkt will be completely
 *                 overwritten by the returned data. On failure, pkt is not
 *                 touched.
 *
 * @return 0 on success. AVERROR(EAGAIN) if more packets need to be sent to the
 * filter (using av_bsf_send_packet()) to get more output. AVERROR_EOF if there
 * will be no further output from the filter. Another negative AVERROR value if
 * an error occurs.
 *
 * @note one input packet may result in several output packets, so after sending
 * a packet with av_bsf_send_packet(), this function needs to be called
 * repeatedly until it stops returning 0. It is also possible for a filter to
 * output fewer packets than were sent to it, so this function may return
 * AVERROR(EAGAIN) immediately after a successful av_bsf_send_packet() call.
 */
int av_bsf_receive_packet(AVBSFContext *ctx, AVPacket *pkt);

/**
 * Free a bitstream filter context and everything associated with it; write NULL
 * into the supplied pointer.
 */
void av_bsf_free(AVBSFContext **ctx);

/**
 * Get the AVClass for AVBSFContext. It can be used in combination with
 * AV_OPT_SEARCH_FAKE_OBJ for examining options.
 *
 * @see av_opt_find().
 */
const AVClass *av_bsf_get_class(void);

/**
 * Structure for chain/list of bitstream filters.
 * Empty list can be allocated by av_bsf_list_alloc().
 */
typedef struct AVBSFList AVBSFList;

/**
 * Allocate empty list of bitstream filters.
 * The list must be later freed by av_bsf_list_free()
 * or finalized by av_bsf_list_finalize().
 *
 * @return Pointer to @ref AVBSFList on success, NULL in case of failure
 */
AVBSFList *av_bsf_list_alloc(void);

/**
 * Free list of bitstream filters.
 *
 * @param lst Pointer to pointer returned by av_bsf_list_alloc()
 */
void av_bsf_list_free(AVBSFList **lst);

/**
 * Append bitstream filter to the list of bitstream filters.
 *
 * @param lst List to append to
 * @param bsf Filter context to be appended
 *
 * @return >=0 on success, negative AVERROR in case of failure
 */
int av_bsf_list_append(AVBSFList *lst, AVBSFContext *bsf);

/**
 * Construct new bitstream filter context given it's name and options
 * and append it to the list of bitstream filters.
 *
 * @param lst      List to append to
 * @param bsf_name Name of the bitstream filter
 * @param options  Options for the bitstream filter, can be set to NULL
 *
 * @return >=0 on success, negative AVERROR in case of failure
 */
int av_bsf_list_append2(AVBSFList *lst, const char * bsf_name, AVDictionary **options);
/**
 * Finalize list of bitstream filters.
 *
 * This function will transform @ref AVBSFList to single @ref AVBSFContext,
 * so the whole chain of bitstream filters can be treated as single filter
 * freshly allocated by av_bsf_alloc().
 * If the call is successful, @ref AVBSFList structure is freed and lst
 * will be set to NULL. In case of failure, caller is responsible for
 * freeing the structure by av_bsf_list_free()
 *
 * @param      lst Filter list structure to be transformed
 * @param[out] bsf Pointer to be set to newly created @ref AVBSFContext structure
 *                 representing the chain of bitstream filters
 *
 * @return >=0 on success, negative AVERROR in case of failure
 */
int av_bsf_list_finalize(AVBSFList **lst, AVBSFContext **bsf);

/**
 * Parse string describing list of bitstream filters and create single
 * @ref AVBSFContext describing the whole chain of bitstream filters.
 * Resulting @ref AVBSFContext can be treated as any other @ref AVBSFContext freshly
 * allocated by av_bsf_alloc().
 *
 * @param      str String describing chain of bitstream filters in format
 *                 `bsf1[=opt1=val1:opt2=val2][,bsf2]`
 * @param[out] bsf Pointer to be set to newly created @ref AVBSFContext structure
 *                 representing the chain of bitstream filters
 *
 * @return >=0 on success, negative AVERROR in case of failure
 */
int av_bsf_list_parse_str(const char *str, AVBSFContext **bsf);

/**
 * Get null/pass-through bitstream filter.
 *
 * @param[out] bsf Pointer to be set to new instance of pass-through bitstream filter
 *
 * @return
 */
int av_bsf_get_null_filter(AVBSFContext **bsf);

/* memory */

/**
 * Same behaviour av_fast_malloc but the buffer has additional
 * AV_INPUT_BUFFER_PADDING_SIZE at the end which will always be 0.
 *
 * In addition the whole buffer will initially and after resizes
 * be 0-initialized so that no uninitialized data will ever appear.
 */
void av_fast_padded_malloc(void *ptr, unsigned int *size, size_t min_size);

/**
 * Same behaviour av_fast_padded_malloc except that buffer will always
 * be 0-initialized after call.
 */
void av_fast_padded_mallocz(void *ptr, unsigned int *size, size_t min_size);

/**
 * Encode extradata length to a buffer. Used by xiph codecs.
 *
 * @param s buffer to write to; must be at least (v/255+1) bytes long
 * @param v size of extradata in bytes
 * @return number of bytes written to the buffer.
 */
unsigned int av_xiphlacing(unsigned char *s, unsigned int v);

/**
 * Register the hardware accelerator hwaccel.
 */
void av_register_hwaccel(AVHWAccel *hwaccel);

/**
 * If hwaccel is NULL, returns the first registered hardware accelerator,
 * if hwaccel is non-NULL, returns the next registered hardware accelerator
 * after hwaccel, or NULL if hwaccel is the last one.
 */
AVHWAccel *av_hwaccel_next(const AVHWAccel *hwaccel);


/**
 * Lock operation used by lockmgr
 */
enum AVLockOp {
  AV_LOCK_CREATE,  ///< Create a mutex
  AV_LOCK_OBTAIN,  ///< Lock the mutex
  AV_LOCK_RELEASE, ///< Unlock the mutex
  AV_LOCK_DESTROY, ///< Free mutex resources
};

/**
 * Register a user provided lock manager supporting the operations
 * specified by AVLockOp. The "mutex" argument to the function points
 * to a (void *) where the lockmgr should store/get a pointer to a user
 * allocated mutex. It is NULL upon AV_LOCK_CREATE and equal to the
 * value left by the last call for all other ops. If the lock manager is
 * unable to perform the op then it should leave the mutex in the same
 * state as when it was called and return a non-zero value. However,
 * when called with AV_LOCK_DESTROY the mutex will always be assumed to
 * have been successfully destroyed. If av_lockmgr_register succeeds
 * it will return a non-negative value, if it fails it will return a
 * negative value and destroy all mutex and unregister all callbacks.
 * av_lockmgr_register is not thread-safe, it must be called from a
 * single thread before any calls which make use of locking are used.
 *
 * @param cb User defined callback. av_lockmgr_register invokes calls
 *           to this callback and the previously registered callback.
 *           The callback will be used to create more than one mutex
 *           each of which must be backed by its own underlying locking
 *           mechanism (i.e. do not use a single static object to
 *           implement your lock manager). If cb is set to NULL the
 *           lockmgr will be unregistered.
 */
int av_lockmgr_register(int (*cb)(void **mutex, enum AVLockOp op));

/**
 * Get the type of the given codec.
 */
enum AVMediaType avcodec_get_type(enum AVCodecID codec_id);

/**
 * Get the name of a codec.
 * @return  a static string identifying the codec; never NULL
 */
const char *avcodec_get_name(enum AVCodecID id);

/**
 * @return a positive value if s is open (i.e. avcodec_open2() was called on it
 * with no corresponding avcodec_close()), 0 otherwise.
 */
int avcodec_is_open(AVCodecContext *s);

/**
 * @return a non-zero number if codec is an encoder, zero otherwise
 */
int av_codec_is_encoder(const AVCodec *codec);

/**
 * @return a non-zero number if codec is a decoder, zero otherwise
 */
int av_codec_is_decoder(const AVCodec *codec);

/**
 * @return descriptor for given codec ID or NULL if no descriptor exists.
 */
const AVCodecDescriptor *avcodec_descriptor_get(enum AVCodecID id);

/**
 * Iterate over all codec descriptors known to libavcodec.
 *
 * @param prev previous descriptor. NULL to get the first descriptor.
 *
 * @return next descriptor or NULL after the last descriptor
 */
const AVCodecDescriptor *avcodec_descriptor_next(const AVCodecDescriptor *prev);

/**
 * @return codec descriptor with the given name or NULL if no such descriptor
 *         exists.
 */
const AVCodecDescriptor *avcodec_descriptor_get_by_name(const char *name);

/**
 * Allocate a CPB properties structure and initialize its fields to default
 * values.
 *
 * @param size if non-NULL, the size of the allocated struct will be written
 *             here. This is useful for embedding it in side data.
 *
 * @return the newly allocated struct or NULL on failure
 */
AVCPBProperties *av_cpb_properties_alloc(size_t *size);

/**
 * @}
 */

#endif /* AVCODEC_AVCODEC_H */<|MERGE_RESOLUTION|>--- conflicted
+++ resolved
@@ -3534,22 +3534,21 @@
     int caps_internal;
 
     /**
-<<<<<<< HEAD
+     * Fill the given hw_frames context with current codec parameters. Called
+     * from get_format. Refer to avcodec_get_hw_frames_parameters() for
+     * details.
+     *
+     * This CAN be called before AVHWAccel.init is called, and you must assume
+     * that avctx->hwaccel_priv_data is invalid.
+     */
+    int (*frame_params)(AVCodecContext *avctx, AVBufferRef *hw_frames_ctx);
+
+    /**
      * Some hwaccels are ambiguous if only the id and pix_fmt fields are used.
      * If non-NULL, the associated AVCodec must have
      * FF_CODEC_CAP_HWACCEL_REQUIRE_CLASS set.
      */
     const AVClass *decoder_class;
-=======
-     * Fill the given hw_frames context with current codec parameters. Called
-     * from get_format. Refer to avcodec_get_hw_frames_parameters() for
-     * details.
-     *
-     * This CAN be called before AVHWAccel.init is called, and you must assume
-     * that avctx->hwaccel_priv_data is invalid.
-     */
-    int (*frame_params)(AVCodecContext *avctx, AVBufferRef *hw_frames_ctx);
->>>>>>> b46a77f1
 } AVHWAccel;
 
 /**
