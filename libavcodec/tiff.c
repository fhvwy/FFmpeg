/*
 * Copyright (c) 2006 Konstantin Shishkov
 *
 * This file is part of FFmpeg.
 *
 * FFmpeg is free software; you can redistribute it and/or
 * modify it under the terms of the GNU Lesser General Public
 * License as published by the Free Software Foundation; either
 * version 2.1 of the License, or (at your option) any later version.
 *
 * FFmpeg is distributed in the hope that it will be useful,
 * but WITHOUT ANY WARRANTY; without even the implied warranty of
 * MERCHANTABILITY or FITNESS FOR A PARTICULAR PURPOSE.  See the GNU
 * Lesser General Public License for more details.
 *
 * You should have received a copy of the GNU Lesser General Public
 * License along with FFmpeg; if not, write to the Free Software
 * Foundation, Inc., 51 Franklin Street, Fifth Floor, Boston, MA 02110-1301 USA
 */

/**
 * @file
 * TIFF image decoder
 * @author Konstantin Shishkov
 */

#include "config.h"
#if CONFIG_ZLIB
#include <zlib.h>
#endif

#include "libavutil/attributes.h"
#include "libavutil/avstring.h"
#include "libavutil/intreadwrite.h"
#include "libavutil/imgutils.h"
#include "avcodec.h"
#include "bytestream.h"
#include "faxcompr.h"
#include "internal.h"
#include "lzw.h"
#include "mathops.h"
#include "tiff.h"
#include "tiff_data.h"
#include "thread.h"

typedef struct TiffContext {
    AVCodecContext *avctx;
    GetByteContext gb;

    int width, height;
    unsigned int bpp, bppcount;
    uint32_t palette[256];
    int palette_is_set;
    int le;
    enum TiffCompr compr;
<<<<<<< HEAD
    int invert;
    int planar;
=======
    enum TiffPhotometric photometric;
>>>>>>> a9b046fb
    int fax_opts;
    int predictor;
    int fill_order;
    uint32_t res[4];

    int strips, rps, sstype;
    int sot;
    int stripsizesoff, stripsize, stripoff, strippos;
    LZWState *lzw;

    uint8_t *deinvert_buf;
    int deinvert_buf_size;

    int geotag_count;
    TiffGeoTag *geotags;
} TiffContext;

static void free_geotags(TiffContext *const s)
{
    int i;
    for (i = 0; i < s->geotag_count; i++) {
        if (s->geotags[i].val)
            av_freep(&s->geotags[i].val);
    }
    av_freep(&s->geotags);
    s->geotag_count = 0;
}

#define RET_GEOKEY(TYPE, array, element)\
    if (key >= TIFF_##TYPE##_KEY_ID_OFFSET &&\
        key - TIFF_##TYPE##_KEY_ID_OFFSET < FF_ARRAY_ELEMS(ff_tiff_##array##_name_type_map))\
        return ff_tiff_##array##_name_type_map[key - TIFF_##TYPE##_KEY_ID_OFFSET].element;

static const char *get_geokey_name(int key)
{
    RET_GEOKEY(VERT, vert, name);
    RET_GEOKEY(PROJ, proj, name);
    RET_GEOKEY(GEOG, geog, name);
    RET_GEOKEY(CONF, conf, name);

    return NULL;
}

static int get_geokey_type(int key)
{
    RET_GEOKEY(VERT, vert, type);
    RET_GEOKEY(PROJ, proj, type);
    RET_GEOKEY(GEOG, geog, type);
    RET_GEOKEY(CONF, conf, type);

    return AVERROR_INVALIDDATA;
}

static int cmp_id_key(const void *id, const void *k)
{
    return *(const int*)id - ((const TiffGeoTagKeyName*)k)->key;
}

static const char *search_keyval(const TiffGeoTagKeyName *keys, int n, int id)
{
    TiffGeoTagKeyName *r = bsearch(&id, keys, n, sizeof(keys[0]), cmp_id_key);
    if(r)
        return r->name;

    return NULL;
}

static char *get_geokey_val(int key, int val)
{
    char *ap;

    if (val == TIFF_GEO_KEY_UNDEFINED)
        return av_strdup("undefined");
    if (val == TIFF_GEO_KEY_USER_DEFINED)
        return av_strdup("User-Defined");

#define RET_GEOKEY_VAL(TYPE, array)\
    if (val >= TIFF_##TYPE##_OFFSET &&\
        val - TIFF_##TYPE##_OFFSET < FF_ARRAY_ELEMS(ff_tiff_##array##_codes))\
        return av_strdup(ff_tiff_##array##_codes[val - TIFF_##TYPE##_OFFSET]);

    switch (key) {
    case TIFF_GT_MODEL_TYPE_GEOKEY:
        RET_GEOKEY_VAL(GT_MODEL_TYPE, gt_model_type);
        break;
    case TIFF_GT_RASTER_TYPE_GEOKEY:
        RET_GEOKEY_VAL(GT_RASTER_TYPE, gt_raster_type);
        break;
    case TIFF_GEOG_LINEAR_UNITS_GEOKEY:
    case TIFF_PROJ_LINEAR_UNITS_GEOKEY:
    case TIFF_VERTICAL_UNITS_GEOKEY:
        RET_GEOKEY_VAL(LINEAR_UNIT, linear_unit);
        break;
    case TIFF_GEOG_ANGULAR_UNITS_GEOKEY:
    case TIFF_GEOG_AZIMUTH_UNITS_GEOKEY:
        RET_GEOKEY_VAL(ANGULAR_UNIT, angular_unit);
        break;
    case TIFF_GEOGRAPHIC_TYPE_GEOKEY:
        RET_GEOKEY_VAL(GCS_TYPE, gcs_type);
        RET_GEOKEY_VAL(GCSE_TYPE, gcse_type);
        break;
    case TIFF_GEOG_GEODETIC_DATUM_GEOKEY:
        RET_GEOKEY_VAL(GEODETIC_DATUM, geodetic_datum);
        RET_GEOKEY_VAL(GEODETIC_DATUM_E, geodetic_datum_e);
        break;
    case TIFF_GEOG_ELLIPSOID_GEOKEY:
        RET_GEOKEY_VAL(ELLIPSOID, ellipsoid);
        break;
    case TIFF_GEOG_PRIME_MERIDIAN_GEOKEY:
        RET_GEOKEY_VAL(PRIME_MERIDIAN, prime_meridian);
        break;
    case TIFF_PROJECTED_CS_TYPE_GEOKEY:
        ap = av_strdup(search_keyval(ff_tiff_proj_cs_type_codes, FF_ARRAY_ELEMS(ff_tiff_proj_cs_type_codes), val));
        if(ap) return ap;
        break;
    case TIFF_PROJECTION_GEOKEY:
        ap = av_strdup(search_keyval(ff_tiff_projection_codes, FF_ARRAY_ELEMS(ff_tiff_projection_codes), val));
        if(ap) return ap;
        break;
    case TIFF_PROJ_COORD_TRANS_GEOKEY:
        RET_GEOKEY_VAL(COORD_TRANS, coord_trans);
        break;
    case TIFF_VERTICAL_CS_TYPE_GEOKEY:
        RET_GEOKEY_VAL(VERT_CS, vert_cs);
        RET_GEOKEY_VAL(ORTHO_VERT_CS, ortho_vert_cs);
        break;

    }

    ap = av_malloc(14);
    if (ap)
        snprintf(ap, 14, "Unknown-%d", val);
    return ap;
}

static char *doubles2str(double *dp, int count, const char *sep)
{
    int i;
    char *ap, *ap0;
    uint64_t component_len;
    if (!sep) sep = ", ";
    component_len = 24LL + strlen(sep);
    if (count >= (INT_MAX - 1)/component_len)
        return NULL;
    ap = av_malloc(component_len * count + 1);
    if (!ap)
        return NULL;
    ap0   = ap;
    ap[0] = '\0';
    for (i = 0; i < count; i++) {
        unsigned l = snprintf(ap, component_len, "%.15g%s", dp[i], sep);
        if(l >= component_len) {
            av_free(ap0);
            return NULL;
        }
        ap += l;
    }
    ap0[strlen(ap0) - strlen(sep)] = '\0';
    return ap0;
}

static int add_metadata(int count, int type,
                        const char *name, const char *sep, TiffContext *s, AVFrame *frame)
{
    switch(type) {
    case TIFF_DOUBLE: return ff_tadd_doubles_metadata(count, name, sep, &s->gb, s->le, avpriv_frame_get_metadatap(frame));
    case TIFF_SHORT : return ff_tadd_shorts_metadata(count, name, sep, &s->gb, s->le, avpriv_frame_get_metadatap(frame));
    case TIFF_STRING: return ff_tadd_string_metadata(count, name, &s->gb, s->le, avpriv_frame_get_metadatap(frame));
    default         : return AVERROR_INVALIDDATA;
    };
}

static void av_always_inline horizontal_fill(unsigned int bpp, uint8_t* dst,
                                             int usePtr, const uint8_t *src,
                                             uint8_t c, int width, int offset)
{
    switch (bpp) {
    case 1:
        while (--width >= 0) {
            dst[(width+offset)*8+7] = (usePtr ? src[width] : c)      & 0x1;
            dst[(width+offset)*8+6] = (usePtr ? src[width] : c) >> 1 & 0x1;
            dst[(width+offset)*8+5] = (usePtr ? src[width] : c) >> 2 & 0x1;
            dst[(width+offset)*8+4] = (usePtr ? src[width] : c) >> 3 & 0x1;
            dst[(width+offset)*8+3] = (usePtr ? src[width] : c) >> 4 & 0x1;
            dst[(width+offset)*8+2] = (usePtr ? src[width] : c) >> 5 & 0x1;
            dst[(width+offset)*8+1] = (usePtr ? src[width] : c) >> 6 & 0x1;
            dst[(width+offset)*8+0] = (usePtr ? src[width] : c) >> 7;
        }
        break;
    case 2:
        while (--width >= 0) {
            dst[(width+offset)*4+3] = (usePtr ? src[width] : c) & 0x3;
            dst[(width+offset)*4+2] = (usePtr ? src[width] : c) >> 2 & 0x3;
            dst[(width+offset)*4+1] = (usePtr ? src[width] : c) >> 4 & 0x3;
            dst[(width+offset)*4+0] = (usePtr ? src[width] : c) >> 6;
        }
        break;
    case 4:
        while (--width >= 0) {
            dst[(width+offset)*2+1] = (usePtr ? src[width] : c) & 0xF;
            dst[(width+offset)*2+0] = (usePtr ? src[width] : c) >> 4;
        }
        break;
    default:
        if (usePtr) {
            memcpy(dst + offset, src, width);
        } else {
            memset(dst + offset, c, width);
        }
    }
}

static int deinvert_buffer(TiffContext *s, const uint8_t *src, int size)
{
    int i;

    av_fast_padded_malloc(&s->deinvert_buf, &s->deinvert_buf_size, size);
    if (!s->deinvert_buf)
        return AVERROR(ENOMEM);
    for (i = 0; i < size; i++)
        s->deinvert_buf[i] = ff_reverse[src[i]];

    return 0;
}

#if CONFIG_ZLIB
static int tiff_uncompress(uint8_t *dst, unsigned long *len, const uint8_t *src,
                           int size)
{
    z_stream zstream = { 0 };
    int zret;

    zstream.next_in   = (uint8_t *)src;
    zstream.avail_in  = size;
    zstream.next_out  = dst;
    zstream.avail_out = *len;
    zret              = inflateInit(&zstream);
    if (zret != Z_OK) {
        av_log(NULL, AV_LOG_ERROR, "Inflate init error: %d\n", zret);
        return zret;
    }
    zret = inflate(&zstream, Z_SYNC_FLUSH);
    inflateEnd(&zstream);
    *len = zstream.total_out;
    return zret == Z_STREAM_END ? Z_OK : zret;
}

static int tiff_unpack_zlib(TiffContext *s, uint8_t *dst, int stride,
                            const uint8_t *src, int size,
                            int width, int lines)
{
    uint8_t *zbuf;
    unsigned long outlen;
    int ret, line;
    outlen = width * lines;
    zbuf   = av_malloc(outlen);
    if (!zbuf)
        return AVERROR(ENOMEM);
    if (s->fill_order) {
        if ((ret = deinvert_buffer(s, src, size)) < 0) {
            av_free(zbuf);
            return ret;
        }
        src = s->deinvert_buf;
    }
    ret = tiff_uncompress(zbuf, &outlen, src, size);
    if (ret != Z_OK) {
        av_log(s->avctx, AV_LOG_ERROR,
               "Uncompressing failed (%lu of %lu) with error %d\n", outlen,
               (unsigned long)width * lines, ret);
        av_free(zbuf);
        return AVERROR_UNKNOWN;
    }
    src = zbuf;
    for (line = 0; line < lines; line++) {
        if (s->bpp < 8 && s->avctx->pix_fmt == AV_PIX_FMT_PAL8) {
            horizontal_fill(s->bpp, dst, 1, src, 0, width, 0);
        } else {
            memcpy(dst, src, width);
        }
        dst += stride;
        src += width;
    }
    av_free(zbuf);
    return 0;
}
#endif


static int tiff_unpack_fax(TiffContext *s, uint8_t *dst, int stride,
                           const uint8_t *src, int size, int width, int lines)
{
    int i, ret = 0;
    int line;
    uint8_t *src2 = av_malloc((unsigned)size +
                              FF_INPUT_BUFFER_PADDING_SIZE);

    if (!src2) {
        av_log(s->avctx, AV_LOG_ERROR,
               "Error allocating temporary buffer\n");
        return AVERROR(ENOMEM);
    }
    if (s->fax_opts & 2) {
        avpriv_request_sample(s->avctx, "Uncompressed fax mode");
        av_free(src2);
        return AVERROR_PATCHWELCOME;
    }
    if (!s->fill_order) {
        memcpy(src2, src, size);
    } else {
        for (i = 0; i < size; i++)
            src2[i] = ff_reverse[src[i]];
    }
    memset(src2 + size, 0, FF_INPUT_BUFFER_PADDING_SIZE);
    ret = ff_ccitt_unpack(s->avctx, src2, size, dst, lines, stride,
                          s->compr, s->fax_opts);
    if (s->bpp < 8 && s->avctx->pix_fmt == AV_PIX_FMT_PAL8)
        for (line = 0; line < lines; line++) {
            horizontal_fill(s->bpp, dst, 1, dst, 0, width, 0);
            dst += stride;
        }
    av_free(src2);
    return ret;
}

static int tiff_unpack_strip(TiffContext *s, uint8_t *dst, int stride,
                             const uint8_t *src, int size, int lines)
{
    PutByteContext pb;
    int c, line, pixels, code, ret;
    const uint8_t *ssrc = src;
    int width = ((s->width * s->bpp) + 7) >> 3;

    if (s->planar)
        width /= s->bppcount;

    if (size <= 0)
        return AVERROR_INVALIDDATA;

    if (s->compr == TIFF_DEFLATE || s->compr == TIFF_ADOBE_DEFLATE) {
#if CONFIG_ZLIB
        return tiff_unpack_zlib(s, dst, stride, src, size, width, lines);
#else
        av_log(s->avctx, AV_LOG_ERROR,
               "zlib support not enabled, "
               "deflate compression not supported\n");
        return AVERROR(ENOSYS);
#endif
    }
    if (s->compr == TIFF_LZW) {
        if (s->fill_order) {
            if ((ret = deinvert_buffer(s, src, size)) < 0)
                return ret;
            ssrc = src = s->deinvert_buf;
        }
        if (size > 1 && !src[0] && (src[1]&1)) {
            av_log(s->avctx, AV_LOG_ERROR, "Old style LZW is unsupported\n");
        }
        if ((ret = ff_lzw_decode_init(s->lzw, 8, src, size, FF_LZW_TIFF)) < 0) {
            av_log(s->avctx, AV_LOG_ERROR, "Error initializing LZW decoder\n");
            return ret;
        }
        for (line = 0; line < lines; line++) {
            pixels = ff_lzw_decode(s->lzw, dst, width);
            if (pixels < width) {
                av_log(s->avctx, AV_LOG_ERROR, "Decoded only %i bytes of %i\n",
                       pixels, width);
                return AVERROR_INVALIDDATA;
            }
            if (s->bpp < 8 && s->avctx->pix_fmt == AV_PIX_FMT_PAL8)
                horizontal_fill(s->bpp, dst, 1, dst, 0, width, 0);
            dst += stride;
        }
        return 0;
    }
    if (s->compr == TIFF_CCITT_RLE ||
        s->compr == TIFF_G3        ||
        s->compr == TIFF_G4) {
        return tiff_unpack_fax(s, dst, stride, src, size, width, lines);
    }

    bytestream2_init(&s->gb, src, size);
    bytestream2_init_writer(&pb, dst, stride * lines);

    for (line = 0; line < lines; line++) {
        if (src - ssrc > size) {
            av_log(s->avctx, AV_LOG_ERROR, "Source data overread\n");
            return AVERROR_INVALIDDATA;
        }

        if (bytestream2_get_bytes_left(&s->gb) == 0 || bytestream2_get_eof(&pb))
            break;
        bytestream2_seek_p(&pb, stride * line, SEEK_SET);
        switch (s->compr) {
        case TIFF_RAW:
            if (ssrc + size - src < width)
                return AVERROR_INVALIDDATA;

            if (!s->fill_order) {
                horizontal_fill(s->bpp * (s->avctx->pix_fmt == AV_PIX_FMT_PAL8),
                                dst, 1, src, 0, width, 0);
            } else {
                int i;
                for (i = 0; i < width; i++)
                    dst[i] = ff_reverse[src[i]];
            }
            src += width;
            break;
        case TIFF_PACKBITS:
            for (pixels = 0; pixels < width;) {
                if (ssrc + size - src < 2) {
                    av_log(s->avctx, AV_LOG_ERROR, "Read went out of bounds\n");
                    return AVERROR_INVALIDDATA;
                }
                code = s->fill_order ? (int8_t) ff_reverse[*src++]: (int8_t) *src++;
                if (code >= 0) {
                    code++;
                    if (pixels + code > width ||
                        ssrc + size - src < code) {
                        av_log(s->avctx, AV_LOG_ERROR,
                               "Copy went out of bounds\n");
                        return AVERROR_INVALIDDATA;
                    }
                    horizontal_fill(s->bpp * (s->avctx->pix_fmt == AV_PIX_FMT_PAL8),
                                    dst, 1, src, 0, code, pixels);
                    src    += code;
                    pixels += code;
                } else if (code != -128) { // -127..-1
                    code = (-code) + 1;
                    if (pixels + code > width) {
                        av_log(s->avctx, AV_LOG_ERROR,
                               "Run went out of bounds\n");
                        return AVERROR_INVALIDDATA;
                    }
                    c = *src++;
                    horizontal_fill(s->bpp * (s->avctx->pix_fmt == AV_PIX_FMT_PAL8),
                                    dst, 0, NULL, c, code, pixels);
                    pixels += code;
                }
            }
            if (s->fill_order) {
                int i;
                for (i = 0; i < width; i++)
                    dst[i] = ff_reverse[dst[i]];
            }
            break;
        }
        dst += stride;
    }
    return 0;
}

static int init_image(TiffContext *s, ThreadFrame *frame)
{
    int i, ret;
    uint32_t *pal;

    switch (s->planar * 1000 + s->bpp * 10 + s->bppcount) {
    case 11:
        if (!s->palette_is_set) {
            s->avctx->pix_fmt = AV_PIX_FMT_MONOBLACK;
            break;
        }
    case 21:
    case 41:
    case 81:
        s->avctx->pix_fmt = AV_PIX_FMT_PAL8;
        break;
    case 243:
        s->avctx->pix_fmt = AV_PIX_FMT_RGB24;
        break;
    case 161:
        s->avctx->pix_fmt = s->le ? AV_PIX_FMT_GRAY16LE : AV_PIX_FMT_GRAY16BE;
        break;
    case 162:
        s->avctx->pix_fmt = AV_PIX_FMT_GRAY8A;
        break;
    case 324:
        s->avctx->pix_fmt = AV_PIX_FMT_RGBA;
        break;
    case 483:
        s->avctx->pix_fmt = s->le ? AV_PIX_FMT_RGB48LE  : AV_PIX_FMT_RGB48BE;
        break;
    case 644:
        s->avctx->pix_fmt = s->le ? AV_PIX_FMT_RGBA64LE  : AV_PIX_FMT_RGBA64BE;
        break;
    case 1243:
        s->avctx->pix_fmt = AV_PIX_FMT_GBRP;
        break;
    case 1324:
        s->avctx->pix_fmt = AV_PIX_FMT_GBRAP;
        break;
    case 1483:
        s->avctx->pix_fmt = s->le ? AV_PIX_FMT_GBRP16LE : AV_PIX_FMT_GBRP16BE;
        break;
    case 1644:
        s->avctx->pix_fmt = s->le ? AV_PIX_FMT_GBRAP16LE : AV_PIX_FMT_GBRAP16BE;
        break;
    default:
        av_log(s->avctx, AV_LOG_ERROR,
               "This format is not supported (bpp=%d, bppcount=%d)\n",
               s->bpp, s->bppcount);
        return AVERROR_INVALIDDATA;
    }
    if (s->width != s->avctx->width || s->height != s->avctx->height) {
        ret = ff_set_dimensions(s->avctx, s->width, s->height);
        if (ret < 0)
            return ret;
    }
    if ((ret = ff_thread_get_buffer(s->avctx, frame, 0)) < 0)
        return ret;
    if (s->avctx->pix_fmt == AV_PIX_FMT_PAL8) {
        if (s->palette_is_set) {
            memcpy(frame->f->data[1], s->palette, sizeof(s->palette));
        } else {
            /* make default grayscale pal */
            pal = (uint32_t *) frame->f->data[1];
            for (i = 0; i < 1<<s->bpp; i++)
                pal[i] = 0xFFU << 24 | i * 255 / ((1<<s->bpp) - 1) * 0x010101;
        }
    }
    return 0;
}

static void set_sar(TiffContext *s, unsigned tag, unsigned num, unsigned den)
{
    int offset = tag == TIFF_YRES ? 2 : 0;
    s->res[offset++] = num;
    s->res[offset]   = den;
    if (s->res[0] && s->res[1] && s->res[2] && s->res[3])
        av_reduce(&s->avctx->sample_aspect_ratio.num, &s->avctx->sample_aspect_ratio.den,
                  s->res[2] * (uint64_t)s->res[1], s->res[0] * (uint64_t)s->res[3], INT32_MAX);
}

static int tiff_decode_tag(TiffContext *s, AVFrame *frame)
{
    unsigned tag, type, count, off, value = 0, value2 = 0;
    int i, start;
    int j, k, pos;
    int ret;
    uint32_t *pal;
    double *dp;

    ret = ff_tread_tag(&s->gb, s->le, &tag, &type, &count, &start);
    if (ret < 0) {
        goto end;
    }

    off = bytestream2_tell(&s->gb);
    if (count == 1) {
        switch (type) {
        case TIFF_BYTE:
        case TIFF_SHORT:
        case TIFF_LONG:
            value = ff_tget(&s->gb, type, s->le);
            break;
        case TIFF_RATIONAL:
            value  = ff_tget(&s->gb, TIFF_LONG, s->le);
            value2 = ff_tget(&s->gb, TIFF_LONG, s->le);
            break;
        case TIFF_STRING:
            if (count <= 4) {
                break;
            }
        default:
            value = UINT_MAX;
        }
    }

    switch (tag) {
    case TIFF_WIDTH:
        s->width = value;
        break;
    case TIFF_HEIGHT:
        s->height = value;
        break;
    case TIFF_BPP:
        s->bppcount = count;
        if (count > 4) {
            av_log(s->avctx, AV_LOG_ERROR,
                   "This format is not supported (bpp=%d, %d components)\n",
                   s->bpp, count);
            return AVERROR_INVALIDDATA;
        }
        if (count == 1)
            s->bpp = value;
        else {
            switch (type) {
            case TIFF_BYTE:
            case TIFF_SHORT:
            case TIFF_LONG:
                s->bpp = 0;
                if (bytestream2_get_bytes_left(&s->gb) < type_sizes[type] * count)
                    return AVERROR_INVALIDDATA;
                for (i = 0; i < count; i++)
                    s->bpp += ff_tget(&s->gb, type, s->le);
                break;
            default:
                s->bpp = -1;
            }
        }
        break;
    case TIFF_SAMPLES_PER_PIXEL:
        if (count != 1) {
            av_log(s->avctx, AV_LOG_ERROR,
                   "Samples per pixel requires a single value, many provided\n");
            return AVERROR_INVALIDDATA;
        }
        if (value > 4U) {
            av_log(s->avctx, AV_LOG_ERROR,
                   "Samples per pixel %d is too large\n", value);
            return AVERROR_INVALIDDATA;
        }
        if (s->bppcount == 1)
            s->bpp *= value;
        s->bppcount = value;
        break;
    case TIFF_COMPR:
        s->compr     = value;
        s->predictor = 0;
        switch (s->compr) {
        case TIFF_RAW:
        case TIFF_PACKBITS:
        case TIFF_LZW:
        case TIFF_CCITT_RLE:
            break;
        case TIFF_G3:
        case TIFF_G4:
            s->fax_opts = 0;
            break;
        case TIFF_DEFLATE:
        case TIFF_ADOBE_DEFLATE:
#if CONFIG_ZLIB
            break;
#else
            av_log(s->avctx, AV_LOG_ERROR, "Deflate: ZLib not compiled in\n");
            return AVERROR(ENOSYS);
#endif
        case TIFF_JPEG:
        case TIFF_NEWJPEG:
            avpriv_report_missing_feature(s->avctx, "JPEG compression");
            return AVERROR_PATCHWELCOME;
        default:
            av_log(s->avctx, AV_LOG_ERROR, "Unknown compression method %i\n",
                   s->compr);
            return AVERROR_INVALIDDATA;
        }
        break;
    case TIFF_ROWSPERSTRIP:
        if (!value || (type == TIFF_LONG && value == UINT_MAX))
            value = s->height;
        s->rps = FFMIN(value, s->height);
        break;
    case TIFF_STRIP_OFFS:
        if (count == 1) {
            s->strippos = 0;
            s->stripoff = value;
        } else
            s->strippos = off;
        s->strips = count;
        if (s->strips == 1)
            s->rps = s->height;
        s->sot = type;
        break;
    case TIFF_STRIP_SIZE:
        if (count == 1) {
            s->stripsizesoff = 0;
            s->stripsize     = value;
            s->strips        = 1;
        } else {
            s->stripsizesoff = off;
        }
        s->strips = count;
        s->sstype = type;
        break;
    case TIFF_XRES:
    case TIFF_YRES:
        set_sar(s, tag, value, value2);
        break;
    case TIFF_TILE_BYTE_COUNTS:
    case TIFF_TILE_LENGTH:
    case TIFF_TILE_OFFSETS:
    case TIFF_TILE_WIDTH:
        av_log(s->avctx, AV_LOG_ERROR, "Tiled images are not supported\n");
        return AVERROR_PATCHWELCOME;
        break;
    case TIFF_PREDICTOR:
        s->predictor = value;
        break;
    case TIFF_PHOTOMETRIC:
        switch (value) {
        case TIFF_PHOTOMETRIC_WHITE_IS_ZERO:
        case TIFF_PHOTOMETRIC_BLACK_IS_ZERO:
        case TIFF_PHOTOMETRIC_RGB:
        case TIFF_PHOTOMETRIC_PALETTE:
            s->photometric = value;
            break;
        case TIFF_PHOTOMETRIC_ALPHA_MASK:
        case TIFF_PHOTOMETRIC_SEPARATED:
        case TIFF_PHOTOMETRIC_YCBCR:
        case TIFF_PHOTOMETRIC_CIE_LAB:
        case TIFF_PHOTOMETRIC_ICC_LAB:
        case TIFF_PHOTOMETRIC_ITU_LAB:
        case TIFF_PHOTOMETRIC_CFA:
        case TIFF_PHOTOMETRIC_LOG_L:
        case TIFF_PHOTOMETRIC_LOG_LUV:
        case TIFF_PHOTOMETRIC_LINEAR_RAW:
            avpriv_report_missing_feature(s->avctx,
                                          "PhotometricInterpretation 0x%04X",
                                          value);
            return AVERROR_PATCHWELCOME;
        default:
            av_log(s->avctx, AV_LOG_ERROR, "PhotometricInterpretation %u is "
                   "unknown\n", value);
            return AVERROR_INVALIDDATA;
        }
        break;
    case TIFF_FILL_ORDER:
        if (value < 1 || value > 2) {
            av_log(s->avctx, AV_LOG_ERROR,
                   "Unknown FillOrder value %d, trying default one\n", value);
            value = 1;
        }
        s->fill_order = value - 1;
        break;
    case TIFF_PAL: {
        pal = (uint32_t *) s->palette;
        off = type_sizes[type];
        if (count / 3 > 256 ||
            bytestream2_get_bytes_left(&s->gb) < count / 3 * off * 3)
            return AVERROR_INVALIDDATA;

        off = (type_sizes[type] - 1) << 3;
        for (k = 2; k >= 0; k--) {
            for (i = 0; i < count / 3; i++) {
                if (k == 2)
                    pal[i] = 0xFFU << 24;
                j =  (ff_tget(&s->gb, type, s->le) >> off) << (k * 8);
                pal[i] |= j;
            }
        }
        s->palette_is_set = 1;
        break;
    }
    case TIFF_PLANAR:
        s->planar = value == 2;
        break;
    case TIFF_T4OPTIONS:
        if (s->compr == TIFF_G3)
            s->fax_opts = value;
        break;
    case TIFF_T6OPTIONS:
        if (s->compr == TIFF_G4)
            s->fax_opts = value;
        break;
#define ADD_METADATA(count, name, sep)\
    if ((ret = add_metadata(count, type, name, sep, s, frame)) < 0) {\
        av_log(s->avctx, AV_LOG_ERROR, "Error allocating temporary buffer\n");\
        goto end;\
    }
    case TIFF_MODEL_PIXEL_SCALE:
        ADD_METADATA(count, "ModelPixelScaleTag", NULL);
        break;
    case TIFF_MODEL_TRANSFORMATION:
        ADD_METADATA(count, "ModelTransformationTag", NULL);
        break;
    case TIFF_MODEL_TIEPOINT:
        ADD_METADATA(count, "ModelTiepointTag", NULL);
        break;
    case TIFF_GEO_KEY_DIRECTORY:
        ADD_METADATA(1, "GeoTIFF_Version", NULL);
        ADD_METADATA(2, "GeoTIFF_Key_Revision", ".");
        s->geotag_count   = ff_tget_short(&s->gb, s->le);
        if (s->geotag_count > count / 4 - 1) {
            s->geotag_count = count / 4 - 1;
            av_log(s->avctx, AV_LOG_WARNING, "GeoTIFF key directory buffer shorter than specified\n");
        }
        if (bytestream2_get_bytes_left(&s->gb) < s->geotag_count * sizeof(int16_t) * 4) {
            s->geotag_count = 0;
            return -1;
        }
        s->geotags = av_mallocz(sizeof(TiffGeoTag) * s->geotag_count);
        if (!s->geotags) {
            av_log(s->avctx, AV_LOG_ERROR, "Error allocating temporary buffer\n");
            s->geotag_count = 0;
            goto end;
        }
        for (i = 0; i < s->geotag_count; i++) {
            s->geotags[i].key    = ff_tget_short(&s->gb, s->le);
            s->geotags[i].type   = ff_tget_short(&s->gb, s->le);
            s->geotags[i].count  = ff_tget_short(&s->gb, s->le);

            if (!s->geotags[i].type)
                s->geotags[i].val  = get_geokey_val(s->geotags[i].key, ff_tget_short(&s->gb, s->le));
            else
                s->geotags[i].offset = ff_tget_short(&s->gb, s->le);
        }
        break;
    case TIFF_GEO_DOUBLE_PARAMS:
        if (count >= INT_MAX / sizeof(int64_t))
            return AVERROR_INVALIDDATA;
        if (bytestream2_get_bytes_left(&s->gb) < count * sizeof(int64_t))
            return AVERROR_INVALIDDATA;
        dp = av_malloc(count * sizeof(double));
        if (!dp) {
            av_log(s->avctx, AV_LOG_ERROR, "Error allocating temporary buffer\n");
            goto end;
        }
        for (i = 0; i < count; i++)
            dp[i] = ff_tget_double(&s->gb, s->le);
        for (i = 0; i < s->geotag_count; i++) {
            if (s->geotags[i].type == TIFF_GEO_DOUBLE_PARAMS) {
                if (s->geotags[i].count == 0
                    || s->geotags[i].offset + s->geotags[i].count > count) {
                    av_log(s->avctx, AV_LOG_WARNING, "Invalid GeoTIFF key %d\n", s->geotags[i].key);
                } else {
                    char *ap = doubles2str(&dp[s->geotags[i].offset], s->geotags[i].count, ", ");
                    if (!ap) {
                        av_log(s->avctx, AV_LOG_ERROR, "Error allocating temporary buffer\n");
                        av_freep(&dp);
                        return AVERROR(ENOMEM);
                    }
                    s->geotags[i].val = ap;
                }
            }
        }
        av_freep(&dp);
        break;
    case TIFF_GEO_ASCII_PARAMS:
        pos = bytestream2_tell(&s->gb);
        for (i = 0; i < s->geotag_count; i++) {
            if (s->geotags[i].type == TIFF_GEO_ASCII_PARAMS) {
                if (s->geotags[i].count == 0
                    || s->geotags[i].offset +  s->geotags[i].count > count) {
                    av_log(s->avctx, AV_LOG_WARNING, "Invalid GeoTIFF key %d\n", s->geotags[i].key);
                } else {
                    char *ap;

                    bytestream2_seek(&s->gb, pos + s->geotags[i].offset, SEEK_SET);
                    if (bytestream2_get_bytes_left(&s->gb) < s->geotags[i].count)
                        return AVERROR_INVALIDDATA;
                    ap = av_malloc(s->geotags[i].count);
                    if (!ap) {
                        av_log(s->avctx, AV_LOG_ERROR, "Error allocating temporary buffer\n");
                        return AVERROR(ENOMEM);
                    }
                    bytestream2_get_bufferu(&s->gb, ap, s->geotags[i].count);
                    ap[s->geotags[i].count - 1] = '\0'; //replace the "|" delimiter with a 0 byte
                    s->geotags[i].val = ap;
                }
            }
        }
        break;
    case TIFF_ARTIST:
        ADD_METADATA(count, "artist", NULL);
        break;
    case TIFF_COPYRIGHT:
        ADD_METADATA(count, "copyright", NULL);
        break;
    case TIFF_DATE:
        ADD_METADATA(count, "date", NULL);
        break;
    case TIFF_DOCUMENT_NAME:
        ADD_METADATA(count, "document_name", NULL);
        break;
    case TIFF_HOST_COMPUTER:
        ADD_METADATA(count, "computer", NULL);
        break;
    case TIFF_IMAGE_DESCRIPTION:
        ADD_METADATA(count, "description", NULL);
        break;
    case TIFF_MAKE:
        ADD_METADATA(count, "make", NULL);
        break;
    case TIFF_MODEL:
        ADD_METADATA(count, "model", NULL);
        break;
    case TIFF_PAGE_NAME:
        ADD_METADATA(count, "page_name", NULL);
        break;
    case TIFF_PAGE_NUMBER:
        ADD_METADATA(count, "page_number", " / ");
        break;
    case TIFF_SOFTWARE_NAME:
        ADD_METADATA(count, "software", NULL);
        break;
    default:
        if (s->avctx->err_recognition & AV_EF_EXPLODE) {
            av_log(s->avctx, AV_LOG_ERROR,
                   "Unknown or unsupported tag %d/0X%0X\n",
                   tag, tag);
            return AVERROR_INVALIDDATA;
        }
    }
end:
    bytestream2_seek(&s->gb, start, SEEK_SET);
    return 0;
}

static int decode_frame(AVCodecContext *avctx,
                        void *data, int *got_frame, AVPacket *avpkt)
{
    TiffContext *const s = avctx->priv_data;
    AVFrame *const p = data;
    ThreadFrame frame = { .f = data };
    unsigned off;
    int le, ret, plane, planes;
    int i, j, entries, stride;
    unsigned soff, ssize;
    uint8_t *dst;
    GetByteContext stripsizes;
    GetByteContext stripdata;

    bytestream2_init(&s->gb, avpkt->data, avpkt->size);

    // parse image header
    if ((ret = ff_tdecode_header(&s->gb, &le, &off))) {
        av_log(avctx, AV_LOG_ERROR, "Invalid TIFF header\n");
        return ret;
    } else if (off >= UINT_MAX - 14 || avpkt->size < off + 14) {
        av_log(avctx, AV_LOG_ERROR, "IFD offset is greater than image size\n");
        return AVERROR_INVALIDDATA;
    }
<<<<<<< HEAD
    s->le         = le;
    // TIFF_BPP is not a required tag and defaults to 1
    s->bppcount   = s->bpp = 1;
    s->invert     = 0;
    s->compr      = TIFF_RAW;
    s->fill_order = 0;
    free_geotags(s);

=======
    s->le          = le;
    s->photometric = TIFF_PHOTOMETRIC_NONE;
    s->compr       = TIFF_RAW;
    s->fill_order  = 0;
    // As TIFF 6.0 specification puts it "An arbitrary but carefully chosen number
    // that further identifies the file as a TIFF file"
    if (tget_short(&s->gb, le) != 42) {
        av_log(avctx, AV_LOG_ERROR,
               "The answer to life, universe and everything is not correct!\n");
        return AVERROR_INVALIDDATA;
    }
>>>>>>> a9b046fb
    // Reset these offsets so we can tell if they were set this frame
    s->stripsizesoff = s->strippos = 0;
    /* parse image file directory */
    bytestream2_seek(&s->gb, off, SEEK_SET);
    entries = ff_tget_short(&s->gb, le);
    if (bytestream2_get_bytes_left(&s->gb) < entries * 12)
        return AVERROR_INVALIDDATA;
    for (i = 0; i < entries; i++) {
        if ((ret = tiff_decode_tag(s, p)) < 0)
            return ret;
    }

    for (i = 0; i<s->geotag_count; i++) {
        const char *keyname = get_geokey_name(s->geotags[i].key);
        if (!keyname) {
            av_log(avctx, AV_LOG_WARNING, "Unknown or unsupported GeoTIFF key %d\n", s->geotags[i].key);
            continue;
        }
        if (get_geokey_type(s->geotags[i].key) != s->geotags[i].type) {
            av_log(avctx, AV_LOG_WARNING, "Type of GeoTIFF key %d is wrong\n", s->geotags[i].key);
            continue;
        }
        ret = av_dict_set(avpriv_frame_get_metadatap(p), keyname, s->geotags[i].val, 0);
        if (ret<0) {
            av_log(avctx, AV_LOG_ERROR, "Writing metadata with key '%s' failed\n", keyname);
            return ret;
        }
    }

    if (!s->strippos && !s->stripoff) {
        av_log(avctx, AV_LOG_ERROR, "Image data is missing\n");
        return AVERROR_INVALIDDATA;
    }
    /* now we have the data and may start decoding */
    if ((ret = init_image(s, &frame)) < 0)
        return ret;

    if (s->strips == 1 && !s->stripsize) {
        av_log(avctx, AV_LOG_WARNING, "Image data size missing\n");
        s->stripsize = avpkt->size - s->stripoff;
    }

    if (s->stripsizesoff) {
        if (s->stripsizesoff >= (unsigned)avpkt->size)
            return AVERROR_INVALIDDATA;
        bytestream2_init(&stripsizes, avpkt->data + s->stripsizesoff,
                         avpkt->size - s->stripsizesoff);
    }
    if (s->strippos) {
        if (s->strippos >= (unsigned)avpkt->size)
            return AVERROR_INVALIDDATA;
        bytestream2_init(&stripdata, avpkt->data + s->strippos,
                         avpkt->size - s->strippos);
    }

    if (s->rps <= 0) {
        av_log(avctx, AV_LOG_ERROR, "rps %d invalid\n", s->rps);
        return AVERROR_INVALIDDATA;
    }

    planes = s->planar ? s->bppcount : 1;
    for (plane = 0; plane < planes; plane++) {
        stride = p->linesize[plane];
        dst    = p->data[plane];
    for (i = 0; i < s->height; i += s->rps) {
        if (s->stripsizesoff)
            ssize = ff_tget(&stripsizes, s->sstype, le);
        else
            ssize = s->stripsize;

        if (s->strippos)
            soff = ff_tget(&stripdata, s->sot, le);
        else
            soff = s->stripoff;

        if (soff > avpkt->size || ssize > avpkt->size - soff) {
            av_log(avctx, AV_LOG_ERROR, "Invalid strip size/offset\n");
            return AVERROR_INVALIDDATA;
        }
        if ((ret = tiff_unpack_strip(s, dst, stride, avpkt->data + soff, ssize,
                                     FFMIN(s->rps, s->height - i))) < 0) {
            if (avctx->err_recognition & AV_EF_EXPLODE)
                return ret;
            break;
        }
        dst += s->rps * stride;
    }
    if (s->predictor == 2) {
        dst   = p->data[plane];
        soff  = s->bpp >> 3;
        if (s->planar)
            soff  = FFMAX(soff / s->bppcount, 1);
        ssize = s->width * soff;
        if (s->avctx->pix_fmt == AV_PIX_FMT_RGB48LE ||
            s->avctx->pix_fmt == AV_PIX_FMT_RGBA64LE ||
            s->avctx->pix_fmt == AV_PIX_FMT_GBRP16LE ||
            s->avctx->pix_fmt == AV_PIX_FMT_GBRAP16LE) {
            for (i = 0; i < s->height; i++) {
                for (j = soff; j < ssize; j += 2)
                    AV_WL16(dst + j, AV_RL16(dst + j) + AV_RL16(dst + j - soff));
                dst += stride;
            }
        } else if (s->avctx->pix_fmt == AV_PIX_FMT_RGB48BE ||
                   s->avctx->pix_fmt == AV_PIX_FMT_RGBA64BE ||
                   s->avctx->pix_fmt == AV_PIX_FMT_GBRP16BE ||
                   s->avctx->pix_fmt == AV_PIX_FMT_GBRAP16BE) {
            for (i = 0; i < s->height; i++) {
                for (j = soff; j < ssize; j += 2)
                    AV_WB16(dst + j, AV_RB16(dst + j) + AV_RB16(dst + j - soff));
                dst += stride;
            }
        } else {
            for (i = 0; i < s->height; i++) {
                for (j = soff; j < ssize; j++)
                    dst[j] += dst[j - soff];
                dst += stride;
            }
        }
    }

<<<<<<< HEAD
    if (s->invert) {
        dst = p->data[plane];
=======
    if (s->photometric == TIFF_PHOTOMETRIC_WHITE_IS_ZERO) {
        dst = p->data[0];
>>>>>>> a9b046fb
        for (i = 0; i < s->height; i++) {
            for (j = 0; j < p->linesize[plane]; j++)
                dst[j] = (s->avctx->pix_fmt == AV_PIX_FMT_PAL8 ? (1<<s->bpp) - 1 : 255) - dst[j];
            dst += stride;
        }
    }
    }

    if (s->planar && s->bppcount > 2) {
        FFSWAP(uint8_t*, p->data[0],     p->data[2]);
        FFSWAP(int,      p->linesize[0], p->linesize[2]);
        FFSWAP(uint8_t*, p->data[0],     p->data[1]);
        FFSWAP(int,      p->linesize[0], p->linesize[1]);
    }

    *got_frame = 1;

    return avpkt->size;
}

static av_cold int tiff_init(AVCodecContext *avctx)
{
    TiffContext *s = avctx->priv_data;

    s->width  = 0;
    s->height = 0;
    s->avctx  = avctx;
    ff_lzw_decode_open(&s->lzw);
    ff_ccitt_unpack_init();

    return 0;
}

static av_cold int tiff_end(AVCodecContext *avctx)
{
    TiffContext *const s = avctx->priv_data;

    free_geotags(s);

    ff_lzw_decode_close(&s->lzw);
    av_freep(&s->deinvert_buf);
    return 0;
}

AVCodec ff_tiff_decoder = {
    .name           = "tiff",
    .long_name      = NULL_IF_CONFIG_SMALL("TIFF image"),
    .type           = AVMEDIA_TYPE_VIDEO,
    .id             = AV_CODEC_ID_TIFF,
    .priv_data_size = sizeof(TiffContext),
    .init           = tiff_init,
    .close          = tiff_end,
    .decode         = decode_frame,
    .init_thread_copy = ONLY_IF_THREADS_ENABLED(tiff_init),
    .capabilities   = CODEC_CAP_DR1 | CODEC_CAP_FRAME_THREADS,
};<|MERGE_RESOLUTION|>--- conflicted
+++ resolved
@@ -53,12 +53,8 @@
     int palette_is_set;
     int le;
     enum TiffCompr compr;
-<<<<<<< HEAD
-    int invert;
+    enum TiffPhotometric photometric;
     int planar;
-=======
-    enum TiffPhotometric photometric;
->>>>>>> a9b046fb
     int fax_opts;
     int predictor;
     int fill_order;
@@ -982,28 +978,14 @@
         av_log(avctx, AV_LOG_ERROR, "IFD offset is greater than image size\n");
         return AVERROR_INVALIDDATA;
     }
-<<<<<<< HEAD
-    s->le         = le;
+    s->le          = le;
     // TIFF_BPP is not a required tag and defaults to 1
-    s->bppcount   = s->bpp = 1;
-    s->invert     = 0;
-    s->compr      = TIFF_RAW;
-    s->fill_order = 0;
-    free_geotags(s);
-
-=======
-    s->le          = le;
+    s->bppcount    = s->bpp = 1;
     s->photometric = TIFF_PHOTOMETRIC_NONE;
     s->compr       = TIFF_RAW;
     s->fill_order  = 0;
-    // As TIFF 6.0 specification puts it "An arbitrary but carefully chosen number
-    // that further identifies the file as a TIFF file"
-    if (tget_short(&s->gb, le) != 42) {
-        av_log(avctx, AV_LOG_ERROR,
-               "The answer to life, universe and everything is not correct!\n");
-        return AVERROR_INVALIDDATA;
-    }
->>>>>>> a9b046fb
+    free_geotags(s);
+
     // Reset these offsets so we can tell if they were set this frame
     s->stripsizesoff = s->strippos = 0;
     /* parse image file directory */
@@ -1124,13 +1106,8 @@
         }
     }
 
-<<<<<<< HEAD
-    if (s->invert) {
+    if (s->photometric == TIFF_PHOTOMETRIC_WHITE_IS_ZERO) {
         dst = p->data[plane];
-=======
-    if (s->photometric == TIFF_PHOTOMETRIC_WHITE_IS_ZERO) {
-        dst = p->data[0];
->>>>>>> a9b046fb
         for (i = 0; i < s->height; i++) {
             for (j = 0; j < p->linesize[plane]; j++)
                 dst[j] = (s->avctx->pix_fmt == AV_PIX_FMT_PAL8 ? (1<<s->bpp) - 1 : 255) - dst[j];
