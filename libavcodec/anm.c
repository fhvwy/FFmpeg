/*
 * Deluxe Paint Animation decoder
 * Copyright (c) 2009 Peter Ross
 *
 * This file is part of FFmpeg.
 *
 * FFmpeg is free software; you can redistribute it and/or
 * modify it under the terms of the GNU Lesser General Public
 * License as published by the Free Software Foundation; either
 * version 2.1 of the License, or (at your option) any later version.
 *
 * FFmpeg is distributed in the hope that it will be useful,
 * but WITHOUT ANY WARRANTY; without even the implied warranty of
 * MERCHANTABILITY or FITNESS FOR A PARTICULAR PURPOSE.  See the GNU
 * Lesser General Public License for more details.
 *
 * You should have received a copy of the GNU Lesser General Public
 * License along with FFmpeg; if not, write to the Free Software
 * Foundation, Inc., 51 Franklin Street, Fifth Floor, Boston, MA 02110-1301 USA
 */

/**
 * @file
 * Deluxe Paint Animation decoder
 */

#include "avcodec.h"
#include "bytestream.h"

typedef struct AnmContext {
    AVFrame frame;
    int palette[AVPALETTE_COUNT];
    GetByteContext gb;
    int x;  ///< x coordinate position
} AnmContext;

static av_cold int decode_init(AVCodecContext *avctx)
{
    AnmContext *s = avctx->priv_data;
    int i;

    avctx->pix_fmt = PIX_FMT_PAL8;

<<<<<<< HEAD
    if (avctx->extradata_size != 16*8 + 4*256)
        return -1;

    avcodec_get_frame_defaults(&s->frame);
    s->frame.reference = 3;
=======
    s->frame.reference = 1;
    bytestream2_init(&s->gb, avctx->extradata, avctx->extradata_size);
    if (bytestream2_get_bytes_left(&s->gb) < 16 * 8 + 4 * 256)
        return -1;
>>>>>>> e0febda2

    bytestream2_skipu(&s->gb, 16 * 8);
    for (i = 0; i < 256; i++)
        s->palette[i] = bytestream2_get_le32u(&s->gb);

    return 0;
}

/**
 * Perform decode operation
 * @param dst, dst_end Destination image buffer
 * @param gb, GetByteContext (optional, see below)
 * @param pixel Fill color (optional, see below)
 * @param count Pixel count
 * @param x Pointer to x-axis counter
 * @param width Image width
 * @param linesize Destination image buffer linesize
 * @return non-zero if destination buffer is exhausted
 *
 * a copy operation is achieved when 'gb' is set
 * a fill operation is acheived when 'gb' is null and pixel is >= 0
 * a skip operation is acheived when 'gb' is null and pixel is < 0
 */
static inline int op(uint8_t **dst, const uint8_t *dst_end,
                     GetByteContext *gb,
                     int pixel, int count,
                     int *x, int width, int linesize)
{
    int remaining = width - *x;
    while(count > 0) {
        int striplen = FFMIN(count, remaining);
        if (gb) {
            if (bytestream2_get_bytes_left(gb) < striplen)
                goto exhausted;
            bytestream2_get_bufferu(gb, *dst, striplen);
        } else if (pixel >= 0)
            memset(*dst, pixel, striplen);
        *dst      += striplen;
        remaining -= striplen;
        count     -= striplen;
        if (remaining <= 0) {
            *dst      += linesize - width;
            remaining  = width;
        }
        if (linesize > 0) {
            if (*dst >= dst_end) goto exhausted;
        } else {
            if (*dst <= dst_end) goto exhausted;
        }
    }
    *x = width - remaining;
    return 0;

exhausted:
    *x = width - remaining;
    return 1;
}

static int decode_frame(AVCodecContext *avctx,
                        void *data, int *data_size,
                        AVPacket *avpkt)
{
    AnmContext *s = avctx->priv_data;
    const int buf_size = avpkt->size;
    uint8_t *dst, *dst_end;
    int count;

    if(avctx->reget_buffer(avctx, &s->frame) < 0){
        av_log(avctx, AV_LOG_ERROR, "get_buffer() failed\n");
        return -1;
    }
    dst     = s->frame.data[0];
    dst_end = s->frame.data[0] + s->frame.linesize[0]*avctx->height;

    bytestream2_init(&s->gb, avpkt->data, buf_size);

    if (bytestream2_get_byte(&s->gb) != 0x42) {
        av_log_ask_for_sample(avctx, "unknown record type\n");
        return buf_size;
    }
    if (bytestream2_get_byte(&s->gb)) {
        av_log_ask_for_sample(avctx, "padding bytes not supported\n");
        return buf_size;
    }
    bytestream2_skip(&s->gb, 2);

    s->x = 0;
    do {
        /* if statements are ordered by probability */
#define OP(gb, pixel, count) \
    op(&dst, dst_end, (gb), (pixel), (count), &s->x, avctx->width, s->frame.linesize[0])

        int type = bytestream2_get_byte(&s->gb);
        count = type & 0x7F;
        type >>= 7;
        if (count) {
            if (OP(type ? NULL : &s->gb, -1, count)) break;
        } else if (!type) {
            int pixel;
            count = bytestream2_get_byte(&s->gb);  /* count==0 gives nop */
            pixel = bytestream2_get_byte(&s->gb);
            if (OP(NULL, pixel, count)) break;
        } else {
            int pixel;
            type = bytestream2_get_le16(&s->gb);
            count = type & 0x3FFF;
            type >>= 14;
            if (!count) {
                if (type == 0)
                    break; // stop
                if (type == 2) {
                    av_log_ask_for_sample(avctx, "unknown opcode");
                    return AVERROR_INVALIDDATA;
                }
                continue;
            }
            pixel = type == 3 ? bytestream2_get_byte(&s->gb) : -1;
            if (type == 1) count += 0x4000;
            if (OP(type == 2 ? &s->gb : NULL, pixel, count)) break;
        }
    } while (bytestream2_get_bytes_left(&s->gb) > 0);

    memcpy(s->frame.data[1], s->palette, AVPALETTE_SIZE);

    *data_size = sizeof(AVFrame);
    *(AVFrame*)data = s->frame;
    return buf_size;
}

static av_cold int decode_end(AVCodecContext *avctx)
{
    AnmContext *s = avctx->priv_data;
    if (s->frame.data[0])
        avctx->release_buffer(avctx, &s->frame);
    return 0;
}

AVCodec ff_anm_decoder = {
    .name           = "anm",
    .type           = AVMEDIA_TYPE_VIDEO,
    .id             = CODEC_ID_ANM,
    .priv_data_size = sizeof(AnmContext),
    .init           = decode_init,
    .close          = decode_end,
    .decode         = decode_frame,
    .capabilities   = CODEC_CAP_DR1,
    .long_name = NULL_IF_CONFIG_SMALL("Deluxe Paint Animation"),
};<|MERGE_RESOLUTION|>--- conflicted
+++ resolved
@@ -41,18 +41,11 @@
 
     avctx->pix_fmt = PIX_FMT_PAL8;
 
-<<<<<<< HEAD
-    if (avctx->extradata_size != 16*8 + 4*256)
-        return -1;
-
     avcodec_get_frame_defaults(&s->frame);
     s->frame.reference = 3;
-=======
-    s->frame.reference = 1;
     bytestream2_init(&s->gb, avctx->extradata, avctx->extradata_size);
     if (bytestream2_get_bytes_left(&s->gb) < 16 * 8 + 4 * 256)
         return -1;
->>>>>>> e0febda2
 
     bytestream2_skipu(&s->gb, 16 * 8);
     for (i = 0; i < 256; i++)
