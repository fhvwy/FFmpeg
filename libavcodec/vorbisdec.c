/**
 * @file
 * Vorbis I decoder
 * @author Denes Balatoni  ( dbalatoni programozo hu )
 *
 * This file is part of FFmpeg.
 *
 * FFmpeg is free software; you can redistribute it and/or
 * modify it under the terms of the GNU Lesser General Public
 * License as published by the Free Software Foundation; either
 * version 2.1 of the License, or (at your option) any later version.
 *
 * FFmpeg is distributed in the hope that it will be useful,
 * but WITHOUT ANY WARRANTY; without even the implied warranty of
 * MERCHANTABILITY or FITNESS FOR A PARTICULAR PURPOSE.  See the GNU
 * Lesser General Public License for more details.
 *
 * You should have received a copy of the GNU Lesser General Public
 * License along with FFmpeg; if not, write to the Free Software
 * Foundation, Inc., 51 Franklin Street, Fifth Floor, Boston, MA 02110-1301 USA
 */

/**
 * @file
 * Vorbis I decoder
 * @author Denes Balatoni  ( dbalatoni programozo hu )
 */

#include <inttypes.h>
#include <math.h>

#include "libavutil/avassert.h"
#include "libavutil/float_dsp.h"

#define BITSTREAM_READER_LE
#include "avcodec.h"
#include "fft.h"
#include "get_bits.h"
#include "internal.h"
#include "vorbis.h"
#include "vorbisdsp.h"
#include "xiph.h"

#define V_NB_BITS 8
#define V_NB_BITS2 11
#define V_MAX_VLCS (1 << 16)
#define V_MAX_PARTITIONS (1 << 20)

typedef struct vorbis_codebook {
    uint8_t      dimensions;
    uint8_t      lookup_type;
    uint8_t      maxdepth;
    VLC          vlc;
    float       *codevectors;
    unsigned int nb_bits;
} vorbis_codebook;

typedef union  vorbis_floor_u  vorbis_floor_data;
typedef struct vorbis_floor0_s vorbis_floor0;
typedef struct vorbis_floor1_s vorbis_floor1;
struct vorbis_context_s;
typedef
int (* vorbis_floor_decode_func)
    (struct vorbis_context_s *, vorbis_floor_data *, float *);
typedef struct vorbis_floor {
    uint8_t floor_type;
    vorbis_floor_decode_func decode;
    union vorbis_floor_u {
        struct vorbis_floor0_s {
            uint8_t       order;
            uint16_t      rate;
            uint16_t      bark_map_size;
            int32_t      *map[2];
            uint32_t      map_size[2];
            uint8_t       amplitude_bits;
            uint8_t       amplitude_offset;
            uint8_t       num_books;
            uint8_t      *book_list;
            float        *lsp;
        } t0;
        struct vorbis_floor1_s {
            uint8_t       partitions;
            uint8_t       partition_class[32];
            uint8_t       class_dimensions[16];
            uint8_t       class_subclasses[16];
            uint8_t       class_masterbook[16];
            int16_t       subclass_books[16][8];
            uint8_t       multiplier;
            uint16_t      x_list_dim;
            vorbis_floor1_entry *list;
        } t1;
    } data;
} vorbis_floor;

typedef struct vorbis_residue {
    uint16_t      type;
    uint32_t      begin;
    uint32_t      end;
    unsigned      partition_size;
    uint8_t       classifications;
    uint8_t       classbook;
    int16_t       books[64][8];
    uint8_t       maxpass;
    uint16_t      ptns_to_read;
    uint8_t      *classifs;
} vorbis_residue;

typedef struct vorbis_mapping {
    uint8_t       submaps;
    uint16_t      coupling_steps;
    uint8_t      *magnitude;
    uint8_t      *angle;
    uint8_t      *mux;
    uint8_t       submap_floor[16];
    uint8_t       submap_residue[16];
} vorbis_mapping;

typedef struct vorbis_mode {
    uint8_t       blockflag;
    uint16_t      windowtype;
    uint16_t      transformtype;
    uint8_t       mapping;
} vorbis_mode;

typedef struct vorbis_context_s {
    AVCodecContext *avctx;
    GetBitContext gb;
    VorbisDSPContext dsp;
    AVFloatDSPContext *fdsp;

    FFTContext mdct[2];
    uint8_t       first_frame;
    uint32_t      version;
    uint8_t       audio_channels;
    uint32_t      audio_samplerate;
    uint32_t      bitrate_maximum;
    uint32_t      bitrate_nominal;
    uint32_t      bitrate_minimum;
    uint32_t      blocksize[2];
    const float  *win[2];
    uint16_t      codebook_count;
    vorbis_codebook *codebooks;
    uint8_t       floor_count;
    vorbis_floor *floors;
    uint8_t       residue_count;
    vorbis_residue *residues;
    uint8_t       mapping_count;
    vorbis_mapping *mappings;
    uint8_t       mode_count;
    vorbis_mode  *modes;
    uint8_t       mode_number; // mode number for the current packet
    int8_t       previous_window;
    float        *channel_residues;
    float        *saved;
} vorbis_context;

/* Helper functions */

#define BARK(x) \
    (13.1f * atan(0.00074f * (x)) + 2.24f * atan(1.85e-8f * (x) * (x)) + 1e-4f * (x))

static const char idx_err_str[] = "Index value %d out of range (0 - %d) for %s at %s:%i\n";
#define VALIDATE_INDEX(idx, limit) \
    if (idx >= limit) {\
        av_log(vc->avctx, AV_LOG_ERROR,\
               idx_err_str,\
               (int)(idx), (int)(limit - 1), #idx, __FILE__, __LINE__);\
        return AVERROR_INVALIDDATA;\
    }
#define GET_VALIDATED_INDEX(idx, bits, limit) \
    {\
        idx = get_bits(gb, bits);\
        VALIDATE_INDEX(idx, limit)\
    }

static float vorbisfloat2float(unsigned val)
{
    double mant = val & 0x1fffff;
    long exp    = (val & 0x7fe00000L) >> 21;
    if (val & 0x80000000)
        mant = -mant;
    return ldexp(mant, exp - 20 - 768);
}


// Free all allocated memory -----------------------------------------

static void vorbis_free(vorbis_context *vc)
{
    int i;

    av_freep(&vc->channel_residues);
    av_freep(&vc->saved);
    av_freep(&vc->fdsp);

    if (vc->residues)
        for (i = 0; i < vc->residue_count; i++)
            av_freep(&vc->residues[i].classifs);
    av_freep(&vc->residues);
    av_freep(&vc->modes);

    ff_mdct_end(&vc->mdct[0]);
    ff_mdct_end(&vc->mdct[1]);

    if (vc->codebooks)
        for (i = 0; i < vc->codebook_count; ++i) {
            av_freep(&vc->codebooks[i].codevectors);
            ff_free_vlc(&vc->codebooks[i].vlc);
        }
    av_freep(&vc->codebooks);

    if (vc->floors)
        for (i = 0; i < vc->floor_count; ++i) {
            if (vc->floors[i].floor_type == 0) {
                av_freep(&vc->floors[i].data.t0.map[0]);
                av_freep(&vc->floors[i].data.t0.map[1]);
                av_freep(&vc->floors[i].data.t0.book_list);
                av_freep(&vc->floors[i].data.t0.lsp);
            } else {
                av_freep(&vc->floors[i].data.t1.list);
            }
        }
    av_freep(&vc->floors);

    if (vc->mappings)
        for (i = 0; i < vc->mapping_count; ++i) {
            av_freep(&vc->mappings[i].magnitude);
            av_freep(&vc->mappings[i].angle);
            av_freep(&vc->mappings[i].mux);
        }
    av_freep(&vc->mappings);
}

// Parse setup header -------------------------------------------------

// Process codebooks part

static int vorbis_parse_setup_hdr_codebooks(vorbis_context *vc)
{
    unsigned cb;
    uint8_t  *tmp_vlc_bits  = NULL;
    uint32_t *tmp_vlc_codes = NULL;
    GetBitContext *gb = &vc->gb;
    uint16_t *codebook_multiplicands = NULL;
    int ret = 0;

    vc->codebook_count = get_bits(gb, 8) + 1;

    ff_dlog(NULL, " Codebooks: %d \n", vc->codebook_count);

    vc->codebooks = av_mallocz(vc->codebook_count * sizeof(*vc->codebooks));
    tmp_vlc_bits  = av_mallocz(V_MAX_VLCS * sizeof(*tmp_vlc_bits));
    tmp_vlc_codes = av_mallocz(V_MAX_VLCS * sizeof(*tmp_vlc_codes));
    codebook_multiplicands = av_malloc(V_MAX_VLCS * sizeof(*codebook_multiplicands));
    if (!vc->codebooks ||
        !tmp_vlc_bits || !tmp_vlc_codes || !codebook_multiplicands) {
        ret = AVERROR(ENOMEM);
        goto error;
    }

    for (cb = 0; cb < vc->codebook_count; ++cb) {
        vorbis_codebook *codebook_setup = &vc->codebooks[cb];
        unsigned ordered, t, entries, used_entries = 0;

        ff_dlog(NULL, " %u. Codebook\n", cb);

        if (get_bits(gb, 24) != 0x564342) {
            av_log(vc->avctx, AV_LOG_ERROR,
                   " %u. Codebook setup data corrupt.\n", cb);
            ret = AVERROR_INVALIDDATA;
            goto error;
        }

        codebook_setup->dimensions=get_bits(gb, 16);
        if (codebook_setup->dimensions > 16 || codebook_setup->dimensions == 0) {
            av_log(vc->avctx, AV_LOG_ERROR,
                   " %u. Codebook's dimension is invalid (%d).\n",
                   cb, codebook_setup->dimensions);
            ret = AVERROR_INVALIDDATA;
            goto error;
        }
        entries = get_bits(gb, 24);
        if (entries > V_MAX_VLCS) {
            av_log(vc->avctx, AV_LOG_ERROR,
                   " %u. Codebook has too many entries (%u).\n",
                   cb, entries);
            ret = AVERROR_INVALIDDATA;
            goto error;
        }

        ordered = get_bits1(gb);

        ff_dlog(NULL, " codebook_dimensions %d, codebook_entries %u\n",
                codebook_setup->dimensions, entries);

        if (!ordered) {
            unsigned ce, flag;
            unsigned sparse = get_bits1(gb);

            ff_dlog(NULL, " not ordered \n");

            if (sparse) {
                ff_dlog(NULL, " sparse \n");

                used_entries = 0;
                for (ce = 0; ce < entries; ++ce) {
                    flag = get_bits1(gb);
                    if (flag) {
                        tmp_vlc_bits[ce] = get_bits(gb, 5) + 1;
                        ++used_entries;
                    } else
                        tmp_vlc_bits[ce] = 0;
                }
            } else {
                ff_dlog(NULL, " not sparse \n");

                used_entries = entries;
                for (ce = 0; ce < entries; ++ce)
                    tmp_vlc_bits[ce] = get_bits(gb, 5) + 1;
            }
        } else {
            unsigned current_entry  = 0;
            unsigned current_length = get_bits(gb, 5) + 1;

            ff_dlog(NULL, " ordered, current length: %u\n", current_length);  //FIXME

            used_entries = entries;
            for (; current_entry < used_entries && current_length <= 32; ++current_length) {
                unsigned i, number;

                ff_dlog(NULL, " number bits: %u ", ilog(entries - current_entry));

                number = get_bits(gb, ilog(entries - current_entry));

                ff_dlog(NULL, " number: %u\n", number);

                for (i = current_entry; i < number+current_entry; ++i)
                    if (i < used_entries)
                        tmp_vlc_bits[i] = current_length;

                current_entry+=number;
            }
            if (current_entry>used_entries) {
                av_log(vc->avctx, AV_LOG_ERROR, " More codelengths than codes in codebook. \n");
                ret = AVERROR_INVALIDDATA;
                goto error;
            }
        }

        codebook_setup->lookup_type = get_bits(gb, 4);

        ff_dlog(NULL, " lookup type: %d : %s \n", codebook_setup->lookup_type,
                codebook_setup->lookup_type ? "vq" : "no lookup");

// If the codebook is used for (inverse) VQ, calculate codevectors.

        if (codebook_setup->lookup_type == 1) {
            unsigned i, j, k;
            unsigned codebook_lookup_values = ff_vorbis_nth_root(entries, codebook_setup->dimensions);

            float codebook_minimum_value = vorbisfloat2float(get_bits_long(gb, 32));
            float codebook_delta_value   = vorbisfloat2float(get_bits_long(gb, 32));
            unsigned codebook_value_bits = get_bits(gb, 4) + 1;
            unsigned codebook_sequence_p = get_bits1(gb);

            ff_dlog(NULL, " We expect %d numbers for building the codevectors. \n",
                    codebook_lookup_values);
            ff_dlog(NULL, "  delta %f minmum %f \n",
                    codebook_delta_value, codebook_minimum_value);

            for (i = 0; i < codebook_lookup_values; ++i) {
                codebook_multiplicands[i] = get_bits(gb, codebook_value_bits);

                ff_dlog(NULL, " multiplicands*delta+minmum : %e \n",
                        (float)codebook_multiplicands[i] * codebook_delta_value + codebook_minimum_value);
                ff_dlog(NULL, " multiplicand %u\n", codebook_multiplicands[i]);
            }

// Weed out unused vlcs and build codevector vector
            if (used_entries) {
                codebook_setup->codevectors =
                    av_mallocz_array(used_entries, codebook_setup->dimensions *
                               sizeof(*codebook_setup->codevectors));
                if (!codebook_setup->codevectors) {
                    ret = AVERROR(ENOMEM);
                    goto error;
                }
            } else
                codebook_setup->codevectors = NULL;

            for (j = 0, i = 0; i < entries; ++i) {
                unsigned dim = codebook_setup->dimensions;

                if (tmp_vlc_bits[i]) {
                    float last = 0.0;
                    unsigned lookup_offset = i;

                    ff_dlog(vc->avctx, "Lookup offset %u ,", i);

                    for (k = 0; k < dim; ++k) {
                        unsigned multiplicand_offset = lookup_offset % codebook_lookup_values;
                        codebook_setup->codevectors[j * dim + k] = codebook_multiplicands[multiplicand_offset] * codebook_delta_value + codebook_minimum_value + last;
                        if (codebook_sequence_p)
                            last = codebook_setup->codevectors[j * dim + k];
                        lookup_offset/=codebook_lookup_values;
                    }
                    tmp_vlc_bits[j] = tmp_vlc_bits[i];

                    ff_dlog(vc->avctx, "real lookup offset %u, vector: ", j);
                    for (k = 0; k < dim; ++k)
                        ff_dlog(vc->avctx, " %f ",
                                codebook_setup->codevectors[j * dim + k]);
                    ff_dlog(vc->avctx, "\n");

                    ++j;
                }
            }
            if (j != used_entries) {
                av_log(vc->avctx, AV_LOG_ERROR, "Bug in codevector vector building code. \n");
                ret = AVERROR_INVALIDDATA;
                goto error;
            }
            entries = used_entries;
        } else if (codebook_setup->lookup_type >= 2) {
            av_log(vc->avctx, AV_LOG_ERROR, "Codebook lookup type not supported. \n");
            ret = AVERROR_INVALIDDATA;
            goto error;
        }

// Initialize VLC table
        if (ff_vorbis_len2vlc(tmp_vlc_bits, tmp_vlc_codes, entries)) {
            av_log(vc->avctx, AV_LOG_ERROR, " Invalid code lengths while generating vlcs. \n");
            ret = AVERROR_INVALIDDATA;
            goto error;
        }
        codebook_setup->maxdepth = 0;
        for (t = 0; t < entries; ++t)
            if (tmp_vlc_bits[t] >= codebook_setup->maxdepth)
                codebook_setup->maxdepth = tmp_vlc_bits[t];

        if (codebook_setup->maxdepth > 3 * V_NB_BITS)
            codebook_setup->nb_bits = V_NB_BITS2;
        else
            codebook_setup->nb_bits = V_NB_BITS;

        codebook_setup->maxdepth = (codebook_setup->maxdepth+codebook_setup->nb_bits - 1) / codebook_setup->nb_bits;

        if ((ret = init_vlc(&codebook_setup->vlc, codebook_setup->nb_bits,
                            entries, tmp_vlc_bits, sizeof(*tmp_vlc_bits),
                            sizeof(*tmp_vlc_bits), tmp_vlc_codes,
                            sizeof(*tmp_vlc_codes), sizeof(*tmp_vlc_codes),
                            INIT_VLC_LE))) {
            av_log(vc->avctx, AV_LOG_ERROR, " Error generating vlc tables. \n");
            goto error;
        }
    }

    av_free(tmp_vlc_bits);
    av_free(tmp_vlc_codes);
    av_free(codebook_multiplicands);
    return 0;

// Error:
error:
    av_free(tmp_vlc_bits);
    av_free(tmp_vlc_codes);
    av_free(codebook_multiplicands);
    return ret;
}

// Process time domain transforms part (unused in Vorbis I)

static int vorbis_parse_setup_hdr_tdtransforms(vorbis_context *vc)
{
    GetBitContext *gb = &vc->gb;
    unsigned i, vorbis_time_count = get_bits(gb, 6) + 1;

    for (i = 0; i < vorbis_time_count; ++i) {
        unsigned vorbis_tdtransform = get_bits(gb, 16);

        ff_dlog(NULL, " Vorbis time domain transform %u: %u\n",
                vorbis_time_count, vorbis_tdtransform);

        if (vorbis_tdtransform) {
            av_log(vc->avctx, AV_LOG_ERROR, "Vorbis time domain transform data nonzero. \n");
            return AVERROR_INVALIDDATA;
        }
    }
    return 0;
}

// Process floors part

static int vorbis_floor0_decode(vorbis_context *vc,
                                vorbis_floor_data *vfu, float *vec);
static int create_map(vorbis_context *vc, unsigned floor_number);
static int vorbis_floor1_decode(vorbis_context *vc,
                                vorbis_floor_data *vfu, float *vec);
static int vorbis_parse_setup_hdr_floors(vorbis_context *vc)
{
    GetBitContext *gb = &vc->gb;
    int i, j, k, ret;

    vc->floor_count = get_bits(gb, 6) + 1;

    vc->floors = av_mallocz(vc->floor_count * sizeof(*vc->floors));
    if (!vc->floors)
        return AVERROR(ENOMEM);

    for (i = 0; i < vc->floor_count; ++i) {
        vorbis_floor *floor_setup = &vc->floors[i];

        floor_setup->floor_type = get_bits(gb, 16);

        ff_dlog(NULL, " %d. floor type %d \n", i, floor_setup->floor_type);

        if (floor_setup->floor_type == 1) {
            int maximum_class = -1;
            unsigned rangebits, rangemax, floor1_values = 2;

            floor_setup->decode = vorbis_floor1_decode;

            floor_setup->data.t1.partitions = get_bits(gb, 5);

            ff_dlog(NULL, " %d.floor: %d partitions \n",
                    i, floor_setup->data.t1.partitions);

            for (j = 0; j < floor_setup->data.t1.partitions; ++j) {
                floor_setup->data.t1.partition_class[j] = get_bits(gb, 4);
                if (floor_setup->data.t1.partition_class[j] > maximum_class)
                    maximum_class = floor_setup->data.t1.partition_class[j];

                ff_dlog(NULL, " %d. floor %d partition class %d \n",
                        i, j, floor_setup->data.t1.partition_class[j]);

            }

            ff_dlog(NULL, " maximum class %d \n", maximum_class);

            for (j = 0; j <= maximum_class; ++j) {
                floor_setup->data.t1.class_dimensions[j] = get_bits(gb, 3) + 1;
                floor_setup->data.t1.class_subclasses[j] = get_bits(gb, 2);

                ff_dlog(NULL, " %d floor %d class dim: %d subclasses %d \n", i, j,
                        floor_setup->data.t1.class_dimensions[j],
                        floor_setup->data.t1.class_subclasses[j]);

                if (floor_setup->data.t1.class_subclasses[j]) {
                    GET_VALIDATED_INDEX(floor_setup->data.t1.class_masterbook[j], 8, vc->codebook_count)

                    ff_dlog(NULL, "   masterbook: %d \n", floor_setup->data.t1.class_masterbook[j]);
                }

                for (k = 0; k < (1 << floor_setup->data.t1.class_subclasses[j]); ++k) {
                    int16_t bits = get_bits(gb, 8) - 1;
                    if (bits != -1)
                        VALIDATE_INDEX(bits, vc->codebook_count)
                    floor_setup->data.t1.subclass_books[j][k] = bits;

                    ff_dlog(NULL, "    book %d. : %d \n", k, floor_setup->data.t1.subclass_books[j][k]);
                }
            }

            floor_setup->data.t1.multiplier = get_bits(gb, 2) + 1;
            floor_setup->data.t1.x_list_dim = 2;

            for (j = 0; j < floor_setup->data.t1.partitions; ++j)
                floor_setup->data.t1.x_list_dim+=floor_setup->data.t1.class_dimensions[floor_setup->data.t1.partition_class[j]];

            floor_setup->data.t1.list = av_mallocz_array(floor_setup->data.t1.x_list_dim,
                                                   sizeof(*floor_setup->data.t1.list));
            if (!floor_setup->data.t1.list)
                return AVERROR(ENOMEM);

            rangebits = get_bits(gb, 4);
            if (!rangebits && floor_setup->data.t1.partitions) {
                av_log(vc->avctx, AV_LOG_ERROR,
                       "A rangebits value of 0 is not compliant with the Vorbis I specification.\n");
                return AVERROR_INVALIDDATA;
            }
            rangemax = (1 << rangebits);
            if (rangemax > vc->blocksize[1] / 2) {
                av_log(vc->avctx, AV_LOG_ERROR,
                       "Floor value is too large for blocksize: %u (%"PRIu32")\n",
                       rangemax, vc->blocksize[1] / 2);
                return AVERROR_INVALIDDATA;
            }
            floor_setup->data.t1.list[0].x = 0;
            floor_setup->data.t1.list[1].x = rangemax;

            for (j = 0; j < floor_setup->data.t1.partitions; ++j) {
                for (k = 0; k < floor_setup->data.t1.class_dimensions[floor_setup->data.t1.partition_class[j]]; ++k, ++floor1_values) {
                    floor_setup->data.t1.list[floor1_values].x = get_bits(gb, rangebits);

                    ff_dlog(NULL, " %u. floor1 Y coord. %d\n", floor1_values,
                            floor_setup->data.t1.list[floor1_values].x);
                }
            }

// Precalculate order of x coordinates - needed for decode
            if (ff_vorbis_ready_floor1_list(vc->avctx,
                                            floor_setup->data.t1.list,
                                            floor_setup->data.t1.x_list_dim)) {
                return AVERROR_INVALIDDATA;
            }
        } else if (floor_setup->floor_type == 0) {
            unsigned max_codebook_dim = 0;

            floor_setup->decode = vorbis_floor0_decode;

            floor_setup->data.t0.order          = get_bits(gb,  8);
            if (!floor_setup->data.t0.order) {
                av_log(vc->avctx, AV_LOG_ERROR, "Floor 0 order is 0.\n");
                return AVERROR_INVALIDDATA;
            }
            floor_setup->data.t0.rate           = get_bits(gb, 16);
            if (!floor_setup->data.t0.rate) {
                av_log(vc->avctx, AV_LOG_ERROR, "Floor 0 rate is 0.\n");
                return AVERROR_INVALIDDATA;
            }
            floor_setup->data.t0.bark_map_size  = get_bits(gb, 16);
            if (!floor_setup->data.t0.bark_map_size) {
                av_log(vc->avctx, AV_LOG_ERROR,
                       "Floor 0 bark map size is 0.\n");
                return AVERROR_INVALIDDATA;
            }
            floor_setup->data.t0.amplitude_bits = get_bits(gb,  6);
            floor_setup->data.t0.amplitude_offset = get_bits(gb, 8);
            floor_setup->data.t0.num_books        = get_bits(gb, 4) + 1;

            /* allocate mem for booklist */
            floor_setup->data.t0.book_list =
                av_malloc(floor_setup->data.t0.num_books);
            if (!floor_setup->data.t0.book_list)
                return AVERROR(ENOMEM);
            /* read book indexes */
            {
                int idx;
                unsigned book_idx;
                for (idx = 0; idx < floor_setup->data.t0.num_books; ++idx) {
                    GET_VALIDATED_INDEX(book_idx, 8, vc->codebook_count)
                    floor_setup->data.t0.book_list[idx] = book_idx;
                    if (vc->codebooks[book_idx].dimensions > max_codebook_dim)
                        max_codebook_dim = vc->codebooks[book_idx].dimensions;
                }
            }

            if ((ret = create_map(vc, i)) < 0)
                return ret;

            /* codebook dim is for padding if codebook dim doesn't *
             * divide order+1 then we need to read more data       */
            floor_setup->data.t0.lsp =
                av_malloc_array((floor_setup->data.t0.order + 1 + max_codebook_dim),
                                sizeof(*floor_setup->data.t0.lsp));
            if (!floor_setup->data.t0.lsp)
                return AVERROR(ENOMEM);

            /* debug output parsed headers */
            ff_dlog(NULL, "floor0 order: %u\n", floor_setup->data.t0.order);
            ff_dlog(NULL, "floor0 rate: %u\n", floor_setup->data.t0.rate);
            ff_dlog(NULL, "floor0 bark map size: %u\n",
                    floor_setup->data.t0.bark_map_size);
            ff_dlog(NULL, "floor0 amplitude bits: %u\n",
                    floor_setup->data.t0.amplitude_bits);
            ff_dlog(NULL, "floor0 amplitude offset: %u\n",
                    floor_setup->data.t0.amplitude_offset);
            ff_dlog(NULL, "floor0 number of books: %u\n",
                    floor_setup->data.t0.num_books);
            ff_dlog(NULL, "floor0 book list pointer: %p\n",
                    floor_setup->data.t0.book_list);
            {
                int idx;
                for (idx = 0; idx < floor_setup->data.t0.num_books; ++idx) {
                    ff_dlog(NULL, "  Book %d: %u\n", idx + 1,
                            floor_setup->data.t0.book_list[idx]);
                }
            }
        } else {
            av_log(vc->avctx, AV_LOG_ERROR, "Invalid floor type!\n");
            return AVERROR_INVALIDDATA;
        }
    }
    return 0;
}

// Process residues part

static int vorbis_parse_setup_hdr_residues(vorbis_context *vc)
{
    GetBitContext *gb = &vc->gb;
    unsigned i, j, k;

    vc->residue_count = get_bits(gb, 6)+1;
    vc->residues      = av_mallocz(vc->residue_count * sizeof(*vc->residues));
    if (!vc->residues)
        return AVERROR(ENOMEM);

    ff_dlog(NULL, " There are %d residues. \n", vc->residue_count);

    for (i = 0; i < vc->residue_count; ++i) {
        vorbis_residue *res_setup = &vc->residues[i];
        uint8_t cascade[64];
        unsigned high_bits, low_bits;

        res_setup->type = get_bits(gb, 16);

        ff_dlog(NULL, " %u. residue type %d\n", i, res_setup->type);

        res_setup->begin          = get_bits(gb, 24);
        res_setup->end            = get_bits(gb, 24);
        res_setup->partition_size = get_bits(gb, 24) + 1;
        /* Validations to prevent a buffer overflow later. */
        if (res_setup->begin>res_setup->end ||
            (res_setup->end-res_setup->begin) / res_setup->partition_size > FFMIN(V_MAX_PARTITIONS, 65535)) {
            av_log(vc->avctx, AV_LOG_ERROR,
                   "partition out of bounds: type, begin, end, size, blocksize: %"PRIu16", %"PRIu32", %"PRIu32", %u, %"PRIu32"\n",
                   res_setup->type, res_setup->begin, res_setup->end,
                   res_setup->partition_size, vc->blocksize[1] / 2);
            return AVERROR_INVALIDDATA;
        }

        res_setup->classifications = get_bits(gb, 6) + 1;
        GET_VALIDATED_INDEX(res_setup->classbook, 8, vc->codebook_count)

        res_setup->ptns_to_read =
            (res_setup->end - res_setup->begin) / res_setup->partition_size;
        res_setup->classifs = av_malloc_array(res_setup->ptns_to_read,
                                        vc->audio_channels *
                                        sizeof(*res_setup->classifs));
        if (!res_setup->classifs)
            return AVERROR(ENOMEM);

<<<<<<< HEAD
        ff_dlog(NULL, "    begin %"PRIu32" end %"PRIu32" part.size %d classif.s %d classbook %d \n",
=======
        ff_dlog(NULL, "    begin %"PRIu32" end %"PRIu32" part.size %u classif.s %"PRIu8" classbook %"PRIu8"\n",
>>>>>>> 0b77a593
                res_setup->begin, res_setup->end, res_setup->partition_size,
                res_setup->classifications, res_setup->classbook);

        for (j = 0; j < res_setup->classifications; ++j) {
            high_bits = 0;
            low_bits  = get_bits(gb, 3);
            if (get_bits1(gb))
                high_bits = get_bits(gb, 5);
            cascade[j] = (high_bits << 3) + low_bits;

            ff_dlog(NULL, "     %u class cascade depth: %d\n", j, ilog(cascade[j]));
        }

        res_setup->maxpass = 0;
        for (j = 0; j < res_setup->classifications; ++j) {
            for (k = 0; k < 8; ++k) {
                if (cascade[j]&(1 << k)) {
                    GET_VALIDATED_INDEX(res_setup->books[j][k], 8, vc->codebook_count)

                    ff_dlog(NULL, "     %u class cascade depth %u book: %d\n",
                            j, k, res_setup->books[j][k]);

                    if (k>res_setup->maxpass)
                        res_setup->maxpass = k;
                } else {
                    res_setup->books[j][k] = -1;
                }
            }
        }
    }
    return 0;
}

// Process mappings part

static int vorbis_parse_setup_hdr_mappings(vorbis_context *vc)
{
    GetBitContext *gb = &vc->gb;
    unsigned i, j;

    vc->mapping_count = get_bits(gb, 6)+1;
    vc->mappings      = av_mallocz(vc->mapping_count * sizeof(*vc->mappings));
    if (!vc->mappings)
        return AVERROR(ENOMEM);

    ff_dlog(NULL, " There are %d mappings. \n", vc->mapping_count);

    for (i = 0; i < vc->mapping_count; ++i) {
        vorbis_mapping *mapping_setup = &vc->mappings[i];

        if (get_bits(gb, 16)) {
            av_log(vc->avctx, AV_LOG_ERROR, "Other mappings than type 0 are not compliant with the Vorbis I specification. \n");
            return AVERROR_INVALIDDATA;
        }
        if (get_bits1(gb)) {
            mapping_setup->submaps = get_bits(gb, 4) + 1;
        } else {
            mapping_setup->submaps = 1;
        }

        if (get_bits1(gb)) {
            mapping_setup->coupling_steps = get_bits(gb, 8) + 1;
            if (vc->audio_channels < 2) {
                av_log(vc->avctx, AV_LOG_ERROR,
                       "Square polar channel mapping with less than two channels is not compliant with the Vorbis I specification.\n");
                return AVERROR_INVALIDDATA;
            }
            mapping_setup->magnitude      = av_mallocz(mapping_setup->coupling_steps *
                                                       sizeof(*mapping_setup->magnitude));
            mapping_setup->angle          = av_mallocz(mapping_setup->coupling_steps *
                                                       sizeof(*mapping_setup->angle));
            if (!mapping_setup->angle || !mapping_setup->magnitude)
                return AVERROR(ENOMEM);

            for (j = 0; j < mapping_setup->coupling_steps; ++j) {
                GET_VALIDATED_INDEX(mapping_setup->magnitude[j], ilog(vc->audio_channels - 1), vc->audio_channels)
                GET_VALIDATED_INDEX(mapping_setup->angle[j],     ilog(vc->audio_channels - 1), vc->audio_channels)
            }
        } else {
            mapping_setup->coupling_steps = 0;
        }

        ff_dlog(NULL, "   %u mapping coupling steps: %d\n",
                i, mapping_setup->coupling_steps);

        if (get_bits(gb, 2)) {
            av_log(vc->avctx, AV_LOG_ERROR, "%u. mapping setup data invalid.\n", i);
            return AVERROR_INVALIDDATA; // following spec.
        }

        if (mapping_setup->submaps>1) {
            mapping_setup->mux = av_mallocz_array(vc->audio_channels,
                                            sizeof(*mapping_setup->mux));
            if (!mapping_setup->mux)
                return AVERROR(ENOMEM);

            for (j = 0; j < vc->audio_channels; ++j)
                mapping_setup->mux[j] = get_bits(gb, 4);
        }

        for (j = 0; j < mapping_setup->submaps; ++j) {
            skip_bits(gb, 8); // FIXME check?
            GET_VALIDATED_INDEX(mapping_setup->submap_floor[j],   8, vc->floor_count)
            GET_VALIDATED_INDEX(mapping_setup->submap_residue[j], 8, vc->residue_count)

            ff_dlog(NULL, "   %u mapping %u submap : floor %d, residue %d\n", i, j,
                    mapping_setup->submap_floor[j],
                    mapping_setup->submap_residue[j]);
        }
    }
    return 0;
}

// Process modes part

static int create_map(vorbis_context *vc, unsigned floor_number)
{
    vorbis_floor *floors = vc->floors;
    vorbis_floor0 *vf;
    int idx;
    int blockflag, n;
    int32_t *map;

    for (blockflag = 0; blockflag < 2; ++blockflag) {
        n = vc->blocksize[blockflag] / 2;
        floors[floor_number].data.t0.map[blockflag] =
            av_malloc_array(n + 1, sizeof(int32_t)); // n + sentinel
        if (!floors[floor_number].data.t0.map[blockflag])
            return AVERROR(ENOMEM);

        map =  floors[floor_number].data.t0.map[blockflag];
        vf  = &floors[floor_number].data.t0;

        for (idx = 0; idx < n; ++idx) {
            map[idx] = floor(BARK((vf->rate * idx) / (2.0f * n)) *
                             (vf->bark_map_size / BARK(vf->rate / 2.0f)));
            if (vf->bark_map_size-1 < map[idx])
                map[idx] = vf->bark_map_size - 1;
        }
        map[n] = -1;
        vf->map_size[blockflag] = n;
    }

    for (idx = 0; idx <= n; ++idx) {
        ff_dlog(NULL, "floor0 map: map at pos %d is %"PRId32"\n", idx, map[idx]);
    }

    return 0;
}

static int vorbis_parse_setup_hdr_modes(vorbis_context *vc)
{
    GetBitContext *gb = &vc->gb;
    unsigned i;

    vc->mode_count = get_bits(gb, 6) + 1;
    vc->modes      = av_mallocz(vc->mode_count * sizeof(*vc->modes));
    if (!vc->modes)
        return AVERROR(ENOMEM);

    ff_dlog(NULL, " There are %d modes.\n", vc->mode_count);

    for (i = 0; i < vc->mode_count; ++i) {
        vorbis_mode *mode_setup = &vc->modes[i];

        mode_setup->blockflag     = get_bits1(gb);
        mode_setup->windowtype    = get_bits(gb, 16); //FIXME check
        mode_setup->transformtype = get_bits(gb, 16); //FIXME check
        GET_VALIDATED_INDEX(mode_setup->mapping, 8, vc->mapping_count);

        ff_dlog(NULL, " %u mode: blockflag %d, windowtype %d, transformtype %d, mapping %d\n",
                i, mode_setup->blockflag, mode_setup->windowtype,
                mode_setup->transformtype, mode_setup->mapping);
    }
    return 0;
}

// Process the whole setup header using the functions above

static int vorbis_parse_setup_hdr(vorbis_context *vc)
{
    GetBitContext *gb = &vc->gb;
    int ret;

    if ((get_bits(gb, 8) != 'v') || (get_bits(gb, 8) != 'o') ||
        (get_bits(gb, 8) != 'r') || (get_bits(gb, 8) != 'b') ||
        (get_bits(gb, 8) != 'i') || (get_bits(gb, 8) != 's')) {
        av_log(vc->avctx, AV_LOG_ERROR, " Vorbis setup header packet corrupt (no vorbis signature). \n");
        return AVERROR_INVALIDDATA;
    }

    if ((ret = vorbis_parse_setup_hdr_codebooks(vc))) {
        av_log(vc->avctx, AV_LOG_ERROR, " Vorbis setup header packet corrupt (codebooks). \n");
        return ret;
    }
    if ((ret = vorbis_parse_setup_hdr_tdtransforms(vc))) {
        av_log(vc->avctx, AV_LOG_ERROR, " Vorbis setup header packet corrupt (time domain transforms). \n");
        return ret;
    }
    if ((ret = vorbis_parse_setup_hdr_floors(vc))) {
        av_log(vc->avctx, AV_LOG_ERROR, " Vorbis setup header packet corrupt (floors). \n");
        return ret;
    }
    if ((ret = vorbis_parse_setup_hdr_residues(vc))) {
        av_log(vc->avctx, AV_LOG_ERROR, " Vorbis setup header packet corrupt (residues). \n");
        return ret;
    }
    if ((ret = vorbis_parse_setup_hdr_mappings(vc))) {
        av_log(vc->avctx, AV_LOG_ERROR, " Vorbis setup header packet corrupt (mappings). \n");
        return ret;
    }
    if ((ret = vorbis_parse_setup_hdr_modes(vc))) {
        av_log(vc->avctx, AV_LOG_ERROR, " Vorbis setup header packet corrupt (modes). \n");
        return ret;
    }
    if (!get_bits1(gb)) {
        av_log(vc->avctx, AV_LOG_ERROR, " Vorbis setup header packet corrupt (framing flag). \n");
        return AVERROR_INVALIDDATA; // framing flag bit unset error
    }

    return 0;
}

// Process the identification header

static int vorbis_parse_id_hdr(vorbis_context *vc)
{
    GetBitContext *gb = &vc->gb;
    unsigned bl0, bl1;

    if ((get_bits(gb, 8) != 'v') || (get_bits(gb, 8) != 'o') ||
        (get_bits(gb, 8) != 'r') || (get_bits(gb, 8) != 'b') ||
        (get_bits(gb, 8) != 'i') || (get_bits(gb, 8) != 's')) {
        av_log(vc->avctx, AV_LOG_ERROR, " Vorbis id header packet corrupt (no vorbis signature). \n");
        return AVERROR_INVALIDDATA;
    }

    vc->version        = get_bits_long(gb, 32);    //FIXME check 0
    vc->audio_channels = get_bits(gb, 8);
    if (vc->audio_channels <= 0) {
        av_log(vc->avctx, AV_LOG_ERROR, "Invalid number of channels\n");
        return AVERROR_INVALIDDATA;
    }
    vc->audio_samplerate = get_bits_long(gb, 32);
    if (vc->audio_samplerate <= 0) {
        av_log(vc->avctx, AV_LOG_ERROR, "Invalid samplerate\n");
        return AVERROR_INVALIDDATA;
    }
    vc->bitrate_maximum = get_bits_long(gb, 32);
    vc->bitrate_nominal = get_bits_long(gb, 32);
    vc->bitrate_minimum = get_bits_long(gb, 32);
    bl0 = get_bits(gb, 4);
    bl1 = get_bits(gb, 4);
    if (bl0 > 13 || bl0 < 6 || bl1 > 13 || bl1 < 6 || bl1 < bl0) {
        av_log(vc->avctx, AV_LOG_ERROR, " Vorbis id header packet corrupt (illegal blocksize). \n");
        return AVERROR_INVALIDDATA;
    }
    vc->blocksize[0] = (1 << bl0);
    vc->blocksize[1] = (1 << bl1);
    vc->win[0] = ff_vorbis_vwin[bl0 - 6];
    vc->win[1] = ff_vorbis_vwin[bl1 - 6];

    if ((get_bits1(gb)) == 0) {
        av_log(vc->avctx, AV_LOG_ERROR, " Vorbis id header packet corrupt (framing flag not set). \n");
        return AVERROR_INVALIDDATA;
    }

    vc->channel_residues =  av_malloc_array(vc->blocksize[1]  / 2, vc->audio_channels * sizeof(*vc->channel_residues));
    vc->saved            =  av_mallocz_array(vc->blocksize[1] / 4, vc->audio_channels * sizeof(*vc->saved));
    if (!vc->channel_residues || !vc->saved)
        return AVERROR(ENOMEM);

    vc->previous_window  = -1;

    ff_mdct_init(&vc->mdct[0], bl0, 1, -1.0);
    ff_mdct_init(&vc->mdct[1], bl1, 1, -1.0);
    vc->fdsp = avpriv_float_dsp_alloc(vc->avctx->flags & AV_CODEC_FLAG_BITEXACT);
    if (!vc->fdsp)
        return AVERROR(ENOMEM);

    ff_dlog(NULL, " vorbis version %"PRIu32" \n audio_channels %"PRIu8" \n audio_samplerate %"PRIu32" \n bitrate_max %"PRIu32" \n bitrate_nom %"PRIu32" \n bitrate_min %"PRIu32" \n blk_0 %"PRIu32" blk_1 %"PRIu32" \n ",
            vc->version, vc->audio_channels, vc->audio_samplerate, vc->bitrate_maximum, vc->bitrate_nominal, vc->bitrate_minimum, vc->blocksize[0], vc->blocksize[1]);

/*
    BLK = vc->blocksize[0];
    for (i = 0; i < BLK / 2; ++i) {
        vc->win[0][i] = sin(0.5*3.14159265358*(sin(((float)i + 0.5) / (float)BLK*3.14159265358))*(sin(((float)i + 0.5) / (float)BLK*3.14159265358)));
    }
*/

    return 0;
}

// Process the extradata using the functions above (identification header, setup header)

static av_cold int vorbis_decode_init(AVCodecContext *avctx)
{
    vorbis_context *vc = avctx->priv_data;
    uint8_t *headers   = avctx->extradata;
    int headers_len    = avctx->extradata_size;
    const uint8_t *header_start[3];
    int header_len[3];
    GetBitContext *gb = &vc->gb;
    int hdr_type, ret;

    vc->avctx = avctx;
    ff_vorbisdsp_init(&vc->dsp);

    avctx->sample_fmt = AV_SAMPLE_FMT_FLTP;

    if (!headers_len) {
        av_log(avctx, AV_LOG_ERROR, "Extradata missing.\n");
        return AVERROR_INVALIDDATA;
    }

    if ((ret = avpriv_split_xiph_headers(headers, headers_len, 30, header_start, header_len)) < 0) {
        av_log(avctx, AV_LOG_ERROR, "Extradata corrupt.\n");
        return ret;
    }

    init_get_bits(gb, header_start[0], header_len[0]*8);
    hdr_type = get_bits(gb, 8);
    if (hdr_type != 1) {
        av_log(avctx, AV_LOG_ERROR, "First header is not the id header.\n");
        return AVERROR_INVALIDDATA;
    }
    if ((ret = vorbis_parse_id_hdr(vc))) {
        av_log(avctx, AV_LOG_ERROR, "Id header corrupt.\n");
        vorbis_free(vc);
        return ret;
    }

    init_get_bits(gb, header_start[2], header_len[2]*8);
    hdr_type = get_bits(gb, 8);
    if (hdr_type != 5) {
        av_log(avctx, AV_LOG_ERROR, "Third header is not the setup header.\n");
        vorbis_free(vc);
        return AVERROR_INVALIDDATA;
    }
    if ((ret = vorbis_parse_setup_hdr(vc))) {
        av_log(avctx, AV_LOG_ERROR, "Setup header corrupt.\n");
        vorbis_free(vc);
        return ret;
    }

    if (vc->audio_channels > 8)
        avctx->channel_layout = 0;
    else
        avctx->channel_layout = ff_vorbis_channel_layouts[vc->audio_channels - 1];

    avctx->channels    = vc->audio_channels;
    avctx->sample_rate = vc->audio_samplerate;

    return 0;
}

// Decode audiopackets -------------------------------------------------

// Read and decode floor

static int vorbis_floor0_decode(vorbis_context *vc,
                                vorbis_floor_data *vfu, float *vec)
{
    vorbis_floor0 *vf = &vfu->t0;
    float *lsp = vf->lsp;
    unsigned amplitude, book_idx;
    unsigned blockflag = vc->modes[vc->mode_number].blockflag;

    if (!vf->amplitude_bits)
        return 1;

    amplitude = get_bits(&vc->gb, vf->amplitude_bits);
    if (amplitude > 0) {
        float last = 0;
        unsigned idx, lsp_len = 0;
        vorbis_codebook codebook;

        book_idx = get_bits(&vc->gb, ilog(vf->num_books));
        if (book_idx >= vf->num_books) {
            av_log(vc->avctx, AV_LOG_ERROR, "floor0 dec: booknumber too high!\n");
            book_idx =  0;
        }
        ff_dlog(NULL, "floor0 dec: booknumber: %u\n", book_idx);
        codebook = vc->codebooks[vf->book_list[book_idx]];
        /* Invalid codebook! */
        if (!codebook.codevectors)
            return AVERROR_INVALIDDATA;

        while (lsp_len<vf->order) {
            int vec_off;

            ff_dlog(NULL, "floor0 dec: book dimension: %d\n", codebook.dimensions);
            ff_dlog(NULL, "floor0 dec: maximum depth: %d\n", codebook.maxdepth);
            /* read temp vector */
            vec_off = get_vlc2(&vc->gb, codebook.vlc.table,
                               codebook.nb_bits, codebook.maxdepth)
                      * codebook.dimensions;
            ff_dlog(NULL, "floor0 dec: vector offset: %d\n", vec_off);
            /* copy each vector component and add last to it */
            for (idx = 0; idx < codebook.dimensions; ++idx)
                lsp[lsp_len+idx] = codebook.codevectors[vec_off+idx] + last;
            last = lsp[lsp_len+idx-1]; /* set last to last vector component */

            lsp_len += codebook.dimensions;
        }
        /* DEBUG: output lsp coeffs */
        {
            int idx;
            for (idx = 0; idx < lsp_len; ++idx)
                ff_dlog(NULL, "floor0 dec: coeff at %d is %f\n", idx, lsp[idx]);
        }

        /* synthesize floor output vector */
        {
            int i;
            int order = vf->order;
            float wstep = M_PI / vf->bark_map_size;

            for (i = 0; i < order; i++)
                lsp[i] = 2.0f * cos(lsp[i]);

            ff_dlog(NULL, "floor0 synth: map_size = %"PRIu32"; m = %d; wstep = %f\n",
                    vf->map_size[blockflag], order, wstep);

            i = 0;
            while (i < vf->map_size[blockflag]) {
                int j, iter_cond = vf->map[blockflag][i];
                float p = 0.5f;
                float q = 0.5f;
                float two_cos_w = 2.0f * cos(wstep * iter_cond); // needed all times

                /* similar part for the q and p products */
                for (j = 0; j + 1 < order; j += 2) {
                    q *= lsp[j]     - two_cos_w;
                    p *= lsp[j + 1] - two_cos_w;
                }
                if (j == order) { // even order
                    p *= p * (2.0f - two_cos_w);
                    q *= q * (2.0f + two_cos_w);
                } else { // odd order
                    q *= two_cos_w-lsp[j]; // one more time for q

                    /* final step and square */
                    p *= p * (4.f - two_cos_w * two_cos_w);
                    q *= q;
                }

                /* calculate linear floor value */
                q = exp((((amplitude*vf->amplitude_offset) /
                          (((1 << vf->amplitude_bits) - 1) * sqrt(p + q)))
                         - vf->amplitude_offset) * .11512925f);

                /* fill vector */
                do {
                    vec[i] = q; ++i;
                } while (vf->map[blockflag][i] == iter_cond);
            }
        }
    } else {
        /* this channel is unused */
        return 1;
    }

    ff_dlog(NULL, " Floor0 decoded\n");

    return 0;
}

static int vorbis_floor1_decode(vorbis_context *vc,
                                vorbis_floor_data *vfu, float *vec)
{
    vorbis_floor1 *vf = &vfu->t1;
    GetBitContext *gb = &vc->gb;
    uint16_t range_v[4] = { 256, 128, 86, 64 };
    unsigned range = range_v[vf->multiplier - 1];
    uint16_t floor1_Y[258];
    uint16_t floor1_Y_final[258];
    int floor1_flag[258];
    unsigned partition_class, cdim, cbits, csub, cval, offset, i, j;
    int book, adx, ady, dy, off, predicted, err;


    if (!get_bits1(gb)) // silence
        return 1;

// Read values (or differences) for the floor's points

    floor1_Y[0] = get_bits(gb, ilog(range - 1));
    floor1_Y[1] = get_bits(gb, ilog(range - 1));

    ff_dlog(NULL, "floor 0 Y %d floor 1 Y %d \n", floor1_Y[0], floor1_Y[1]);

    offset = 2;
    for (i = 0; i < vf->partitions; ++i) {
        partition_class = vf->partition_class[i];
        cdim   = vf->class_dimensions[partition_class];
        cbits  = vf->class_subclasses[partition_class];
        csub = (1 << cbits) - 1;
        cval = 0;

        ff_dlog(NULL, "Cbits %u\n", cbits);

        if (cbits) // this reads all subclasses for this partition's class
            cval = get_vlc2(gb, vc->codebooks[vf->class_masterbook[partition_class]].vlc.table,
                            vc->codebooks[vf->class_masterbook[partition_class]].nb_bits, 3);

        for (j = 0; j < cdim; ++j) {
            book = vf->subclass_books[partition_class][cval & csub];

            ff_dlog(NULL, "book %d Cbits %u cval %u  bits:%d\n",
                    book, cbits, cval, get_bits_count(gb));

            cval = cval >> cbits;
            if (book > -1) {
                int v = get_vlc2(gb, vc->codebooks[book].vlc.table,
                                 vc->codebooks[book].nb_bits, 3);
                if (v < 0)
                    return AVERROR_INVALIDDATA;
                floor1_Y[offset+j] = v;
            } else {
                floor1_Y[offset+j] = 0;
            }

            ff_dlog(NULL, " floor(%d) = %d \n",
                    vf->list[offset+j].x, floor1_Y[offset+j]);
        }
        offset+=cdim;
    }

// Amplitude calculation from the differences

    floor1_flag[0] = 1;
    floor1_flag[1] = 1;
    floor1_Y_final[0] = floor1_Y[0];
    floor1_Y_final[1] = floor1_Y[1];

    for (i = 2; i < vf->x_list_dim; ++i) {
        unsigned val, highroom, lowroom, room, high_neigh_offs, low_neigh_offs;

        low_neigh_offs  = vf->list[i].low;
        high_neigh_offs = vf->list[i].high;
        dy  = floor1_Y_final[high_neigh_offs] - floor1_Y_final[low_neigh_offs];  // render_point begin
        adx = vf->list[high_neigh_offs].x - vf->list[low_neigh_offs].x;
        ady = FFABS(dy);
        err = ady * (vf->list[i].x - vf->list[low_neigh_offs].x);
        off = err / adx;
        if (dy < 0) {
            predicted = floor1_Y_final[low_neigh_offs] - off;
        } else {
            predicted = floor1_Y_final[low_neigh_offs] + off;
        } // render_point end

        val = floor1_Y[i];
        highroom = range-predicted;
        lowroom  = predicted;
        if (highroom < lowroom) {
            room = highroom * 2;
        } else {
            room = lowroom * 2;   // SPEC misspelling
        }
        if (val) {
            floor1_flag[low_neigh_offs]  = 1;
            floor1_flag[high_neigh_offs] = 1;
            floor1_flag[i]               = 1;
            if (val >= room) {
                if (highroom > lowroom) {
                    floor1_Y_final[i] = av_clip_uint16(val - lowroom + predicted);
                } else {
                    floor1_Y_final[i] = av_clip_uint16(predicted - val + highroom - 1);
                }
            } else {
                if (val & 1) {
                    floor1_Y_final[i] = av_clip_uint16(predicted - (val + 1) / 2);
                } else {
                    floor1_Y_final[i] = av_clip_uint16(predicted + val / 2);
                }
            }
        } else {
            floor1_flag[i]    = 0;
            floor1_Y_final[i] = av_clip_uint16(predicted);
        }

        ff_dlog(NULL, " Decoded floor(%d) = %u / val %u\n",
                vf->list[i].x, floor1_Y_final[i], val);
    }

// Curve synth - connect the calculated dots and convert from dB scale FIXME optimize ?

    ff_vorbis_floor1_render_list(vf->list, vf->x_list_dim, floor1_Y_final, floor1_flag, vf->multiplier, vec, vf->list[1].x);

    ff_dlog(NULL, " Floor decoded\n");

    return 0;
}

static av_always_inline int setup_classifs(vorbis_context *vc,
                                           vorbis_residue *vr,
                                           uint8_t *do_not_decode,
                                           unsigned ch_used,
                                           int partition_count,
                                           int ptns_to_read
                                          )
{
    vorbis_codebook *codebook = vc->codebooks + vr->classbook;
    int p, j, i;
    unsigned c_p_c         = codebook->dimensions;
    unsigned inverse_class = ff_inverse[vr->classifications];
    int temp, temp2;
    for (p = 0, j = 0; j < ch_used; ++j) {
        if (!do_not_decode[j]) {
            temp = get_vlc2(&vc->gb, codebook->vlc.table,
                                     codebook->nb_bits, 3);

            ff_dlog(NULL, "Classword: %u\n", temp);

            av_assert0(temp < 65536);

            if (temp < 0) {
                av_log(vc->avctx, AV_LOG_ERROR,
                       "Invalid vlc code decoding %d channel.", j);
                return AVERROR_INVALIDDATA;
            }

            av_assert0(vr->classifications > 1); //needed for inverse[]

            for (i = partition_count + c_p_c - 1; i >= partition_count; i--) {
                temp2 = (((uint64_t)temp) * inverse_class) >> 32;

                if (i < ptns_to_read)
                    vr->classifs[p + i] = temp - temp2 * vr->classifications;
                temp = temp2;
            }
        }
        p += ptns_to_read;
    }
    return 0;
}
// Read and decode residue

static av_always_inline int vorbis_residue_decode_internal(vorbis_context *vc,
                                                           vorbis_residue *vr,
                                                           unsigned ch,
                                                           uint8_t *do_not_decode,
                                                           float *vec,
                                                           unsigned vlen,
                                                           unsigned ch_left,
                                                           int vr_type)
{
    GetBitContext *gb = &vc->gb;
    unsigned c_p_c        = vc->codebooks[vr->classbook].dimensions;
    uint8_t *classifs = vr->classifs;
    unsigned pass, ch_used, i, j, k, l;
    unsigned max_output = (ch - 1) * vlen;
    int ptns_to_read = vr->ptns_to_read;
    int libvorbis_bug = 0;

    if (vr_type == 2) {
        for (j = 1; j < ch; ++j)
            do_not_decode[0] &= do_not_decode[j];  // FIXME - clobbering input
        if (do_not_decode[0])
            return 0;
        ch_used = 1;
        max_output += vr->end / ch;
    } else {
        ch_used = ch;
        max_output += vr->end;
    }

    if (max_output > ch_left * vlen) {
        if (max_output <= ch_left * vlen + vr->partition_size*ch_used/ch) {
            ptns_to_read--;
            libvorbis_bug = 1;
        } else {
            av_log(vc->avctx, AV_LOG_ERROR, "Insufficient output buffer\n");
            return AVERROR_INVALIDDATA;
        }
    }

    ff_dlog(NULL, " residue type 0/1/2 decode begin, ch: %d  cpc %d  \n", ch, c_p_c);

    for (pass = 0; pass <= vr->maxpass; ++pass) { // FIXME OPTIMIZE?
        int voffset, partition_count, j_times_ptns_to_read;

        voffset = vr->begin;
        for (partition_count = 0; partition_count < ptns_to_read;) {  // SPEC        error
            if (!pass) {
                int ret = setup_classifs(vc, vr, do_not_decode, ch_used, partition_count, ptns_to_read);
                if (ret < 0)
                    return ret;
            }
            for (i = 0; (i < c_p_c) && (partition_count < ptns_to_read); ++i) {
                for (j_times_ptns_to_read = 0, j = 0; j < ch_used; ++j) {
                    unsigned voffs;

                    if (!do_not_decode[j]) {
                        unsigned vqclass = classifs[j_times_ptns_to_read + partition_count];
                        int vqbook  = vr->books[vqclass][pass];

                        if (vqbook >= 0 && vc->codebooks[vqbook].codevectors) {
                            unsigned coffs;
                            unsigned dim  = vc->codebooks[vqbook].dimensions;
                            unsigned step = FASTDIV(vr->partition_size << 1, dim << 1);
                            vorbis_codebook codebook = vc->codebooks[vqbook];

                            if (vr_type == 0) {

                                voffs = voffset+j*vlen;
                                for (k = 0; k < step; ++k) {
                                    coffs = get_vlc2(gb, codebook.vlc.table, codebook.nb_bits, 3) * dim;
                                    for (l = 0; l < dim; ++l)
                                        vec[voffs + k + l * step] += codebook.codevectors[coffs + l];
                                }
                            } else if (vr_type == 1) {
                                voffs = voffset + j * vlen;
                                for (k = 0; k < step; ++k) {
                                    coffs = get_vlc2(gb, codebook.vlc.table, codebook.nb_bits, 3) * dim;
                                    for (l = 0; l < dim; ++l, ++voffs) {
                                        vec[voffs]+=codebook.codevectors[coffs+l];

                                        ff_dlog(NULL, " pass %d offs: %d curr: %f change: %f cv offs.: %d  \n",
                                                pass, voffs, vec[voffs], codebook.codevectors[coffs+l], coffs);
                                    }
                                }
                            } else if (vr_type == 2 && ch == 2 && (voffset & 1) == 0 && (dim & 1) == 0) { // most frequent case optimized
                                voffs = voffset >> 1;

                                if (dim == 2) {
                                    for (k = 0; k < step; ++k) {
                                        coffs = get_vlc2(gb, codebook.vlc.table, codebook.nb_bits, 3) * 2;
                                        vec[voffs + k       ] += codebook.codevectors[coffs    ];
                                        vec[voffs + k + vlen] += codebook.codevectors[coffs + 1];
                                    }
                                } else if (dim == 4) {
                                    for (k = 0; k < step; ++k, voffs += 2) {
                                        coffs = get_vlc2(gb, codebook.vlc.table, codebook.nb_bits, 3) * 4;
                                        vec[voffs           ] += codebook.codevectors[coffs    ];
                                        vec[voffs + 1       ] += codebook.codevectors[coffs + 2];
                                        vec[voffs + vlen    ] += codebook.codevectors[coffs + 1];
                                        vec[voffs + vlen + 1] += codebook.codevectors[coffs + 3];
                                    }
                                } else
                                for (k = 0; k < step; ++k) {
                                    coffs = get_vlc2(gb, codebook.vlc.table, codebook.nb_bits, 3) * dim;
                                    for (l = 0; l < dim; l += 2, voffs++) {
                                        vec[voffs       ] += codebook.codevectors[coffs + l    ];
                                        vec[voffs + vlen] += codebook.codevectors[coffs + l + 1];

                                        ff_dlog(NULL, " pass %d offs: %d curr: %f change: %f cv offs.: %d+%d  \n",
                                                pass, voffset / ch + (voffs % ch) * vlen,
                                                vec[voffset / ch + (voffs % ch) * vlen],
                                                codebook.codevectors[coffs + l], coffs, l);
                                    }
                                }

                            } else if (vr_type == 2) {
                                unsigned voffs_div = FASTDIV(voffset << 1, ch <<1);
                                unsigned voffs_mod = voffset - voffs_div * ch;

                                for (k = 0; k < step; ++k) {
                                    coffs = get_vlc2(gb, codebook.vlc.table, codebook.nb_bits, 3) * dim;
                                    for (l = 0; l < dim; ++l) {
                                        vec[voffs_div + voffs_mod * vlen] +=
                                            codebook.codevectors[coffs + l];

                                        ff_dlog(NULL, " pass %d offs: %d curr: %f change: %f cv offs.: %d+%d  \n",
                                                pass, voffs_div + voffs_mod * vlen,
                                                vec[voffs_div + voffs_mod * vlen],
                                                codebook.codevectors[coffs + l], coffs, l);

                                        if (++voffs_mod == ch) {
                                            voffs_div++;
                                            voffs_mod = 0;
                                        }
                                    }
                                }
                            }
                        }
                    }
                    j_times_ptns_to_read += ptns_to_read;
                }
                ++partition_count;
                voffset += vr->partition_size;
            }
        }
        if (libvorbis_bug && !pass) {
            for (j = 0; j < ch_used; ++j) {
                if (!do_not_decode[j]) {
                    get_vlc2(&vc->gb, vc->codebooks[vr->classbook].vlc.table,
                                vc->codebooks[vr->classbook].nb_bits, 3);
                }
            }
        }
    }
    return 0;
}

static inline int vorbis_residue_decode(vorbis_context *vc, vorbis_residue *vr,
                                        unsigned ch,
                                        uint8_t *do_not_decode,
                                        float *vec, unsigned vlen,
                                        unsigned ch_left)
{
    if (vr->type == 2)
        return vorbis_residue_decode_internal(vc, vr, ch, do_not_decode, vec, vlen, ch_left, 2);
    else if (vr->type == 1)
        return vorbis_residue_decode_internal(vc, vr, ch, do_not_decode, vec, vlen, ch_left, 1);
    else if (vr->type == 0)
        return vorbis_residue_decode_internal(vc, vr, ch, do_not_decode, vec, vlen, ch_left, 0);
    else {
        av_log(vc->avctx, AV_LOG_ERROR, " Invalid residue type while residue decode?! \n");
        return AVERROR_INVALIDDATA;
    }
}

void ff_vorbis_inverse_coupling(float *mag, float *ang, intptr_t blocksize)
{
    int i;
    for (i = 0;  i < blocksize;  i++) {
        if (mag[i] > 0.0) {
            if (ang[i] > 0.0) {
                ang[i] = mag[i] - ang[i];
            } else {
                float temp = ang[i];
                ang[i]     = mag[i];
                mag[i]    += temp;
            }
        } else {
            if (ang[i] > 0.0) {
                ang[i] += mag[i];
            } else {
                float temp = ang[i];
                ang[i]     = mag[i];
                mag[i]    -= temp;
            }
        }
    }
}

// Decode the audio packet using the functions above

static int vorbis_parse_audio_packet(vorbis_context *vc, float **floor_ptr)
{
    GetBitContext *gb = &vc->gb;
    FFTContext *mdct;
    int previous_window = vc->previous_window;
    unsigned mode_number, blockflag, blocksize;
    int i, j;
    uint8_t no_residue[255];
    uint8_t do_not_decode[255];
    vorbis_mapping *mapping;
    float *ch_res_ptr   = vc->channel_residues;
    uint8_t res_chan[255];
    unsigned res_num = 0;
    int retlen  = 0;
    unsigned ch_left = vc->audio_channels;
    unsigned vlen;

    if (get_bits1(gb)) {
        av_log(vc->avctx, AV_LOG_ERROR, "Not a Vorbis I audio packet.\n");
        return AVERROR_INVALIDDATA; // packet type not audio
    }

    if (vc->mode_count == 1) {
        mode_number = 0;
    } else {
        GET_VALIDATED_INDEX(mode_number, ilog(vc->mode_count-1), vc->mode_count)
    }
    vc->mode_number = mode_number;
    mapping = &vc->mappings[vc->modes[mode_number].mapping];

    ff_dlog(NULL, " Mode number: %u , mapping: %d , blocktype %d\n", mode_number,
            vc->modes[mode_number].mapping, vc->modes[mode_number].blockflag);

    blockflag = vc->modes[mode_number].blockflag;
    blocksize = vc->blocksize[blockflag];
    vlen = blocksize / 2;
    if (blockflag) {
        int code = get_bits(gb, 2);
        if (previous_window < 0)
            previous_window = code>>1;
    } else if (previous_window < 0)
        previous_window = 0;

    memset(ch_res_ptr,   0, sizeof(float) * vc->audio_channels * vlen); //FIXME can this be removed ?
    for (i = 0; i < vc->audio_channels; ++i)
        memset(floor_ptr[i], 0, vlen * sizeof(floor_ptr[0][0])); //FIXME can this be removed ?

// Decode floor

    for (i = 0; i < vc->audio_channels; ++i) {
        vorbis_floor *floor;
        int ret;
        if (mapping->submaps > 1) {
            floor = &vc->floors[mapping->submap_floor[mapping->mux[i]]];
        } else {
            floor = &vc->floors[mapping->submap_floor[0]];
        }

        ret = floor->decode(vc, &floor->data, floor_ptr[i]);

        if (ret < 0) {
            av_log(vc->avctx, AV_LOG_ERROR, "Invalid codebook in vorbis_floor_decode.\n");
            return AVERROR_INVALIDDATA;
        }
        no_residue[i] = ret;
    }

// Nonzero vector propagate

    for (i = mapping->coupling_steps - 1; i >= 0; --i) {
        if (!(no_residue[mapping->magnitude[i]] & no_residue[mapping->angle[i]])) {
            no_residue[mapping->magnitude[i]] = 0;
            no_residue[mapping->angle[i]]     = 0;
        }
    }

// Decode residue

    for (i = 0; i < mapping->submaps; ++i) {
        vorbis_residue *residue;
        unsigned ch = 0;
        int ret;

        for (j = 0; j < vc->audio_channels; ++j) {
            if ((mapping->submaps == 1) || (i == mapping->mux[j])) {
                res_chan[j] = res_num;
                if (no_residue[j]) {
                    do_not_decode[ch] = 1;
                } else {
                    do_not_decode[ch] = 0;
                }
                ++ch;
                ++res_num;
            }
        }
        residue = &vc->residues[mapping->submap_residue[i]];
        if (ch_left < ch) {
            av_log(vc->avctx, AV_LOG_ERROR, "Too many channels in vorbis_floor_decode.\n");
            return AVERROR_INVALIDDATA;
        }
        if (ch) {
            ret = vorbis_residue_decode(vc, residue, ch, do_not_decode, ch_res_ptr, vlen, ch_left);
            if (ret < 0)
                return ret;
        }

        ch_res_ptr += ch * vlen;
        ch_left -= ch;
    }

    if (ch_left > 0)
        return AVERROR_INVALIDDATA;

// Inverse coupling

    for (i = mapping->coupling_steps - 1; i >= 0; --i) { //warning: i has to be signed
        float *mag, *ang;

        mag = vc->channel_residues+res_chan[mapping->magnitude[i]] * blocksize / 2;
        ang = vc->channel_residues+res_chan[mapping->angle[i]]     * blocksize / 2;
        vc->dsp.vorbis_inverse_coupling(mag, ang, blocksize / 2);
    }

// Dotproduct, MDCT

    mdct = &vc->mdct[blockflag];

    for (j = vc->audio_channels-1;j >= 0; j--) {
        ch_res_ptr   = vc->channel_residues + res_chan[j] * blocksize / 2;
        vc->fdsp->vector_fmul(floor_ptr[j], floor_ptr[j], ch_res_ptr, blocksize / 2);
        mdct->imdct_half(mdct, ch_res_ptr, floor_ptr[j]);
    }

// Overlap/add, save data for next overlapping

    retlen = (blocksize + vc->blocksize[previous_window]) / 4;
    for (j = 0; j < vc->audio_channels; j++) {
        unsigned bs0 = vc->blocksize[0];
        unsigned bs1 = vc->blocksize[1];
        float *residue    = vc->channel_residues + res_chan[j] * blocksize / 2;
        float *saved      = vc->saved + j * bs1 / 4;
        float *ret        = floor_ptr[j];
        float *buf        = residue;
        const float *win  = vc->win[blockflag & previous_window];

        if (blockflag == previous_window) {
            vc->fdsp->vector_fmul_window(ret, saved, buf, win, blocksize / 4);
        } else if (blockflag > previous_window) {
            vc->fdsp->vector_fmul_window(ret, saved, buf, win, bs0 / 4);
            memcpy(ret+bs0/2, buf+bs0/4, ((bs1-bs0)/4) * sizeof(float));
        } else {
            memcpy(ret, saved, ((bs1 - bs0) / 4) * sizeof(float));
            vc->fdsp->vector_fmul_window(ret + (bs1 - bs0) / 4, saved + (bs1 - bs0) / 4, buf, win, bs0 / 4);
        }
        memcpy(saved, buf + blocksize / 4, blocksize / 4 * sizeof(float));
    }

    vc->previous_window = blockflag;
    return retlen;
}

// Return the decoded audio packet through the standard api

static int vorbis_decode_frame(AVCodecContext *avctx, void *data,
                               int *got_frame_ptr, AVPacket *avpkt)
{
    const uint8_t *buf = avpkt->data;
    int buf_size       = avpkt->size;
    vorbis_context *vc = avctx->priv_data;
    AVFrame *frame     = data;
    GetBitContext *gb = &vc->gb;
    float *channel_ptrs[255];
    int i, len, ret;

    ff_dlog(NULL, "packet length %d \n", buf_size);

    if (*buf == 1 && buf_size > 7) {
        if ((ret = init_get_bits8(gb, buf + 1, buf_size - 1)) < 0)
            return ret;

        vorbis_free(vc);
        if ((ret = vorbis_parse_id_hdr(vc))) {
            av_log(avctx, AV_LOG_ERROR, "Id header corrupt.\n");
            vorbis_free(vc);
            return ret;
        }

        if (vc->audio_channels > 8)
            avctx->channel_layout = 0;
        else
            avctx->channel_layout = ff_vorbis_channel_layouts[vc->audio_channels - 1];

        avctx->channels    = vc->audio_channels;
        avctx->sample_rate = vc->audio_samplerate;
        return buf_size;
    }

    if (*buf == 3 && buf_size > 7) {
        av_log(avctx, AV_LOG_DEBUG, "Ignoring comment header\n");
        return buf_size;
    }

    if (*buf == 5 && buf_size > 7 && vc->channel_residues && !vc->modes) {
        if ((ret = init_get_bits8(gb, buf + 1, buf_size - 1)) < 0)
            return ret;

        if ((ret = vorbis_parse_setup_hdr(vc))) {
            av_log(avctx, AV_LOG_ERROR, "Setup header corrupt.\n");
            vorbis_free(vc);
            return ret;
        }
        return buf_size;
    }

    if (!vc->channel_residues || !vc->modes) {
        av_log(avctx, AV_LOG_ERROR, "Data packet before valid headers\n");
        return AVERROR_INVALIDDATA;
    }

    /* get output buffer */
    frame->nb_samples = vc->blocksize[1] / 2;
    if ((ret = ff_get_buffer(avctx, frame, 0)) < 0)
        return ret;

    if (vc->audio_channels > 8) {
        for (i = 0; i < vc->audio_channels; i++)
            channel_ptrs[i] = (float *)frame->extended_data[i];
    } else {
        for (i = 0; i < vc->audio_channels; i++) {
            int ch = ff_vorbis_channel_layout_offsets[vc->audio_channels - 1][i];
            channel_ptrs[ch] = (float *)frame->extended_data[i];
        }
    }

    if ((ret = init_get_bits8(gb, buf, buf_size)) < 0)
        return ret;

    if ((len = vorbis_parse_audio_packet(vc, channel_ptrs)) <= 0)
        return len;

    if (!vc->first_frame) {
        vc->first_frame = 1;
        *got_frame_ptr = 0;
        av_frame_unref(frame);
        return buf_size;
    }

    ff_dlog(NULL, "parsed %d bytes %d bits, returned %d samples (*ch*bits) \n",
            get_bits_count(gb) / 8, get_bits_count(gb) % 8, len);

    frame->nb_samples = len;
    *got_frame_ptr    = 1;

    return buf_size;
}

// Close decoder

static av_cold int vorbis_decode_close(AVCodecContext *avctx)
{
    vorbis_context *vc = avctx->priv_data;

    vorbis_free(vc);

    return 0;
}

static av_cold void vorbis_decode_flush(AVCodecContext *avctx)
{
    vorbis_context *vc = avctx->priv_data;

    if (vc->saved) {
        memset(vc->saved, 0, (vc->blocksize[1] / 4) * vc->audio_channels *
                             sizeof(*vc->saved));
    }
    vc->previous_window = -1;
    vc->first_frame = 0;
}

AVCodec ff_vorbis_decoder = {
    .name            = "vorbis",
    .long_name       = NULL_IF_CONFIG_SMALL("Vorbis"),
    .type            = AVMEDIA_TYPE_AUDIO,
    .id              = AV_CODEC_ID_VORBIS,
    .priv_data_size  = sizeof(vorbis_context),
    .init            = vorbis_decode_init,
    .close           = vorbis_decode_close,
    .decode          = vorbis_decode_frame,
    .flush           = vorbis_decode_flush,
    .capabilities    = AV_CODEC_CAP_DR1,
    .channel_layouts = ff_vorbis_channel_layouts,
    .sample_fmts     = (const enum AVSampleFormat[]) { AV_SAMPLE_FMT_FLTP,
                                                       AV_SAMPLE_FMT_NONE },
};<|MERGE_RESOLUTION|>--- conflicted
+++ resolved
@@ -731,11 +731,7 @@
         if (!res_setup->classifs)
             return AVERROR(ENOMEM);
 
-<<<<<<< HEAD
-        ff_dlog(NULL, "    begin %"PRIu32" end %"PRIu32" part.size %d classif.s %d classbook %d \n",
-=======
-        ff_dlog(NULL, "    begin %"PRIu32" end %"PRIu32" part.size %u classif.s %"PRIu8" classbook %"PRIu8"\n",
->>>>>>> 0b77a593
+        ff_dlog(NULL, "    begin %"PRIu32" end %"PRIu32" part.size %u classif.s %"PRIu8" classbook %"PRIu8"\n"
                 res_setup->begin, res_setup->end, res_setup->partition_size,
                 res_setup->classifications, res_setup->classbook);
 
