/*
 * Apple MJPEG-B decoder
 * Copyright (c) 2002 Alex Beregszaszi
 *
 * This file is part of FFmpeg.
 *
 * FFmpeg is free software; you can redistribute it and/or
 * modify it under the terms of the GNU Lesser General Public
 * License as published by the Free Software Foundation; either
 * version 2.1 of the License, or (at your option) any later version.
 *
 * FFmpeg is distributed in the hope that it will be useful,
 * but WITHOUT ANY WARRANTY; without even the implied warranty of
 * MERCHANTABILITY or FITNESS FOR A PARTICULAR PURPOSE.  See the GNU
 * Lesser General Public License for more details.
 *
 * You should have received a copy of the GNU Lesser General Public
 * License along with FFmpeg; if not, write to the Free Software
 * Foundation, Inc., 51 Franklin Street, Fifth Floor, Boston, MA 02110-1301 USA
 */

/**
 * @file
 * Apple MJPEG-B decoder.
 */

#include "avcodec.h"
#include "mjpeg.h"
#include "mjpegdec.h"

static uint32_t read_offs(AVCodecContext *avctx, GetBitContext *gb, uint32_t size, const char *err_msg){
    uint32_t offs= get_bits_long(gb, 32);
    if(offs >= size){
        av_log(avctx, AV_LOG_WARNING, err_msg, offs, size);
        return 0;
    }
    return offs;
}

static int mjpegb_decode_frame(AVCodecContext *avctx,
                              void *data, int *got_frame,
                              AVPacket *avpkt)
{
    const uint8_t *buf = avpkt->data;
    int buf_size = avpkt->size;
    MJpegDecodeContext *s = avctx->priv_data;
    const uint8_t *buf_end, *buf_ptr;
    GetBitContext hgb; /* for the header */
    uint32_t dqt_offs, dht_offs, sof_offs, sos_offs, second_field_offs;
    uint32_t field_size, sod_offs;
    int ret;

    buf_ptr = buf;
    buf_end = buf + buf_size;
    s->got_picture = 0;

read_header:
    /* reset on every SOI */
    s->restart_interval = 0;
    s->restart_count = 0;
    s->mjpb_skiptosod = 0;

    if (buf_end - buf_ptr >= 1 << 28)
        return AVERROR_INVALIDDATA;

    init_get_bits(&hgb, buf_ptr, /*buf_size*/(buf_end - buf_ptr)*8);

    skip_bits(&hgb, 32); /* reserved zeros */

    if (get_bits_long(&hgb, 32) != MKBETAG('m','j','p','g'))
    {
        av_log(avctx, AV_LOG_WARNING, "not mjpeg-b (bad fourcc)\n");
        return AVERROR_INVALIDDATA;
    }

    field_size = get_bits_long(&hgb, 32); /* field size */
    av_log(avctx, AV_LOG_DEBUG, "field size: 0x%x\n", field_size);
    skip_bits(&hgb, 32); /* padded field size */
    second_field_offs = read_offs(avctx, &hgb, buf_end - buf_ptr, "second_field_offs is %d and size is %d\n");
    av_log(avctx, AV_LOG_DEBUG, "second field offs: 0x%x\n", second_field_offs);

    dqt_offs = read_offs(avctx, &hgb, buf_end - buf_ptr, "dqt is %d and size is %d\n");
    av_log(avctx, AV_LOG_DEBUG, "dqt offs: 0x%x\n", dqt_offs);
    if (dqt_offs)
    {
        init_get_bits(&s->gb, buf_ptr+dqt_offs, (buf_end - (buf_ptr+dqt_offs))*8);
        s->start_code = DQT;
        if (ff_mjpeg_decode_dqt(s) < 0 &&
            (avctx->err_recognition & AV_EF_EXPLODE))
          return AVERROR_INVALIDDATA;
    }

    dht_offs = read_offs(avctx, &hgb, buf_end - buf_ptr, "dht is %d and size is %d\n");
    av_log(avctx, AV_LOG_DEBUG, "dht offs: 0x%x\n", dht_offs);
    if (dht_offs)
    {
        init_get_bits(&s->gb, buf_ptr+dht_offs, (buf_end - (buf_ptr+dht_offs))*8);
        s->start_code = DHT;
        ff_mjpeg_decode_dht(s);
    }

    sof_offs = read_offs(avctx, &hgb, buf_end - buf_ptr, "sof is %d and size is %d\n");
    av_log(avctx, AV_LOG_DEBUG, "sof offs: 0x%x\n", sof_offs);
    if (sof_offs)
    {
        init_get_bits(&s->gb, buf_ptr+sof_offs, (buf_end - (buf_ptr+sof_offs))*8);
        s->start_code = SOF0;
        if (ff_mjpeg_decode_sof(s) < 0)
            return -1;
    }

    sos_offs = read_offs(avctx, &hgb, buf_end - buf_ptr, "sos is %d and size is %d\n");
    av_log(avctx, AV_LOG_DEBUG, "sos offs: 0x%x\n", sos_offs);
    sod_offs = read_offs(avctx, &hgb, buf_end - buf_ptr, "sof is %d and size is %d\n");
    av_log(avctx, AV_LOG_DEBUG, "sod offs: 0x%x\n", sod_offs);
    if (sos_offs)
    {
        init_get_bits(&s->gb, buf_ptr + sos_offs,
                      8 * FFMIN(field_size, buf_end - buf_ptr - sos_offs));
        s->mjpb_skiptosod = (sod_offs - sos_offs - show_bits(&s->gb, 16));
        s->start_code = SOS;
        if (ff_mjpeg_decode_sos(s, NULL, NULL) < 0 &&
            (avctx->err_recognition & AV_EF_EXPLODE))
          return AVERROR_INVALIDDATA;
    }

    if (s->interlaced) {
        s->bottom_field ^= 1;
        /* if not bottom field, do not output image yet */
        if (s->bottom_field != s->interlace_polarity && second_field_offs)
        {
            buf_ptr = buf + second_field_offs;
            goto read_header;
            }
    }

    //XXX FIXME factorize, this looks very similar to the EOI code

    if(!s->got_picture) {
        av_log(avctx, AV_LOG_WARNING, "no picture\n");
        return buf_size;
    }

    if ((ret = av_frame_ref(data, s->picture_ptr)) < 0)
        return ret;
    *got_frame = 1;

    if (!s->lossless && avctx->debug & FF_DEBUG_QP) {
        av_log(avctx, AV_LOG_DEBUG, "QP: %d\n",
               FFMAX3(s->qscale[0], s->qscale[1], s->qscale[2]));
    }

    return buf_size;
}

AVCodec ff_mjpegb_decoder = {
    .name           = "mjpegb",
    .long_name      = NULL_IF_CONFIG_SMALL("Apple MJPEG-B"),
    .type           = AVMEDIA_TYPE_VIDEO,
    .id             = AV_CODEC_ID_MJPEGB,
    .priv_data_size = sizeof(MJpegDecodeContext),
    .init           = ff_mjpeg_decode_init,
    .close          = ff_mjpeg_decode_end,
    .decode         = mjpegb_decode_frame,
    .capabilities   = CODEC_CAP_DR1,
<<<<<<< HEAD
    .max_lowres     = 3,
    .long_name      = NULL_IF_CONFIG_SMALL("Apple MJPEG-B"),
=======
>>>>>>> b2bed932
};<|MERGE_RESOLUTION|>--- conflicted
+++ resolved
@@ -163,9 +163,5 @@
     .close          = ff_mjpeg_decode_end,
     .decode         = mjpegb_decode_frame,
     .capabilities   = CODEC_CAP_DR1,
-<<<<<<< HEAD
     .max_lowres     = 3,
-    .long_name      = NULL_IF_CONFIG_SMALL("Apple MJPEG-B"),
-=======
->>>>>>> b2bed932
 };