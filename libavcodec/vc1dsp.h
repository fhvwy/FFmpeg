--- conflicted
+++ resolved
@@ -80,11 +80,7 @@
      * to filter out any zero bytes that are known to not be followed by
      * one or more further zero bytes and a one byte.
      */
-<<<<<<< HEAD
-    int (*vc1_find_start_code_candidate)(const uint8_t *buf, int size);
-=======
     int (*startcode_find_candidate)(const uint8_t *buf, int size);
->>>>>>> adf8227c
 } VC1DSPContext;
 
 void ff_vc1dsp_init(VC1DSPContext* c);
