--- conflicted
+++ resolved
@@ -1549,18 +1549,11 @@
                             uint8_t *temp= s->edge_emu_buffer;
                             if(stride<0) temp -= 8*stride;
 
-<<<<<<< HEAD
-                            s->vdsp.emulated_edge_mc(temp, stride,
-                                                     motion_source, stride,
-                                                     9, 9, src_x, src_y,
-                                                     plane_width, plane_height);
-=======
                             s->vdsp.emulated_edge_mc(temp, motion_source,
                                                      stride, stride,
                                                      9, 9, src_x, src_y,
                                                      plane_width,
                                                      plane_height);
->>>>>>> 458446ac
                             motion_source= temp;
                         }
                     }
