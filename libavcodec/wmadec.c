--- conflicted
+++ resolved
@@ -94,9 +94,8 @@
     s->use_bit_reservoir      = flags2 & 0x0002;
     s->use_variable_block_len = flags2 & 0x0004;
 
-<<<<<<< HEAD
-    if(avctx->codec->id == AV_CODEC_ID_WMAV2 && avctx->extradata_size >= 8){
-        if(AV_RL16(extradata+4)==0xd && s->use_variable_block_len){
+    if (avctx->codec->id == AV_CODEC_ID_WMAV2 && avctx->extradata_size >= 8){
+        if (AV_RL16(extradata+4)==0xd && s->use_variable_block_len){
             av_log(avctx, AV_LOG_WARNING, "Disabling use_variable_block_len, if this fails contact the ffmpeg developers and send us the file\n");
             s->use_variable_block_len= 0; // this fixes issue1503
         }
@@ -105,10 +104,7 @@
     for (i=0; i<MAX_CHANNELS; i++)
         s->max_exponent[i] = 1.0;
 
-    if(ff_wma_init(avctx, flags2)<0)
-=======
     if (ff_wma_init(avctx, flags2) < 0)
->>>>>>> d2a4e4b9
         return -1;
 
     /* init MDCT */
@@ -520,17 +516,12 @@
     /* read total gain and extract corresponding number of bits for
      * coef escape coding */
     total_gain = 1;
-<<<<<<< HEAD
-    for(;;) {
+    for (;;) {
         if (get_bits_left(&s->gb) < 7) {
             av_log(s->avctx, AV_LOG_ERROR, "total_gain overread\n");
             return AVERROR_INVALIDDATA;
         }
-        a = get_bits(&s->gb, 7);
-=======
-    for (;;) {
         a           = get_bits(&s->gb, 7);
->>>>>>> d2a4e4b9
         total_gain += a;
         if (a != 127)
             break;
@@ -839,7 +830,7 @@
                buf_size, avctx->block_align);
         return AVERROR_INVALIDDATA;
     }
-    if(avctx->block_align)
+    if (avctx->block_align)
         buf_size = avctx->block_align;
 
     init_get_bits(&s->gb, buf, buf_size * 8);
@@ -848,27 +839,18 @@
         /* read super frame header */
         skip_bits(&s->gb, 4); /* super frame index */
         nb_frames = get_bits(&s->gb, 4) - (s->last_superframe_len <= 0);
-<<<<<<< HEAD
         if (nb_frames <= 0) {
             av_log(avctx, AV_LOG_ERROR, "nb_frames is %d\n", nb_frames);
             return AVERROR_INVALIDDATA;
         }
-    } else {
-=======
     } else
->>>>>>> d2a4e4b9
         nb_frames = 1;
 
     /* get output buffer */
     frame->nb_samples = nb_frames * s->frame_len;
     if ((ret = ff_get_buffer(avctx, frame, 0)) < 0)
         return ret;
-<<<<<<< HEAD
-    samples = (float **)frame->extended_data;
-=======
-    }
     samples        = (float **) frame->extended_data;
->>>>>>> d2a4e4b9
     samples_offset = 0;
 
     if (s->use_bit_reservoir) {
@@ -950,14 +932,9 @@
 
     *got_frame_ptr = 1;
 
-<<<<<<< HEAD
     return buf_size;
- fail:
-=======
-    return avctx->block_align;
 
 fail:
->>>>>>> d2a4e4b9
     /* when error, we reset the bit reservoir */
     s->last_superframe_len = 0;
     return -1;
