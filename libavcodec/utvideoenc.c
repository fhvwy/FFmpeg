/*
 * Ut Video encoder
 * Copyright (c) 2012 Jan Ekström
 *
 * This file is part of FFmpeg.
 *
 * FFmpeg is free software; you can redistribute it and/or
 * modify it under the terms of the GNU Lesser General Public
 * License as published by the Free Software Foundation; either
 * version 2.1 of the License, or (at your option) any later version.
 *
 * FFmpeg is distributed in the hope that it will be useful,
 * but WITHOUT ANY WARRANTY; without even the implied warranty of
 * MERCHANTABILITY or FITNESS FOR A PARTICULAR PURPOSE.  See the GNU
 * Lesser General Public License for more details.
 *
 * You should have received a copy of the GNU Lesser General Public
 * License along with FFmpeg; if not, write to the Free Software
 * Foundation, Inc., 51 Franklin Street, Fifth Floor, Boston, MA 02110-1301 USA
 */

/**
 * @file
 * Ut Video encoder
 */

#include "libavutil/imgutils.h"
#include "libavutil/intreadwrite.h"
#include "avcodec.h"
#include "internal.h"
#include "bytestream.h"
#include "put_bits.h"
#include "dsputil.h"
#include "mathops.h"
#include "utvideo.h"
#include "huffman.h"

/* Compare huffentry symbols */
static int huff_cmp_sym(const void *a, const void *b)
{
    const HuffEntry *aa = a, *bb = b;
    return aa->sym - bb->sym;
}

static av_cold int utvideo_encode_close(AVCodecContext *avctx)
{
    UtvideoContext *c = avctx->priv_data;
    int i;

    av_freep(&avctx->coded_frame);
    av_freep(&c->slice_bits);
    for (i = 0; i < 4; i++)
        av_freep(&c->slice_buffer[i]);

    return 0;
}

static av_cold int utvideo_encode_init(AVCodecContext *avctx)
{
    UtvideoContext *c = avctx->priv_data;
    int i, subsampled_height;
    uint32_t original_format;

    c->avctx           = avctx;
    c->frame_info_size = 4;
    c->slice_stride    = FFALIGN(avctx->width, 32);

    switch (avctx->pix_fmt) {
    case AV_PIX_FMT_RGB24:
        c->planes        = 3;
        avctx->codec_tag = MKTAG('U', 'L', 'R', 'G');
        original_format  = UTVIDEO_RGB;
        break;
    case AV_PIX_FMT_RGBA:
        c->planes        = 4;
        avctx->codec_tag = MKTAG('U', 'L', 'R', 'A');
        original_format  = UTVIDEO_RGBA;
        break;
    case AV_PIX_FMT_YUV420P:
        if (avctx->width & 1 || avctx->height & 1) {
            av_log(avctx, AV_LOG_ERROR,
                   "4:2:0 video requires even width and height.\n");
            return AVERROR_INVALIDDATA;
        }
        c->planes        = 3;
        if (avctx->colorspace == AVCOL_SPC_BT709)
            avctx->codec_tag = MKTAG('U', 'L', 'H', '0');
        else
            avctx->codec_tag = MKTAG('U', 'L', 'Y', '0');
        original_format  = UTVIDEO_420;
        break;
    case AV_PIX_FMT_YUV422P:
        if (avctx->width & 1) {
            av_log(avctx, AV_LOG_ERROR,
                   "4:2:2 video requires even width.\n");
            return AVERROR_INVALIDDATA;
        }
        c->planes        = 3;
        if (avctx->colorspace == AVCOL_SPC_BT709)
            avctx->codec_tag = MKTAG('U', 'L', 'H', '2');
        else
            avctx->codec_tag = MKTAG('U', 'L', 'Y', '2');
        original_format  = UTVIDEO_422;
        break;
    default:
        av_log(avctx, AV_LOG_ERROR, "Unknown pixel format: %d\n",
               avctx->pix_fmt);
        return AVERROR_INVALIDDATA;
    }

    ff_dsputil_init(&c->dsp, avctx);

    /* Check the prediction method, and error out if unsupported */
    if (avctx->prediction_method < 0 || avctx->prediction_method > 4) {
        av_log(avctx, AV_LOG_WARNING,
               "Prediction method %d is not supported in Ut Video.\n",
               avctx->prediction_method);
        return AVERROR_OPTION_NOT_FOUND;
    }

    if (avctx->prediction_method == FF_PRED_PLANE) {
        av_log(avctx, AV_LOG_ERROR,
               "Plane prediction is not supported in Ut Video.\n");
        return AVERROR_OPTION_NOT_FOUND;
    }

    /* Convert from libavcodec prediction type to Ut Video's */
    c->frame_pred = ff_ut_pred_order[avctx->prediction_method];

    if (c->frame_pred == PRED_GRADIENT) {
        av_log(avctx, AV_LOG_ERROR, "Gradient prediction is not supported.\n");
        return AVERROR_OPTION_NOT_FOUND;
    }

    /*
     * Check the asked slice count for obviously invalid
     * values (> 256 or negative).
     */
    if (avctx->slices > 256 || avctx->slices < 0) {
        av_log(avctx, AV_LOG_ERROR,
               "Slice count %d is not supported in Ut Video (theoretical range is 0-256).\n",
               avctx->slices);
        return AVERROR(EINVAL);
    }

    /* Check that the slice count is not larger than the subsampled height */
    subsampled_height = avctx->height >> av_pix_fmt_desc_get(avctx->pix_fmt)->log2_chroma_h;
    if (avctx->slices > subsampled_height) {
        av_log(avctx, AV_LOG_ERROR,
               "Slice count %d is larger than the subsampling-applied height %d.\n",
               avctx->slices, subsampled_height);
        return AVERROR(EINVAL);
    }

    avctx->coded_frame = av_frame_alloc();

    if (!avctx->coded_frame) {
        av_log(avctx, AV_LOG_ERROR, "Could not allocate frame.\n");
        utvideo_encode_close(avctx);
        return AVERROR(ENOMEM);
    }

    /* extradata size is 4 * 32bit */
    avctx->extradata_size = 16;

    avctx->extradata = av_mallocz(avctx->extradata_size +
                                  FF_INPUT_BUFFER_PADDING_SIZE);

    if (!avctx->extradata) {
        av_log(avctx, AV_LOG_ERROR, "Could not allocate extradata.\n");
        utvideo_encode_close(avctx);
        return AVERROR(ENOMEM);
    }

    for (i = 0; i < c->planes; i++) {
        c->slice_buffer[i] = av_malloc(c->slice_stride * (avctx->height + 2) +
                                       FF_INPUT_BUFFER_PADDING_SIZE);
        if (!c->slice_buffer[i]) {
            av_log(avctx, AV_LOG_ERROR, "Cannot allocate temporary buffer 1.\n");
            utvideo_encode_close(avctx);
            return AVERROR(ENOMEM);
        }
    }

    /*
     * Set the version of the encoder.
     * Last byte is "implementation ID", which is
     * obtained from the creator of the format.
     * Libavcodec has been assigned with the ID 0xF0.
     */
    AV_WB32(avctx->extradata, MKTAG(1, 0, 0, 0xF0));

    /*
     * Set the "original format"
     * Not used for anything during decoding.
     */
    AV_WL32(avctx->extradata + 4, original_format);

    /* Write 4 as the 'frame info size' */
    AV_WL32(avctx->extradata + 8, c->frame_info_size);

    /*
     * Set how many slices are going to be used.
     * By default uses multiple slices depending on the subsampled height.
     * This enables multithreading in the official decoder.
     */
    if (!avctx->slices) {
        c->slices = subsampled_height / 120;

<<<<<<< HEAD
        if (!c->slices) {
            c->slices = 1;
        } else if (c->slices > 256) {
            c->slices = 256;
        }
=======
        if (!c->slices)
            c->slices = 1;
        else if (c->slices > 256)
            c->slices = 256;
>>>>>>> 3fbad007
    } else {
        c->slices = avctx->slices;
    }

    /* Set compression mode */
    c->compression = COMP_HUFF;

    /*
     * Set the encoding flags:
     * - Slice count minus 1
     * - Interlaced encoding mode flag, set to zero for now.
     * - Compression mode (none/huff)
     * And write the flags.
     */
    c->flags  = (c->slices - 1) << 24;
    c->flags |= 0 << 11; // bit field to signal interlaced encoding mode
    c->flags |= c->compression;

    AV_WL32(avctx->extradata + 12, c->flags);

    return 0;
}

static void mangle_rgb_planes(uint8_t *dst[4], int dst_stride, uint8_t *src,
                              int step, int stride, int width, int height)
{
    int i, j;
    int k = 2 * dst_stride;
    unsigned int g;

    for (j = 0; j < height; j++) {
        if (step == 3) {
            for (i = 0; i < width * step; i += step) {
                g         = src[i + 1];
                dst[0][k] = g;
                g        += 0x80;
                dst[1][k] = src[i + 2] - g;
                dst[2][k] = src[i + 0] - g;
                k++;
            }
        } else {
            for (i = 0; i < width * step; i += step) {
                g         = src[i + 1];
                dst[0][k] = g;
                g        += 0x80;
                dst[1][k] = src[i + 2] - g;
                dst[2][k] = src[i + 0] - g;
                dst[3][k] = src[i + 3];
                k++;
            }
        }
        k += dst_stride - width;
        src += stride;
    }
}

/* Write data to a plane with left prediction */
static void left_predict(uint8_t *src, uint8_t *dst, int stride,
                         int width, int height)
{
    int i, j;
    uint8_t prev;

    prev = 0x80; /* Set the initial value */
    for (j = 0; j < height; j++) {
        for (i = 0; i < width; i++) {
            *dst++ = src[i] - prev;
            prev   = src[i];
        }
        src += stride;
    }
}

/* Write data to a plane with median prediction */
static void median_predict(UtvideoContext *c, uint8_t *src, uint8_t *dst, int stride,
                           int width, int height)
{
    int i, j;
    int A, B;
    uint8_t prev;

    /* First line uses left neighbour prediction */
    prev = 0x80; /* Set the initial value */
    for (i = 0; i < width; i++) {
        *dst++ = src[i] - prev;
        prev   = src[i];
    }

    if (height == 1)
        return;

    src += stride;

    /*
     * Second line uses top prediction for the first sample,
     * and median for the rest.
     */
    A = B = 0;

    /* Rest of the coded part uses median prediction */
    for (j = 1; j < height; j++) {
        c->dsp.sub_hfyu_median_prediction(dst, src - stride, src, width, &A, &B);
        dst += width;
        src += stride;
    }
}

/* Count the usage of values in a plane */
static void count_usage(uint8_t *src, int width,
                        int height, uint64_t *counts)
{
    int i, j;

    for (j = 0; j < height; j++) {
        for (i = 0; i < width; i++) {
            counts[src[i]]++;
        }
        src += width;
    }
}

/* Calculate the actual huffman codes from the code lengths */
static void calculate_codes(HuffEntry *he)
{
    int last, i;
    uint32_t code;

    qsort(he, 256, sizeof(*he), ff_ut_huff_cmp_len);

    last = 255;
    while (he[last].len == 255 && last)
        last--;

    code = 1;
    for (i = last; i >= 0; i--) {
        he[i].code  = code >> (32 - he[i].len);
        code       += 0x80000000u >> (he[i].len - 1);
    }

    qsort(he, 256, sizeof(*he), huff_cmp_sym);
}

/* Write huffman bit codes to a memory block */
static int write_huff_codes(uint8_t *src, uint8_t *dst, int dst_size,
                            int width, int height, HuffEntry *he)
{
    PutBitContext pb;
    int i, j;
    int count;

    init_put_bits(&pb, dst, dst_size);

    /* Write the codes */
    for (j = 0; j < height; j++) {
        for (i = 0; i < width; i++)
            put_bits(&pb, he[src[i]].len, he[src[i]].code);

        src += width;
    }

    /* Pad output to a 32bit boundary */
    count = put_bits_count(&pb) & 0x1F;

    if (count)
        put_bits(&pb, 32 - count, 0);

    /* Get the amount of bits written */
    count = put_bits_count(&pb);

    /* Flush the rest with zeroes */
    flush_put_bits(&pb);

    return count;
}

static int encode_plane(AVCodecContext *avctx, uint8_t *src,
                        uint8_t *dst, int stride,
                        int width, int height, PutByteContext *pb)
{
    UtvideoContext *c        = avctx->priv_data;
    uint8_t  lengths[256];
    uint64_t counts[256]     = { 0 };

    HuffEntry he[256];

    uint32_t offset = 0, slice_len = 0;
    int      i, sstart, send = 0;
    int      symbol;
    int      ret;

    /* Do prediction / make planes */
    switch (c->frame_pred) {
    case PRED_NONE:
        for (i = 0; i < c->slices; i++) {
            sstart = send;
            send   = height * (i + 1) / c->slices;
            av_image_copy_plane(dst + sstart * width, width,
                                src + sstart * stride, stride,
                                width, send - sstart);
        }
        break;
    case PRED_LEFT:
        for (i = 0; i < c->slices; i++) {
            sstart = send;
            send   = height * (i + 1) / c->slices;
            left_predict(src + sstart * stride, dst + sstart * width,
                         stride, width, send - sstart);
        }
        break;
    case PRED_MEDIAN:
        for (i = 0; i < c->slices; i++) {
            sstart = send;
            send   = height * (i + 1) / c->slices;
            median_predict(c, src + sstart * stride, dst + sstart * width,
                           stride, width, send - sstart);
        }
        break;
    default:
        av_log(avctx, AV_LOG_ERROR, "Unknown prediction mode: %d\n",
               c->frame_pred);
        return AVERROR_OPTION_NOT_FOUND;
    }

    /* Count the usage of values */
    count_usage(dst, width, height, counts);

    /* Check for a special case where only one symbol was used */
    for (symbol = 0; symbol < 256; symbol++) {
        /* If non-zero count is found, see if it matches width * height */
        if (counts[symbol]) {
            /* Special case if only one symbol was used */
            if (counts[symbol] == width * (int64_t)height) {
                /*
                 * Write a zero for the single symbol
                 * used in the plane, else 0xFF.
                 */
                for (i = 0; i < 256; i++) {
                    if (i == symbol)
                        bytestream2_put_byte(pb, 0);
                    else
                        bytestream2_put_byte(pb, 0xFF);
                }

                /* Write zeroes for lengths */
                for (i = 0; i < c->slices; i++)
                    bytestream2_put_le32(pb, 0);

                /* And that's all for that plane folks */
                return 0;
            }
            break;
        }
    }

    /* Calculate huffman lengths */
    if ((ret = ff_huff_gen_len_table(lengths, counts, 256)) < 0)
        return ret;

    /*
     * Write the plane's header into the output packet:
     * - huffman code lengths (256 bytes)
     * - slice end offsets (gotten from the slice lengths)
     */
    for (i = 0; i < 256; i++) {
        bytestream2_put_byte(pb, lengths[i]);

        he[i].len = lengths[i];
        he[i].sym = i;
    }

    /* Calculate the huffman codes themselves */
    calculate_codes(he);

    send = 0;
    for (i = 0; i < c->slices; i++) {
        sstart  = send;
        send    = height * (i + 1) / c->slices;

        /*
         * Write the huffman codes to a buffer,
         * get the offset in bits and convert to bytes.
         */
        offset += write_huff_codes(dst + sstart * width, c->slice_bits,
                                   width * (send - sstart), width,
                                   send - sstart, he) >> 3;

        slice_len = offset - slice_len;

        /* Byteswap the written huffman codes */
        c->dsp.bswap_buf((uint32_t *) c->slice_bits,
                         (uint32_t *) c->slice_bits,
                         slice_len >> 2);

        /* Write the offset to the stream */
        bytestream2_put_le32(pb, offset);

        /* Seek to the data part of the packet */
        bytestream2_seek_p(pb, 4 * (c->slices - i - 1) +
                           offset - slice_len, SEEK_CUR);

        /* Write the slices' data into the output packet */
        bytestream2_put_buffer(pb, c->slice_bits, slice_len);

        /* Seek back to the slice offsets */
        bytestream2_seek_p(pb, -4 * (c->slices - i - 1) - offset,
                           SEEK_CUR);

        slice_len = offset;
    }

    /* And at the end seek to the end of written slice(s) */
    bytestream2_seek_p(pb, offset, SEEK_CUR);

    return 0;
}

static int utvideo_encode_frame(AVCodecContext *avctx, AVPacket *pkt,
                                const AVFrame *pic, int *got_packet)
{
    UtvideoContext *c = avctx->priv_data;
    PutByteContext pb;

    uint32_t frame_info;

    uint8_t *dst;

    int width = avctx->width, height = avctx->height;
    int i, ret = 0;

    /* Allocate a new packet if needed, and set it to the pointer dst */
    ret = ff_alloc_packet2(avctx, pkt, (256 + 4 * c->slices + width * height) *
                           c->planes + 4);

    if (ret < 0)
        return ret;

    dst = pkt->data;

    bytestream2_init_writer(&pb, dst, pkt->size);

    av_fast_padded_malloc(&c->slice_bits, &c->slice_bits_size, width * height);

    if (!c->slice_bits) {
        av_log(avctx, AV_LOG_ERROR, "Cannot allocate temporary buffer 2.\n");
        return AVERROR(ENOMEM);
    }

    /* In case of RGB, mangle the planes to Ut Video's format */
    if (avctx->pix_fmt == AV_PIX_FMT_RGBA || avctx->pix_fmt == AV_PIX_FMT_RGB24)
        mangle_rgb_planes(c->slice_buffer, c->slice_stride, pic->data[0],
                          c->planes, pic->linesize[0], width, height);

    /* Deal with the planes */
    switch (avctx->pix_fmt) {
    case AV_PIX_FMT_RGB24:
    case AV_PIX_FMT_RGBA:
        for (i = 0; i < c->planes; i++) {
            ret = encode_plane(avctx, c->slice_buffer[i] + 2 * c->slice_stride,
                               c->slice_buffer[i], c->slice_stride,
                               width, height, &pb);

            if (ret) {
                av_log(avctx, AV_LOG_ERROR, "Error encoding plane %d.\n", i);
                return ret;
            }
        }
        break;
    case AV_PIX_FMT_YUV422P:
        for (i = 0; i < c->planes; i++) {
            ret = encode_plane(avctx, pic->data[i], c->slice_buffer[0],
                               pic->linesize[i], width >> !!i, height, &pb);

            if (ret) {
                av_log(avctx, AV_LOG_ERROR, "Error encoding plane %d.\n", i);
                return ret;
            }
        }
        break;
    case AV_PIX_FMT_YUV420P:
        for (i = 0; i < c->planes; i++) {
            ret = encode_plane(avctx, pic->data[i], c->slice_buffer[0],
                               pic->linesize[i], width >> !!i, height >> !!i,
                               &pb);

            if (ret) {
                av_log(avctx, AV_LOG_ERROR, "Error encoding plane %d.\n", i);
                return ret;
            }
        }
        break;
    default:
        av_log(avctx, AV_LOG_ERROR, "Unknown pixel format: %d\n",
               avctx->pix_fmt);
        return AVERROR_INVALIDDATA;
    }

    /*
     * Write frame information (LE 32bit unsigned)
     * into the output packet.
     * Contains the prediction method.
     */
    frame_info = c->frame_pred << 8;
    bytestream2_put_le32(&pb, frame_info);

    /*
     * At least currently Ut Video is IDR only.
     * Set flags accordingly.
     */
    avctx->coded_frame->key_frame = 1;
    avctx->coded_frame->pict_type = AV_PICTURE_TYPE_I;

    pkt->size   = bytestream2_tell_p(&pb);
    pkt->flags |= AV_PKT_FLAG_KEY;

    /* Packet should be done */
    *got_packet = 1;

    return 0;
}

AVCodec ff_utvideo_encoder = {
    .name           = "utvideo",
    .long_name      = NULL_IF_CONFIG_SMALL("Ut Video"),
    .type           = AVMEDIA_TYPE_VIDEO,
    .id             = AV_CODEC_ID_UTVIDEO,
    .priv_data_size = sizeof(UtvideoContext),
    .init           = utvideo_encode_init,
    .encode2        = utvideo_encode_frame,
    .close          = utvideo_encode_close,
    .pix_fmts       = (const enum AVPixelFormat[]) {
                          AV_PIX_FMT_RGB24, AV_PIX_FMT_RGBA, AV_PIX_FMT_YUV422P,
                          AV_PIX_FMT_YUV420P, AV_PIX_FMT_NONE
                      },
};<|MERGE_RESOLUTION|>--- conflicted
+++ resolved
@@ -207,18 +207,10 @@
     if (!avctx->slices) {
         c->slices = subsampled_height / 120;
 
-<<<<<<< HEAD
-        if (!c->slices) {
-            c->slices = 1;
-        } else if (c->slices > 256) {
-            c->slices = 256;
-        }
-=======
         if (!c->slices)
             c->slices = 1;
         else if (c->slices > 256)
             c->slices = 256;
->>>>>>> 3fbad007
     } else {
         c->slices = avctx->slices;
     }
