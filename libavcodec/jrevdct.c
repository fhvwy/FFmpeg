--- conflicted
+++ resolved
@@ -943,7 +943,6 @@
   }
 }
 
-<<<<<<< HEAD
 #undef DCTSIZE
 #define DCTSIZE 4
 #define DCTSTRIDE 8
@@ -1156,7 +1155,7 @@
 
 #undef FIX
 #undef CONST_BITS
-=======
+
 void ff_jref_idct_put(uint8_t *dest, int line_size, int16_t *block)
 {
     ff_j_rev_dct(block);
@@ -1167,5 +1166,4 @@
 {
     ff_j_rev_dct(block);
     ff_add_pixels_clamped(block, dest, line_size);
-}
->>>>>>> 95c0cec0
+}