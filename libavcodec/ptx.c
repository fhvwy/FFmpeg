/*
 * V.Flash PTX (.ptx) image decoder
 * Copyright (c) 2007 Ivo van Poorten
 *
 * This file is part of FFmpeg.
 *
 * FFmpeg is free software; you can redistribute it and/or
 * modify it under the terms of the GNU Lesser General Public
 * License as published by the Free Software Foundation; either
 * version 2.1 of the License, or (at your option) any later version.
 *
 * FFmpeg is distributed in the hope that it will be useful,
 * but WITHOUT ANY WARRANTY; without even the implied warranty of
 * MERCHANTABILITY or FITNESS FOR A PARTICULAR PURPOSE.  See the GNU
 * Lesser General Public License for more details.
 *
 * You should have received a copy of the GNU Lesser General Public
 * License along with FFmpeg; if not, write to the Free Software
 * Foundation, Inc., 51 Franklin Street, Fifth Floor, Boston, MA 02110-1301 USA
 */

#include "libavutil/intreadwrite.h"
#include "libavutil/imgutils.h"
#include "avcodec.h"

typedef struct PTXContext {
    AVFrame picture;
} PTXContext;

static av_cold int ptx_init(AVCodecContext *avctx) {
    PTXContext *s = avctx->priv_data;

    avcodec_get_frame_defaults(&s->picture);
    avctx->coded_frame= &s->picture;

    return 0;
}

static int ptx_decode_frame(AVCodecContext *avctx, void *data, int *data_size,
                            AVPacket *avpkt) {
    const uint8_t *buf = avpkt->data;
    const uint8_t *buf_end = avpkt->data + avpkt->size;
    PTXContext * const s = avctx->priv_data;
    AVFrame *picture = data;
    AVFrame * const p = &s->picture;
    unsigned int offset, w, h, y, stride, bytes_per_pixel;
    uint8_t *ptr;

    if (buf_end - buf < 14)
        return AVERROR_INVALIDDATA;
    offset          = AV_RL16(buf);
    w               = AV_RL16(buf+8);
    h               = AV_RL16(buf+10);
    bytes_per_pixel = AV_RL16(buf+12) >> 3;

    if (bytes_per_pixel != 2) {
        av_log_ask_for_sample(avctx, "Image format is not RGB15.\n");
        return -1;
    }

    avctx->pix_fmt = PIX_FMT_RGB555;

<<<<<<< HEAD

=======
>>>>>>> 4c7a232f
    if (buf_end - buf < offset)
        return AVERROR_INVALIDDATA;
    if (offset != 0x2c)
        av_log_ask_for_sample(avctx, "offset != 0x2c\n");

    buf += offset;

    if (p->data[0])
        avctx->release_buffer(avctx, p);

    if (av_image_check_size(w, h, 0, avctx))
        return -1;
    if (w != avctx->width || h != avctx->height)
        avcodec_set_dimensions(avctx, w, h);
    if (avctx->get_buffer(avctx, p) < 0) {
        av_log(avctx, AV_LOG_ERROR, "get_buffer() failed\n");
        return -1;
    }

    p->pict_type = AV_PICTURE_TYPE_I;

    ptr    = p->data[0];
    stride = p->linesize[0];

    for (y=0; y<h; y++) {
        if (buf_end - buf < w * bytes_per_pixel)
            break;
#if HAVE_BIGENDIAN
        unsigned int x;
        for (x=0; x<w*bytes_per_pixel; x+=bytes_per_pixel)
            AV_WN16(ptr+x, AV_RL16(buf+x));
#else
        memcpy(ptr, buf, w*bytes_per_pixel);
#endif
        ptr += stride;
        buf += w*bytes_per_pixel;
    }

    *picture = s->picture;
    *data_size = sizeof(AVPicture);

    return offset + w*h*bytes_per_pixel;
}

static av_cold int ptx_end(AVCodecContext *avctx) {
    PTXContext *s = avctx->priv_data;

    if(s->picture.data[0])
        avctx->release_buffer(avctx, &s->picture);

    return 0;
}

AVCodec ff_ptx_decoder = {
    .name           = "ptx",
    .type           = AVMEDIA_TYPE_VIDEO,
    .id             = CODEC_ID_PTX,
    .priv_data_size = sizeof(PTXContext),
    .init           = ptx_init,
    .close          = ptx_end,
    .decode         = ptx_decode_frame,
    .capabilities   = CODEC_CAP_DR1,
    .long_name = NULL_IF_CONFIG_SMALL("V.Flash PTX image"),
};<|MERGE_RESOLUTION|>--- conflicted
+++ resolved
@@ -60,10 +60,6 @@
 
     avctx->pix_fmt = PIX_FMT_RGB555;
 
-<<<<<<< HEAD
-
-=======
->>>>>>> 4c7a232f
     if (buf_end - buf < offset)
         return AVERROR_INVALIDDATA;
     if (offset != 0x2c)
