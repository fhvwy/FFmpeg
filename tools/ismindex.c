/*
 * Copyright (c) 2012 Martin Storsjo
 *
 * This file is part of FFmpeg.
 *
 * FFmpeg is free software; you can redistribute it and/or
 * modify it under the terms of the GNU Lesser General Public
 * License as published by the Free Software Foundation; either
 * version 2.1 of the License, or (at your option) any later version.
 *
 * FFmpeg is distributed in the hope that it will be useful,
 * but WITHOUT ANY WARRANTY; without even the implied warranty of
 * MERCHANTABILITY or FITNESS FOR A PARTICULAR PURPOSE.  See the GNU
 * Lesser General Public License for more details.
 *
 * You should have received a copy of the GNU Lesser General Public
 * License along with FFmpeg; if not, write to the Free Software
 * Foundation, Inc., 51 Franklin Street, Fifth Floor, Boston, MA 02110-1301 USA
 */

/*
 * To create a simple file for smooth streaming:
 * ffmpeg <normal input/transcoding options> -movflags frag_keyframe foo.ismv
 * ismindex -n foo foo.ismv
 * This step creates foo.ism and foo.ismc that is required by IIS for
 * serving it.
 *
 * By adding -path-prefix path/, the produced foo.ism will refer to the
 * files foo.ismv as "path/foo.ismv" - the prefix for the generated ismc
 * file can be set with the -ismc-prefix option similarly.
 *
 * To pre-split files for serving as static files by a web server without
 * any extra server support, create the ismv file as above, and split it:
 * ismindex -split foo.ismv
 * This step creates a file Manifest and directories QualityLevel(...),
 * that can be read directly by a smooth streaming player.
 *
 * The -output dir option can be used to request that output files
 * (both .ism/.ismc, or Manifest/QualityLevels* when splitting)
 * should be written to this directory instead of in the current directory.
 * (The directory itself isn't created if it doesn't already exist.)
 */

#include <stdio.h>
#include <string.h>

#include "cmdutils.h"

#include "libavformat/avformat.h"
#include "libavformat/os_support.h"
#include "libavutil/intreadwrite.h"
#include "libavutil/mathematics.h"

static int usage(const char *argv0, int ret)
{
    fprintf(stderr, "%s [-split] [-n basename] [-path-prefix prefix] "
                    "[-ismc-prefix prefix] [-output dir] file1 [file2] ...\n", argv0);
    return ret;
}

struct MoofOffset {
    int64_t time;
    int64_t offset;
    int64_t duration;
};

struct Track {
    const char *name;
    int64_t duration;
    int bitrate;
    int track_id;
    int is_audio, is_video;
    int width, height;
    int chunks;
    int sample_rate, channels;
    uint8_t *codec_private;
    int codec_private_size;
    struct MoofOffset *offsets;
    int timescale;
    const char *fourcc;
    int blocksize;
    int tag;
};

struct Tracks {
    int nb_tracks;
    int64_t duration;
    struct Track **tracks;
    int video_track, audio_track;
    int nb_video_tracks, nb_audio_tracks;
};

static int copy_tag(AVIOContext *in, AVIOContext *out, int32_t tag_name)
{
    int32_t size, tag;

    size = avio_rb32(in);
    tag  = avio_rb32(in);
    avio_wb32(out, size);
    avio_wb32(out, tag);
    if (tag != tag_name) {
        char tag_str[4], tag_name_str[4];
        AV_WB32(tag_str, tag);
        AV_WB32(tag_name_str, tag_name);
        fprintf(stderr, "wanted tag %.4s, got %.4s\n", tag_name_str, tag_str);
        return -1;
    }
    size -= 8;
    while (size > 0) {
        char buf[1024];
        int len = FFMIN(sizeof(buf), size);
        int got;
        if ((got = avio_read(in, buf, len)) != len) {
            fprintf(stderr, "short read, wanted %d, got %d\n", len, got);
            break;
        }
        avio_write(out, buf, len);
        size -= len;
    }
    return 0;
}

static int write_fragment(const char *filename, AVIOContext *in)
{
    AVIOContext *out = NULL;
    int ret;

    if ((ret = avio_open2(&out, filename, AVIO_FLAG_WRITE, NULL, NULL)) < 0) {
        char errbuf[100];
        av_strerror(ret, errbuf, sizeof(errbuf));
        fprintf(stderr, "Unable to open %s: %s\n", filename, errbuf);
        return ret;
    }
    ret = copy_tag(in, out, MKBETAG('m', 'o', 'o', 'f'));
    if (!ret)
        ret = copy_tag(in, out, MKBETAG('m', 'd', 'a', 't'));

    avio_flush(out);
    avio_close(out);

    return ret;
}

static int write_fragments(struct Tracks *tracks, int start_index,
                           AVIOContext *in, const char *output_prefix)
{
    char dirname[2048], filename[2048];
    int i, j;

    for (i = start_index; i < tracks->nb_tracks; i++) {
        struct Track *track = tracks->tracks[i];
        const char *type    = track->is_video ? "video" : "audio";
        snprintf(dirname, sizeof(dirname), "%sQualityLevels(%d)", output_prefix, track->bitrate);
        if (mkdir(dirname, 0777) == -1)
            return AVERROR(errno);
        for (j = 0; j < track->chunks; j++) {
            snprintf(filename, sizeof(filename), "%s/Fragments(%s=%"PRId64")",
                     dirname, type, track->offsets[j].time);
            avio_seek(in, track->offsets[j].offset, SEEK_SET);
            write_fragment(filename, in);
        }
    }
    return 0;
}

static int read_tfra(struct Tracks *tracks, int start_index, AVIOContext *f)
{
    int ret = AVERROR_EOF, track_id;
    int version, fieldlength, i, j;
    int64_t pos   = avio_tell(f);
    uint32_t size = avio_rb32(f);
    struct Track *track = NULL;

    if (avio_rb32(f) != MKBETAG('t', 'f', 'r', 'a'))
        goto fail;
    version = avio_r8(f);
    avio_rb24(f);
    track_id = avio_rb32(f); /* track id */
    for (i = start_index; i < tracks->nb_tracks && !track; i++)
        if (tracks->tracks[i]->track_id == track_id)
            track = tracks->tracks[i];
    if (!track) {
        /* Ok, continue parsing the next atom */
        ret = 0;
        goto fail;
    }
    fieldlength = avio_rb32(f);
    track->chunks  = avio_rb32(f);
    track->offsets = av_mallocz_array(track->chunks, sizeof(*track->offsets));
    if (!track->offsets) {
        ret = AVERROR(ENOMEM);
        goto fail;
    }
    for (i = 0; i < track->chunks; i++) {
        if (version == 1) {
            track->offsets[i].time   = avio_rb64(f);
            track->offsets[i].offset = avio_rb64(f);
        } else {
            track->offsets[i].time   = avio_rb32(f);
            track->offsets[i].offset = avio_rb32(f);
        }
        for (j = 0; j < ((fieldlength >> 4) & 3) + 1; j++)
            avio_r8(f);
        for (j = 0; j < ((fieldlength >> 2) & 3) + 1; j++)
            avio_r8(f);
        for (j = 0; j < ((fieldlength >> 0) & 3) + 1; j++)
            avio_r8(f);
        if (i > 0)
            track->offsets[i - 1].duration = track->offsets[i].time -
                                             track->offsets[i - 1].time;
    }
    if (track->chunks > 0)
        track->offsets[track->chunks - 1].duration = track->duration -
                                                     track->offsets[track->chunks - 1].time;
    ret = 0;

fail:
    avio_seek(f, pos + size, SEEK_SET);
    return ret;
}

static int read_mfra(struct Tracks *tracks, int start_index,
                     const char *file, int split, const char *output_prefix)
{
    int err = 0;
    const char* err_str = "";
    AVIOContext *f = NULL;
    int32_t mfra_size;

    if ((err = avio_open2(&f, file, AVIO_FLAG_READ, NULL, NULL)) < 0)
        goto fail;
    avio_seek(f, avio_size(f) - 4, SEEK_SET);
    mfra_size = avio_rb32(f);
    avio_seek(f, -mfra_size, SEEK_CUR);
    if (avio_rb32(f) != mfra_size) {
        err = AVERROR_INVALIDDATA;
        err_str = "mfra size mismatch";
        goto fail;
    }
    if (avio_rb32(f) != MKBETAG('m', 'f', 'r', 'a')) {
        err = AVERROR_INVALIDDATA;
        err_str = "mfra tag mismatch";
        goto fail;
    }
    while (!read_tfra(tracks, start_index, f)) {
        /* Empty */
    }

    if (split)
        err = write_fragments(tracks, start_index, f, output_prefix);

fail:
    if (f)
        avio_close(f);
    if (err)
        fprintf(stderr, "Unable to read the MFRA atom in %s (%s)\n", file, err_str);
    return err;
}

static int get_private_data(struct Track *track, AVCodecContext *codec)
{
    track->codec_private_size = codec->extradata_size;
    track->codec_private      = av_mallocz(codec->extradata_size);
    if (!track->codec_private)
        return AVERROR(ENOMEM);
    memcpy(track->codec_private, codec->extradata, codec->extradata_size);
    return 0;
}

static int get_video_private_data(struct Track *track, AVCodecContext *codec)
{
    AVIOContext *io = NULL;
    uint16_t sps_size, pps_size;
    int err;

    if (codec->codec_id == AV_CODEC_ID_VC1)
        return get_private_data(track, codec);

<<<<<<< HEAD
    if (avio_open_dyn_buf(&io) < 0)  {
        err = AVERROR(ENOMEM);
        goto fail;
    }
=======
    if ((err = avio_open_dyn_buf(&io)) < 0)
        goto fail;
    err = AVERROR(EINVAL);
>>>>>>> e48d1ea5
    if (codec->extradata_size < 11 || codec->extradata[0] != 1)
        goto fail;
    sps_size = AV_RB16(&codec->extradata[6]);
    if (11 + sps_size > codec->extradata_size)
        goto fail;
    avio_wb32(io, 0x00000001);
    avio_write(io, &codec->extradata[8], sps_size);
    pps_size = AV_RB16(&codec->extradata[9 + sps_size]);
    if (11 + sps_size + pps_size > codec->extradata_size)
        goto fail;
    avio_wb32(io, 0x00000001);
    avio_write(io, &codec->extradata[11 + sps_size], pps_size);
    err = 0;

fail:
    track->codec_private_size = avio_close_dyn_buf(io, &track->codec_private);
    return err;
}

static int handle_file(struct Tracks *tracks, const char *file, int split,
                       const char *output_prefix)
{
    AVFormatContext *ctx = NULL;
    int err = 0, i, orig_tracks = tracks->nb_tracks;
    char errbuf[50], *ptr;
    struct Track *track;

    err = avformat_open_input(&ctx, file, NULL, NULL);
    if (err < 0) {
        av_strerror(err, errbuf, sizeof(errbuf));
        fprintf(stderr, "Unable to open %s: %s\n", file, errbuf);
        return 1;
    }

    err = avformat_find_stream_info(ctx, NULL);
    if (err < 0) {
        av_strerror(err, errbuf, sizeof(errbuf));
        fprintf(stderr, "Unable to identify %s: %s\n", file, errbuf);
        goto fail;
    }

    if (ctx->nb_streams < 1) {
        fprintf(stderr, "No streams found in %s\n", file);
        goto fail;
    }

    for (i = 0; i < ctx->nb_streams; i++) {
        struct Track **temp;
        AVStream *st = ctx->streams[i];
        track = av_mallocz(sizeof(*track));
        if (!track) {
            err = AVERROR(ENOMEM);
            goto fail;
        }
        temp = av_realloc(tracks->tracks,
                          sizeof(*tracks->tracks) * (tracks->nb_tracks + 1));
        if (!temp) {
            av_free(track);
            err = AVERROR(ENOMEM);
            goto fail;
        }
        tracks->tracks = temp;
        tracks->tracks[tracks->nb_tracks] = track;

        track->name = file;
        if ((ptr = strrchr(file, '/')))
            track->name = ptr + 1;

        track->bitrate   = st->codec->bit_rate;
        track->track_id  = st->id;
        track->timescale = st->time_base.den;
        track->duration  = st->duration;
        track->is_audio  = st->codec->codec_type == AVMEDIA_TYPE_AUDIO;
        track->is_video  = st->codec->codec_type == AVMEDIA_TYPE_VIDEO;

        if (!track->is_audio && !track->is_video) {
            fprintf(stderr,
                    "Track %d in %s is neither video nor audio, skipping\n",
                    track->track_id, file);
            av_freep(&tracks->tracks[tracks->nb_tracks]);
            continue;
        }

        tracks->duration = FFMAX(tracks->duration,
                                 av_rescale_rnd(track->duration, AV_TIME_BASE,
                                                track->timescale, AV_ROUND_UP));

        if (track->is_audio) {
            if (tracks->audio_track < 0)
                tracks->audio_track = tracks->nb_tracks;
            tracks->nb_audio_tracks++;
            track->channels    = st->codec->channels;
            track->sample_rate = st->codec->sample_rate;
            if (st->codec->codec_id == AV_CODEC_ID_AAC) {
                track->fourcc    = "AACL";
                track->tag       = 255;
                track->blocksize = 4;
            } else if (st->codec->codec_id == AV_CODEC_ID_WMAPRO) {
                track->fourcc    = "WMAP";
                track->tag       = st->codec->codec_tag;
                track->blocksize = st->codec->block_align;
            }
            get_private_data(track, st->codec);
        }
        if (track->is_video) {
            if (tracks->video_track < 0)
                tracks->video_track = tracks->nb_tracks;
            tracks->nb_video_tracks++;
            track->width  = st->codec->width;
            track->height = st->codec->height;
            if (st->codec->codec_id == AV_CODEC_ID_H264)
                track->fourcc = "H264";
            else if (st->codec->codec_id == AV_CODEC_ID_VC1)
                track->fourcc = "WVC1";
            get_video_private_data(track, st->codec);
        }

        tracks->nb_tracks++;
    }

    avformat_close_input(&ctx);

    err = read_mfra(tracks, orig_tracks, file, split, output_prefix);

fail:
    if (ctx)
        avformat_close_input(&ctx);
    return err;
}

static void output_server_manifest(struct Tracks *tracks, const char *basename,
                                   const char *output_prefix,
                                   const char *path_prefix,
                                   const char *ismc_prefix)
{
    char filename[1000];
    FILE *out;
    int i;

    snprintf(filename, sizeof(filename), "%s%s.ism", output_prefix, basename);
    out = fopen(filename, "w");
    if (!out) {
        perror(filename);
        return;
    }
    fprintf(out, "<?xml version=\"1.0\" encoding=\"utf-8\"?>\n");
    fprintf(out, "<smil xmlns=\"http://www.w3.org/2001/SMIL20/Language\">\n");
    fprintf(out, "\t<head>\n");
    fprintf(out, "\t\t<meta name=\"clientManifestRelativePath\" "
                 "content=\"%s%s.ismc\" />\n", ismc_prefix, basename);
    fprintf(out, "\t</head>\n");
    fprintf(out, "\t<body>\n");
    fprintf(out, "\t\t<switch>\n");
    for (i = 0; i < tracks->nb_tracks; i++) {
        struct Track *track = tracks->tracks[i];
        const char *type    = track->is_video ? "video" : "audio";
        fprintf(out, "\t\t\t<%s src=\"%s%s\" systemBitrate=\"%d\">\n",
                type, path_prefix, track->name, track->bitrate);
        fprintf(out, "\t\t\t\t<param name=\"trackID\" value=\"%d\" "
                     "valueType=\"data\" />\n", track->track_id);
        fprintf(out, "\t\t\t</%s>\n", type);
    }
    fprintf(out, "\t\t</switch>\n");
    fprintf(out, "\t</body>\n");
    fprintf(out, "</smil>\n");
    fclose(out);
}

static void print_track_chunks(FILE *out, struct Tracks *tracks, int main,
                               const char *type)
{
    int i, j;
    struct Track *track = tracks->tracks[main];
    int should_print_time_mismatch = 1;

    for (i = 0; i < track->chunks; i++) {
        for (j = main + 1; j < tracks->nb_tracks; j++) {
            if (tracks->tracks[j]->is_audio == track->is_audio) {
                if (track->offsets[i].duration != tracks->tracks[j]->offsets[i].duration) {
                    fprintf(stderr, "Mismatched duration of %s chunk %d in %s (%d) and %s (%d)\n",
                            type, i, track->name, main, tracks->tracks[j]->name, j);
                    should_print_time_mismatch = 1;
                }
                if (track->offsets[i].time != tracks->tracks[j]->offsets[i].time) {
                    if (should_print_time_mismatch)
                        fprintf(stderr, "Mismatched (start) time of %s chunk %d in %s (%d) and %s (%d)\n",
                                type, i, track->name, main, tracks->tracks[j]->name, j);
                    should_print_time_mismatch = 0;
                }
            }
        }
        fprintf(out, "\t\t<c n=\"%d\" d=\"%"PRId64"\" />\n",
                i, track->offsets[i].duration);
    }
}

static void output_client_manifest(struct Tracks *tracks, const char *basename,
                                   const char *output_prefix, int split)
{
    char filename[1000];
    FILE *out;
    int i, j;

    if (split)
        snprintf(filename, sizeof(filename), "%sManifest", output_prefix);
    else
        snprintf(filename, sizeof(filename), "%s%s.ismc", output_prefix, basename);
    out = fopen(filename, "w");
    if (!out) {
        perror(filename);
        return;
    }
    fprintf(out, "<?xml version=\"1.0\" encoding=\"utf-8\"?>\n");
    fprintf(out, "<SmoothStreamingMedia MajorVersion=\"2\" MinorVersion=\"0\" "
                 "Duration=\"%"PRId64 "\">\n", tracks->duration * 10);
    if (tracks->video_track >= 0) {
        struct Track *track = tracks->tracks[tracks->video_track];
        struct Track *first_track = track;
        int index = 0;
        fprintf(out,
                "\t<StreamIndex Type=\"video\" QualityLevels=\"%d\" "
                "Chunks=\"%d\" "
                "Url=\"QualityLevels({bitrate})/Fragments(video={start time})\">\n",
                tracks->nb_video_tracks, track->chunks);
        for (i = 0; i < tracks->nb_tracks; i++) {
            track = tracks->tracks[i];
            if (!track->is_video)
                continue;
            fprintf(out,
                    "\t\t<QualityLevel Index=\"%d\" Bitrate=\"%d\" "
                    "FourCC=\"%s\" MaxWidth=\"%d\" MaxHeight=\"%d\" "
                    "CodecPrivateData=\"",
                    index, track->bitrate, track->fourcc, track->width, track->height);
            for (j = 0; j < track->codec_private_size; j++)
                fprintf(out, "%02X", track->codec_private[j]);
            fprintf(out, "\" />\n");
            index++;
            if (track->chunks != first_track->chunks)
                fprintf(stderr, "Mismatched number of video chunks in %s (id: %d, chunks %d) and %s (id: %d, chunks %d)\n",
                        track->name, track->track_id, track->chunks, first_track->name, first_track->track_id, first_track->chunks);
        }
        print_track_chunks(out, tracks, tracks->video_track, "video");
        fprintf(out, "\t</StreamIndex>\n");
    }
    if (tracks->audio_track >= 0) {
        struct Track *track = tracks->tracks[tracks->audio_track];
        struct Track *first_track = track;
        int index = 0;
        fprintf(out,
                "\t<StreamIndex Type=\"audio\" QualityLevels=\"%d\" "
                "Chunks=\"%d\" "
                "Url=\"QualityLevels({bitrate})/Fragments(audio={start time})\">\n",
                tracks->nb_audio_tracks, track->chunks);
        for (i = 0; i < tracks->nb_tracks; i++) {
            track = tracks->tracks[i];
            if (!track->is_audio)
                continue;
            fprintf(out,
                    "\t\t<QualityLevel Index=\"%d\" Bitrate=\"%d\" "
                    "FourCC=\"%s\" SamplingRate=\"%d\" Channels=\"%d\" "
                    "BitsPerSample=\"16\" PacketSize=\"%d\" "
                    "AudioTag=\"%d\" CodecPrivateData=\"",
                    index, track->bitrate, track->fourcc, track->sample_rate,
                    track->channels, track->blocksize, track->tag);
            for (j = 0; j < track->codec_private_size; j++)
                fprintf(out, "%02X", track->codec_private[j]);
            fprintf(out, "\" />\n");
            index++;
            if (track->chunks != first_track->chunks)
                fprintf(stderr, "Mismatched number of audio chunks in %s and %s\n",
                        track->name, first_track->name);
        }
        print_track_chunks(out, tracks, tracks->audio_track, "audio");
        fprintf(out, "\t</StreamIndex>\n");
    }
    fprintf(out, "</SmoothStreamingMedia>\n");
    fclose(out);
}

static void clean_tracks(struct Tracks *tracks)
{
    int i;
    for (i = 0; i < tracks->nb_tracks; i++) {
        av_freep(&tracks->tracks[i]->codec_private);
        av_freep(&tracks->tracks[i]->offsets);
        av_freep(&tracks->tracks[i]);
    }
    av_freep(&tracks->tracks);
    tracks->nb_tracks = 0;
}

int main(int argc, char **argv)
{
    const char *basename = NULL;
    const char *path_prefix = "", *ismc_prefix = "";
    const char *output_prefix = "";
    char output_prefix_buf[2048];
    int split = 0, i;
    struct Tracks tracks = { 0, .video_track = -1, .audio_track = -1 };

    av_register_all();

    for (i = 1; i < argc; i++) {
        if (!strcmp(argv[i], "-n")) {
            basename = argv[i + 1];
            i++;
        } else if (!strcmp(argv[i], "-path-prefix")) {
            path_prefix = argv[i + 1];
            i++;
        } else if (!strcmp(argv[i], "-ismc-prefix")) {
            ismc_prefix = argv[i + 1];
            i++;
        } else if (!strcmp(argv[i], "-output")) {
            output_prefix = argv[i + 1];
            i++;
            if (output_prefix[strlen(output_prefix) - 1] != '/') {
                snprintf(output_prefix_buf, sizeof(output_prefix_buf),
                         "%s/", output_prefix);
                output_prefix = output_prefix_buf;
            }
        } else if (!strcmp(argv[i], "-split")) {
            split = 1;
        } else if (argv[i][0] == '-') {
            return usage(argv[0], 1);
        } else {
            if (handle_file(&tracks, argv[i], split, output_prefix))
                return 1;
        }
    }
    if (!tracks.nb_tracks || (!basename && !split))
        return usage(argv[0], 1);

    if (!split)
        output_server_manifest(&tracks, basename, output_prefix,
                               path_prefix, ismc_prefix);
    output_client_manifest(&tracks, basename, output_prefix, split);

    clean_tracks(&tracks);

    return 0;
}<|MERGE_RESOLUTION|>--- conflicted
+++ resolved
@@ -276,16 +276,9 @@
     if (codec->codec_id == AV_CODEC_ID_VC1)
         return get_private_data(track, codec);
 
-<<<<<<< HEAD
-    if (avio_open_dyn_buf(&io) < 0)  {
-        err = AVERROR(ENOMEM);
-        goto fail;
-    }
-=======
     if ((err = avio_open_dyn_buf(&io)) < 0)
         goto fail;
     err = AVERROR(EINVAL);
->>>>>>> e48d1ea5
     if (codec->extradata_size < 11 || codec->extradata[0] != 1)
         goto fail;
     sps_size = AV_RB16(&codec->extradata[6]);
