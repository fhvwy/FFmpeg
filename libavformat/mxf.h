/*
 * MXF
 * Copyright (c) 2006 SmartJog S.A., Baptiste Coudurier <baptiste dot coudurier at smartjog dot com>
 *
 * This file is part of FFmpeg.
 *
 * FFmpeg is free software; you can redistribute it and/or
 * modify it under the terms of the GNU Lesser General Public
 * License as published by the Free Software Foundation; either
 * version 2.1 of the License, or (at your option) any later version.
 *
 * FFmpeg is distributed in the hope that it will be useful,
 * but WITHOUT ANY WARRANTY; without even the implied warranty of
 * MERCHANTABILITY or FITNESS FOR A PARTICULAR PURPOSE.  See the GNU
 * Lesser General Public License for more details.
 *
 * You should have received a copy of the GNU Lesser General Public
 * License along with FFmpeg; if not, write to the Free Software
 * Foundation, Inc., 51 Franklin Street, Fifth Floor, Boston, MA 02110-1301 USA
 */
#ifndef AVFORMAT_MXF_H
#define AVFORMAT_MXF_H

#include "avformat.h"
#include "libavcodec/avcodec.h"
#include <stdint.h>

typedef uint8_t UID[16];

enum MXFMetadataSetType {
    AnyType,
    MaterialPackage,
    SourcePackage,
    SourceClip,
    TimecodeComponent,
    Sequence,
    MultipleDescriptor,
    Descriptor,
    Track,
    CryptoContext,
    Preface,
    Identification,
    ContentStorage,
    SubDescriptor,
    IndexTableSegment,
    EssenceContainerData,
    TypeBottom,// add metadata type before this
};

enum MXFFrameLayout {
    FullFrame = 0,
    SeparateFields,
    OneField,
    MixedFields,
    SegmentedFrame,
};

typedef struct KLVPacket {
    UID key;
    int64_t offset;
    uint64_t length;
} KLVPacket;

typedef struct MXFCodecUL {
    UID uid;
    unsigned matching_len;
    int id;
} MXFCodecUL;

typedef struct {
    struct AVRational time_base;
    int samples_per_frame[6];
} MXFSamplesPerFrame;

extern const MXFCodecUL ff_mxf_data_definition_uls[];
extern const MXFCodecUL ff_mxf_codec_uls[];
extern const MXFCodecUL ff_mxf_pixel_format_uls[];

<<<<<<< HEAD
int ff_mxf_decode_pixel_layout(const char pixel_layout[16], enum PixelFormat *pix_fmt);
const MXFSamplesPerFrame *ff_mxf_get_samples_per_frame(AVFormatContext *s, AVRational time_base);
=======
int ff_mxf_decode_pixel_layout(const char pixel_layout[16], enum AVPixelFormat *pix_fmt);
>>>>>>> 716d413c

#define PRINT_KEY(pc, s, x) av_dlog(pc, "%s %02X %02X %02X %02X %02X %02X %02X %02X %02X %02X %02X %02X %02X %02X %02X %02X\n", s, \
                             (x)[0], (x)[1], (x)[2], (x)[3], (x)[4], (x)[5], (x)[6], (x)[7], (x)[8], (x)[9], (x)[10], (x)[11], (x)[12], (x)[13], (x)[14], (x)[15])

#endif /* AVFORMAT_MXF_H */<|MERGE_RESOLUTION|>--- conflicted
+++ resolved
@@ -76,12 +76,8 @@
 extern const MXFCodecUL ff_mxf_codec_uls[];
 extern const MXFCodecUL ff_mxf_pixel_format_uls[];
 
-<<<<<<< HEAD
-int ff_mxf_decode_pixel_layout(const char pixel_layout[16], enum PixelFormat *pix_fmt);
+int ff_mxf_decode_pixel_layout(const char pixel_layout[16], enum AVPixelFormat *pix_fmt);
 const MXFSamplesPerFrame *ff_mxf_get_samples_per_frame(AVFormatContext *s, AVRational time_base);
-=======
-int ff_mxf_decode_pixel_layout(const char pixel_layout[16], enum AVPixelFormat *pix_fmt);
->>>>>>> 716d413c
 
 #define PRINT_KEY(pc, s, x) av_dlog(pc, "%s %02X %02X %02X %02X %02X %02X %02X %02X %02X %02X %02X %02X %02X %02X %02X %02X\n", s, \
                              (x)[0], (x)[1], (x)[2], (x)[3], (x)[4], (x)[5], (x)[6], (x)[7], (x)[8], (x)[9], (x)[10], (x)[11], (x)[12], (x)[13], (x)[14], (x)[15])
