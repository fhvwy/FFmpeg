--- conflicted
+++ resolved
@@ -259,12 +259,8 @@
 static int mov_read_udta_string(MOVContext *c, AVIOContext *pb, MOVAtom atom)
 {
     char tmp_key[5];
-<<<<<<< HEAD
     char key2[32], language[4] = {0};
     char *str = NULL;
-=======
-    char *str, key2[32], language[4] = {0};
->>>>>>> 3cec81f4
     const char *key = NULL;
     uint16_t langcode = 0;
     uint32_t data_type = 0, str_size, str_size_alloc;
@@ -359,12 +355,7 @@
     if (atom.size < 0)
         return AVERROR_INVALIDDATA;
 
-<<<<<<< HEAD
     str_size_alloc = str_size << 1; // worst-case requirement for output string in case of utf8 coded input
-=======
-    // allocate twice as much as worst-case
-    str_size_alloc = str_size * 2;
->>>>>>> 3cec81f4
     str = av_malloc(str_size_alloc);
     if (!str)
         return AVERROR(ENOMEM);
@@ -392,11 +383,6 @@
     av_dlog(c->fc, "lang \"%3s\" ", language);
     av_dlog(c->fc, "tag \"%s\" value \"%s\" atom \"%.4s\" %d %"PRId64"\n",
             key, str, (char*)&atom.type, str_size_alloc, atom.size);
-<<<<<<< HEAD
-
-    av_freep(&str);
-=======
->>>>>>> 3cec81f4
 
     av_freep(&str);
     return 0;
