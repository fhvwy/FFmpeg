/*
 * RIFF demuxing functions and data
 * Copyright (c) 2000 Fabrice Bellard
 *
 * This file is part of FFmpeg.
 *
 * FFmpeg is free software; you can redistribute it and/or
 * modify it under the terms of the GNU Lesser General Public
 * License as published by the Free Software Foundation; either
 * version 2.1 of the License, or (at your option) any later version.
 *
 * FFmpeg is distributed in the hope that it will be useful,
 * but WITHOUT ANY WARRANTY; without even the implied warranty of
 * MERCHANTABILITY or FITNESS FOR A PARTICULAR PURPOSE.  See the GNU
 * Lesser General Public License for more details.
 *
 * You should have received a copy of the GNU Lesser General Public
 * License along with FFmpeg; if not, write to the Free Software
 * Foundation, Inc., 51 Franklin Street, Fifth Floor, Boston, MA 02110-1301 USA
 */

#include "libavutil/dict.h"
#include "libavutil/error.h"
#include "libavutil/log.h"
#include "libavutil/mathematics.h"
#include "libavcodec/avcodec.h"
#include "libavcodec/bytestream.h"
#include "avformat.h"
#include "avio_internal.h"
#include "riff.h"

int ff_get_guid(AVIOContext *s, ff_asf_guid *g)
{
    int ret;
    av_assert0(sizeof(*g) == 16); //compiler will optimize this out
    ret = avio_read(s, *g, sizeof(*g));
    if (ret < (int)sizeof(*g)) {
        memset(*g, 0, sizeof(*g));
        return ret < 0 ? ret : AVERROR_INVALIDDATA;
    }
    return 0;
}

enum AVCodecID ff_codec_guid_get_id(const AVCodecGuid *guids, ff_asf_guid guid)
{
    int i;
    for (i = 0; guids[i].id != AV_CODEC_ID_NONE; i++)
        if (!ff_guidcmp(guids[i].guid, guid))
            return guids[i].id;
    return AV_CODEC_ID_NONE;
}

/* We could be given one of the three possible structures here:
 * WAVEFORMAT, PCMWAVEFORMAT or WAVEFORMATEX. Each structure
 * is an expansion of the previous one with the fields added
 * at the bottom. PCMWAVEFORMAT adds 'WORD wBitsPerSample' and
 * WAVEFORMATEX adds 'WORD  cbSize' and basically makes itself
 * an openended structure.
 */

static void parse_waveformatex(AVIOContext *pb, AVCodecParameters *par)
{
    ff_asf_guid subformat;
    int bps;

    bps = avio_rl16(pb);
    if (bps)
        par->bits_per_coded_sample = bps;
    par->channel_layout        = avio_rl32(pb); /* dwChannelMask */

    ff_get_guid(pb, &subformat);
    if (!memcmp(subformat + 4,
                (const uint8_t[]){ FF_AMBISONIC_BASE_GUID }, 12) ||
        !memcmp(subformat + 4,
                (const uint8_t[]){ FF_BROKEN_BASE_GUID }, 12) ||
        !memcmp(subformat + 4,
                (const uint8_t[]){ FF_MEDIASUBTYPE_BASE_GUID }, 12)) {
        par->codec_tag = AV_RL32(subformat);
        par->codec_id  = ff_wav_codec_get_id(par->codec_tag,
                                             par->bits_per_coded_sample);
    } else {
        par->codec_id = ff_codec_guid_get_id(ff_codec_wav_guids, subformat);
        if (!par->codec_id)
            av_log(pb, AV_LOG_WARNING,
                   "unknown subformat:"FF_PRI_GUID"\n",
                   FF_ARG_GUID(subformat));
    }
}

/* "big_endian" values are needed for RIFX file format */
int ff_get_wav_header(AVFormatContext *s, AVIOContext *pb,
                      AVCodecParameters *par, int size, int big_endian)
{
    int id;
    uint64_t bitrate = 0;

    if (size < 14) {
        avpriv_request_sample(s, "wav header size < 14");
        return AVERROR_INVALIDDATA;
    }

    par->codec_type  = AVMEDIA_TYPE_AUDIO;
    if (!big_endian) {
        id                 = avio_rl16(pb);
        if (id != 0x0165) {
            par->channels    = avio_rl16(pb);
            par->sample_rate = avio_rl32(pb);
            bitrate            = avio_rl32(pb) * 8LL;
            par->block_align = avio_rl16(pb);
        }
    } else {
        id                 = avio_rb16(pb);
        par->channels    = avio_rb16(pb);
        par->sample_rate = avio_rb32(pb);
        bitrate            = avio_rb32(pb) * 8LL;
        par->block_align = avio_rb16(pb);
    }
    if (size == 14) {  /* We're dealing with plain vanilla WAVEFORMAT */
        par->bits_per_coded_sample = 8;
    } else {
        if (!big_endian) {
            par->bits_per_coded_sample = avio_rl16(pb);
        } else {
            par->bits_per_coded_sample = avio_rb16(pb);
        }
    }
    if (id == 0xFFFE) {
        par->codec_tag = 0;
    } else {
        par->codec_tag = id;
        par->codec_id  = ff_wav_codec_get_id(id,
                                             par->bits_per_coded_sample);
    }
    if (size >= 18 && id != 0x0165) {  /* We're obviously dealing with WAVEFORMATEX */
        int cbSize = avio_rl16(pb); /* cbSize */
        if (big_endian) {
            avpriv_report_missing_feature(s, "WAVEFORMATEX support for RIFX files");
            return AVERROR_PATCHWELCOME;
        }
        size  -= 18;
        cbSize = FFMIN(size, cbSize);
        if (cbSize >= 22 && id == 0xfffe) { /* WAVEFORMATEXTENSIBLE */
            parse_waveformatex(pb, par);
            cbSize -= 22;
            size   -= 22;
        }
        if (cbSize > 0) {
            av_freep(&par->extradata);
            if (ff_get_extradata(s, par, pb, cbSize) < 0)
                return AVERROR(ENOMEM);
            size -= cbSize;
        }

        /* It is possible for the chunk to contain garbage at the end */
        if (size > 0)
            avio_skip(pb, size);
    } else if (id == 0x0165 && size >= 32) {
        int nb_streams, i;

        size -= 4;
        av_freep(&par->extradata);
        if (ff_get_extradata(s, par, pb, size) < 0)
            return AVERROR(ENOMEM);
        nb_streams         = AV_RL16(par->extradata + 4);
        par->sample_rate   = AV_RL32(par->extradata + 12);
        par->channels      = 0;
        bitrate            = 0;
        if (size < 8 + nb_streams * 20)
            return AVERROR_INVALIDDATA;
        for (i = 0; i < nb_streams; i++)
            par->channels += par->extradata[8 + i * 20 + 17];
    }

    par->bit_rate = bitrate;

    if (par->sample_rate <= 0) {
        av_log(s, AV_LOG_ERROR,
               "Invalid sample rate: %d\n", par->sample_rate);
        return AVERROR_INVALIDDATA;
    }
    if (par->codec_id == AV_CODEC_ID_AAC_LATM) {
        /* Channels and sample_rate values are those prior to applying SBR
         * and/or PS. */
        par->channels    = 0;
        par->sample_rate = 0;
    }
    /* override bits_per_coded_sample for G.726 */
    if (par->codec_id == AV_CODEC_ID_ADPCM_G726 && par->sample_rate)
        par->bits_per_coded_sample = par->bit_rate / par->sample_rate;

    return 0;
}

enum AVCodecID ff_wav_codec_get_id(unsigned int tag, int bps)
{
    enum AVCodecID id;
    id = ff_codec_get_id(ff_codec_wav_tags, tag);
    if (id <= 0)
        return id;

    if (id == AV_CODEC_ID_PCM_S16LE)
        id = ff_get_pcm_codec_id(bps, 0, 0, ~1);
    else if (id == AV_CODEC_ID_PCM_F32LE)
        id = ff_get_pcm_codec_id(bps, 1, 0,  0);

    if (id == AV_CODEC_ID_ADPCM_IMA_WAV && bps == 8)
        id = AV_CODEC_ID_PCM_ZORK;
    return id;
}

<<<<<<< HEAD
int ff_get_bmp_header(AVIOContext *pb, AVStream *st, unsigned *esize)
{
    int tag1;
    if(esize) *esize  = avio_rl32(pb);
    else                avio_rl32(pb);
=======
int ff_get_bmp_header(AVIOContext *pb, AVStream *st, uint32_t *size)
{
    int tag1;
    uint32_t size_ = avio_rl32(pb);
    if (size)
        *size = size_;
>>>>>>> 0539d84d
    st->codecpar->width  = avio_rl32(pb);
    st->codecpar->height = (int32_t)avio_rl32(pb);
    avio_rl16(pb); /* planes */
    st->codecpar->bits_per_coded_sample = avio_rl16(pb); /* depth */
    tag1                                = avio_rl32(pb);
    avio_rl32(pb); /* ImageSize */
    avio_rl32(pb); /* XPelsPerMeter */
    avio_rl32(pb); /* YPelsPerMeter */
    avio_rl32(pb); /* ClrUsed */
    avio_rl32(pb); /* ClrImportant */
    return tag1;
}

int ff_read_riff_info(AVFormatContext *s, int64_t size)
{
    int64_t start, end, cur;
    AVIOContext *pb = s->pb;

    start = avio_tell(pb);
    end   = start + size;

    while ((cur = avio_tell(pb)) >= 0 &&
           cur <= end - 8 /* = tag + size */) {
        uint32_t chunk_code;
        int64_t chunk_size;
        char key[5] = { 0 };
        char *value;

        chunk_code = avio_rl32(pb);
        chunk_size = avio_rl32(pb);
        if (avio_feof(pb)) {
            if (chunk_code || chunk_size) {
                av_log(s, AV_LOG_WARNING, "INFO subchunk truncated\n");
                return AVERROR_INVALIDDATA;
            }
            return AVERROR_EOF;
        }
        if (chunk_size > end ||
            end - chunk_size < cur ||
            chunk_size == UINT_MAX) {
            avio_seek(pb, -9, SEEK_CUR);
            chunk_code = avio_rl32(pb);
            chunk_size = avio_rl32(pb);
            if (chunk_size > end || end - chunk_size < cur || chunk_size == UINT_MAX) {
                av_log(s, AV_LOG_WARNING, "too big INFO subchunk\n");
                return AVERROR_INVALIDDATA;
            }
        }

        chunk_size += (chunk_size & 1);

        if (!chunk_code) {
            if (chunk_size)
                avio_skip(pb, chunk_size);
            else if (pb->eof_reached) {
                av_log(s, AV_LOG_WARNING, "truncated file\n");
                return AVERROR_EOF;
            }
            continue;
        }

        value = av_mallocz(chunk_size + 1);
        if (!value) {
            av_log(s, AV_LOG_ERROR,
                   "out of memory, unable to read INFO tag\n");
            return AVERROR(ENOMEM);
        }

        AV_WL32(key, chunk_code);
        // Work around VC++ 2015 Update 1 code-gen bug:
        // https://connect.microsoft.com/VisualStudio/feedback/details/2291638
        key[4] = 0;

        if (avio_read(pb, value, chunk_size) != chunk_size) {
            av_log(s, AV_LOG_WARNING,
                   "premature end of file while reading INFO tag\n");
        }

        av_dict_set(&s->metadata, key, value, AV_DICT_DONT_STRDUP_VAL);
    }

    return 0;
}<|MERGE_RESOLUTION|>--- conflicted
+++ resolved
@@ -208,20 +208,12 @@
     return id;
 }
 
-<<<<<<< HEAD
-int ff_get_bmp_header(AVIOContext *pb, AVStream *st, unsigned *esize)
-{
-    int tag1;
-    if(esize) *esize  = avio_rl32(pb);
-    else                avio_rl32(pb);
-=======
 int ff_get_bmp_header(AVIOContext *pb, AVStream *st, uint32_t *size)
 {
     int tag1;
     uint32_t size_ = avio_rl32(pb);
     if (size)
         *size = size_;
->>>>>>> 0539d84d
     st->codecpar->width  = avio_rl32(pb);
     st->codecpar->height = (int32_t)avio_rl32(pb);
     avio_rl16(pb); /* planes */
