#! /bin/sh

export LC_ALL=C

base=$(dirname $0)
. "${base}/md5.sh"

base64=tests/base64

test="${1#fate-}"
samples=$2
target_exec=$3
target_path=$4
command=$5
cmp=${6:-diff}
ref=${7:-"${base}/ref/fate/${test}"}
fuzz=${8:-1}
threads=${9:-1}
thread_type=${10:-frame+slice}
cpuflags=${11:-all}
cmp_shift=${12:-0}
cmp_target=${13:-0}
size_tolerance=${14:-0}
cmp_unit=${15:-2}
gen=${16:-no}

outdir="tests/data/fate"
outfile="${outdir}/${test}"
errfile="${outdir}/${test}.err"
cmpfile="${outdir}/${test}.diff"
repfile="${outdir}/${test}.rep"

target_path(){
    test ${1} = ${1#/} && p=${target_path}/
    echo ${p}${1}
}

# $1=value1, $2=value2, $3=threshold
# prints 0 if absolute difference between value1 and value2 is <= threshold
compare(){
    echo "scale=2; v = $1 - $2; if (v < 0) v = -v; if (v > $3) r = 1; r" | bc
}

do_tiny_psnr(){
    psnr=$(tests/tiny_psnr "$1" "$2" $cmp_unit $cmp_shift 0)
    val=$(expr "$psnr" : ".*$3: *\([0-9.]*\)")
    size1=$(expr "$psnr" : '.*bytes: *\([0-9]*\)')
    size2=$(expr "$psnr" : '.*bytes:[ 0-9]*/ *\([0-9]*\)')
    val_cmp=$(compare $val $cmp_target $fuzz)
    size_cmp=$(compare $size1 $size2 $size_tolerance)
    if [ "$val_cmp" != 0 ] || [ "$size_cmp" != 0 ]; then
        echo "$psnr"
        return 1
    fi
}

oneoff(){
    do_tiny_psnr "$1" "$2" MAXDIFF
}

stddev(){
    do_tiny_psnr "$1" "$2" stddev
}

oneline(){
    printf '%s\n' "$1" | diff -u -b - "$2"
}

run(){
    test "${V:-0}" -gt 0 && echo "$target_exec" $target_path/"$@" >&3
    $target_exec $target_path/"$@"
}

probefmt(){
    run ffprobe -show_entries format=format_name -print_format default=nw=1:nk=1 -v 0 "$@"
}

ffmpeg(){
    dec_opts="-threads $threads -thread_type $thread_type"
    ffmpeg_args="-nostats -cpuflags $cpuflags"
    for arg in $@; do
        [ x${arg} = x-i ] && ffmpeg_args="${ffmpeg_args} ${dec_opts}"
        ffmpeg_args="${ffmpeg_args} ${arg}"
    done
    run ffmpeg ${ffmpeg_args}
}

framecrc(){
    ffmpeg "$@" -f framecrc -
}

framemd5(){
    ffmpeg "$@" -f framemd5 -
}

crc(){
    ffmpeg "$@" -f crc -
}

md5(){
    ffmpeg "$@" md5:
}

pcm(){
    ffmpeg "$@" -vn -f s16le -
}

enc_dec_pcm(){
    out_fmt=$1
    dec_fmt=$2
    pcm_fmt=$3
    src_file=$(target_path $4)
    shift 4
    encfile="${outdir}/${test}.${out_fmt}"
    cleanfiles=$encfile
    encfile=$(target_path ${encfile})
    ffmpeg -i $src_file "$@" -f $out_fmt -y ${encfile} || return
    ffmpeg -flags +bitexact -i ${encfile} -c:a pcm_${pcm_fmt} -f ${dec_fmt} -
}

FLAGS="-flags +bitexact -sws_flags +accurate_rnd+bitexact"
DEC_OPTS="-threads $threads -idct simple $FLAGS"
ENC_OPTS="-threads 1        -idct simple -dct fastint"

enc_dec(){
    src_fmt=$1
    srcfile=$2
    enc_fmt=$3
    enc_opt=$4
    dec_fmt=$5
    dec_opt=$6
    encfile="${outdir}/${test}.${enc_fmt}"
    decfile="${outdir}/${test}.out.${dec_fmt}"
    cleanfiles="$cleanfiles $decfile"
    test "$7" = -keep || cleanfiles="$cleanfiles $encfile"
    tsrcfile=$(target_path $srcfile)
    tencfile=$(target_path $encfile)
    tdecfile=$(target_path $decfile)
    ffmpeg -f $src_fmt $DEC_OPTS -i $tsrcfile $ENC_OPTS $enc_opt $FLAGS \
        -f $enc_fmt -y $tencfile || return
    do_md5sum $encfile
    echo $(wc -c $encfile)
    ffmpeg $8 $DEC_OPTS -i $tencfile $ENC_OPTS $dec_opt $FLAGS \
        -f $dec_fmt -y $tdecfile || return
    do_md5sum $decfile
    tests/tiny_psnr $srcfile $decfile $cmp_unit $cmp_shift
}

regtest(){
    t="${test#$2-}"
    ref=${base}/ref/$2/$t
    ${base}/${1}-regression.sh $t $2 $3 "$target_exec" "$target_path" "$threads" "$thread_type" "$cpuflags" "$samples"
}

lavffatetest(){
    regtest lavf lavf-fate tests/vsynth1
}

lavftest(){
    regtest lavf lavf tests/vsynth1
}

lavfitest(){
    cleanfiles="tests/data/lavfi/${test#lavfi-}.nut"
    regtest lavfi lavfi tests/vsynth1
}

mkdir -p "$outdir"

# Disable globbing: command arguments may contain globbing characters and
# must be kept verbatim
set -f

exec 3>&2
eval $command >"$outfile" 2>$errfile
err=$?

if [ $err -gt 128 ]; then
    sig=$(kill -l $err 2>/dev/null)
    test "${sig}" = "${sig%[!A-Za-z]*}" || unset sig
fi

if test -e "$ref" || test $cmp = "oneline" ; then
    case $cmp in
        diff)   diff -u -b "$ref" "$outfile"            >$cmpfile ;;
        oneoff) oneoff     "$ref" "$outfile"            >$cmpfile ;;
        stddev) stddev     "$ref" "$outfile"            >$cmpfile ;;
        oneline)oneline    "$ref" "$outfile"            >$cmpfile ;;
        null)   cat               "$outfile"            >$cmpfile ;;
    esac
    cmperr=$?
    test $err = 0 && err=$cmperr
    test $err = 0 || cat $cmpfile
else
    echo "reference file '$ref' not found"
    err=1
fi

echo "${test}:${sig:-$err}:$($base64 <$cmpfile):$($base64 <$errfile)" >$repfile

<<<<<<< HEAD
if test $err = 0; then
    rm -f $outfile $errfile $cmpfile $cleanfiles
else
    echo "Test $test failed. Look at $errfile for details."
fi
=======
if test $err != 0 && test $gen != "no" ; then
    echo "GEN     $ref"
    cp -f "$outfile" "$ref"
    err=$?
fi

test $err = 0 && rm -f $outfile $errfile $cmpfile $cleanfiles
>>>>>>> b01b60a2
exit $err<|MERGE_RESOLUTION|>--- conflicted
+++ resolved
@@ -198,19 +198,15 @@
 
 echo "${test}:${sig:-$err}:$($base64 <$cmpfile):$($base64 <$errfile)" >$repfile
 
-<<<<<<< HEAD
+if test $err != 0 && test $gen != "no" ; then
+    echo "GEN     $ref"
+    cp -f "$outfile" "$ref"
+    err=$?
+fi
+
 if test $err = 0; then
     rm -f $outfile $errfile $cmpfile $cleanfiles
 else
     echo "Test $test failed. Look at $errfile for details."
 fi
-=======
-if test $err != 0 && test $gen != "no" ; then
-    echo "GEN     $ref"
-    cp -f "$outfile" "$ref"
-    err=$?
-fi
-
-test $err = 0 && rm -f $outfile $errfile $cmpfile $cleanfiles
->>>>>>> b01b60a2
 exit $err