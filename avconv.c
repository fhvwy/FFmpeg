/*
 * avconv main
 * Copyright (c) 2000-2011 The libav developers.
 *
 * This file is part of FFmpeg.
 *
 * FFmpeg is free software; you can redistribute it and/or
 * modify it under the terms of the GNU Lesser General Public
 * License as published by the Free Software Foundation; either
 * version 2.1 of the License, or (at your option) any later version.
 *
 * FFmpeg is distributed in the hope that it will be useful,
 * but WITHOUT ANY WARRANTY; without even the implied warranty of
 * MERCHANTABILITY or FITNESS FOR A PARTICULAR PURPOSE.  See the GNU
 * Lesser General Public License for more details.
 *
 * You should have received a copy of the GNU Lesser General Public
 * License along with FFmpeg; if not, write to the Free Software
 * Foundation, Inc., 51 Franklin Street, Fifth Floor, Boston, MA 02110-1301 USA
 */

#include "config.h"
#include <ctype.h>
#include <string.h>
#include <math.h>
#include <stdlib.h>
#include <errno.h>
#include <signal.h>
#include <limits.h>
#include <unistd.h>
#include "libavformat/avformat.h"
#include "libavdevice/avdevice.h"
#include "libswscale/swscale.h"
#include "libavutil/opt.h"
#include "libavcodec/audioconvert.h"
#include "libavutil/audioconvert.h"
#include "libavutil/parseutils.h"
#include "libavutil/samplefmt.h"
#include "libavutil/colorspace.h"
#include "libavutil/fifo.h"
#include "libavutil/intreadwrite.h"
#include "libavutil/dict.h"
#include "libavutil/mathematics.h"
#include "libavutil/pixdesc.h"
#include "libavutil/avstring.h"
#include "libavutil/libm.h"
#include "libavformat/os_support.h"

#include "libavformat/ffm.h" // not public API

#if CONFIG_AVFILTER
# include "libavfilter/avcodec.h"
# include "libavfilter/avfilter.h"
# include "libavfilter/avfiltergraph.h"
# include "libavfilter/vsink_buffer.h"
# include "libavfilter/vsrc_buffer.h"
#endif

#if HAVE_SYS_RESOURCE_H
#include <sys/types.h>
#include <sys/time.h>
#include <sys/resource.h>
#elif HAVE_GETPROCESSTIMES
#include <windows.h>
#endif
#if HAVE_GETPROCESSMEMORYINFO
#include <windows.h>
#include <psapi.h>
#endif

#if HAVE_SYS_SELECT_H
#include <sys/select.h>
#endif

#if HAVE_TERMIOS_H
#include <fcntl.h>
#include <sys/ioctl.h>
#include <sys/time.h>
#include <termios.h>
#elif HAVE_KBHIT
#include <conio.h>
#endif
#include <time.h>

#include "cmdutils.h"

#include "libavutil/avassert.h"

const char program_name[] = "avconv";
const int program_birth_year = 2000;

/* select an input stream for an output stream */
typedef struct StreamMap {
    int disabled;           /** 1 is this mapping is disabled by a negative map */
    int file_index;
    int stream_index;
    int sync_file_index;
    int sync_stream_index;
} StreamMap;

/**
 * select an input file for an output file
 */
typedef struct MetadataMap {
    int  file;      ///< file index
    char type;      ///< type of metadata to copy -- (g)lobal, (s)tream, (c)hapter or (p)rogram
    int  index;     ///< stream/chapter/program number
} MetadataMap;

static const OptionDef options[];

#define MAX_FILES 100
#define MAX_STREAMS 1024    /* arbitrary sanity check value */
static const char *last_asked_format = NULL;
static double *ts_scale;
static int  nb_ts_scale;

static AVFormatContext *output_files[MAX_FILES];
static AVDictionary *output_opts[MAX_FILES];
static int nb_output_files = 0;

static StreamMap *stream_maps = NULL;
static int nb_stream_maps;

/* first item specifies output metadata, second is input */
static MetadataMap (*meta_data_maps)[2] = NULL;
static int nb_meta_data_maps;
static int metadata_global_autocopy   = 1;
static int metadata_streams_autocopy  = 1;
static int metadata_chapters_autocopy = 1;

static int chapters_input_file = INT_MAX;

/* indexed by output file stream index */
static int *streamid_map = NULL;
static int nb_streamid_map = 0;

static int frame_width  = 0;
static int frame_height = 0;
static float frame_aspect_ratio = 0;
static enum PixelFormat frame_pix_fmt = PIX_FMT_NONE;
static int frame_bits_per_raw_sample = 0;
static enum AVSampleFormat audio_sample_fmt = AV_SAMPLE_FMT_NONE;
static int max_frames[4] = {INT_MAX, INT_MAX, INT_MAX, INT_MAX};
static AVRational frame_rate;
static float video_qscale = 0;
static uint16_t *intra_matrix = NULL;
static uint16_t *inter_matrix = NULL;
static const char *video_rc_override_string=NULL;
static int video_disable = 0;
static int video_discard = 0;
static char *video_codec_name = NULL;
static unsigned int video_codec_tag = 0;
static char *video_language = NULL;
static int same_quality = 0;
static int do_deinterlace = 0;
static int top_field_first = -1;
static int me_threshold = 0;
static int intra_dc_precision = 8;
static int qp_hist = 0;
#if CONFIG_AVFILTER
static char *vfilters = NULL;
#endif

static int intra_only = 0;
static int audio_sample_rate = 0;
#define QSCALE_NONE -99999
static float audio_qscale = QSCALE_NONE;
static int audio_disable = 0;
static int audio_channels = 0;
static char  *audio_codec_name = NULL;
static unsigned int audio_codec_tag = 0;
static char *audio_language = NULL;

static int subtitle_disable = 0;
static char *subtitle_codec_name = NULL;
static char *subtitle_language = NULL;
static unsigned int subtitle_codec_tag = 0;

static int data_disable = 0;
static char *data_codec_name = NULL;
static unsigned int data_codec_tag = 0;

static float mux_preload= 0.5;
static float mux_max_delay= 0.7;

static int64_t recording_time = INT64_MAX;
static int64_t start_time = 0;
static int64_t input_ts_offset = 0;
static int file_overwrite = 0;
static AVDictionary *metadata;
static int do_benchmark = 0;
static int do_hex_dump = 0;
static int do_pkt_dump = 0;
static int do_psnr = 0;
static int do_pass = 0;
static const char *pass_logfilename_prefix;
static int audio_stream_copy = 0;
static int video_stream_copy = 0;
static int subtitle_stream_copy = 0;
static int data_stream_copy = 0;
static int video_sync_method= -1;
static int audio_sync_method= 0;
static float audio_drift_threshold= 0.1;
static int copy_ts= 0;
static int copy_tb= 0;
static int opt_shortest = 0;
static char *vstats_filename;
static FILE *vstats_file;
static int opt_programid = 0;
static int copy_initial_nonkeyframes = 0;

static int rate_emu = 0;

static int audio_volume = 256;

static int exit_on_error = 0;
static int using_stdin = 0;
static int verbose = 1;
static int run_as_daemon  = 0;
static int thread_count= 1;
static int q_pressed = 0;
static int64_t video_size = 0;
static int64_t audio_size = 0;
static int64_t extra_size = 0;
static int nb_frames_dup = 0;
static int nb_frames_drop = 0;
static int input_sync;
static uint64_t limit_filesize = 0;
static int force_fps = 0;
static char *forced_key_frames = NULL;

static float dts_delta_threshold = 10;

static int64_t timer_start;

static uint8_t *audio_buf;
static uint8_t *audio_out;
static unsigned int allocated_audio_out_size, allocated_audio_buf_size;

static short *samples;

static AVBitStreamFilterContext *video_bitstream_filters=NULL;
static AVBitStreamFilterContext *audio_bitstream_filters=NULL;
static AVBitStreamFilterContext *subtitle_bitstream_filters=NULL;

#define DEFAULT_PASS_LOGFILENAME_PREFIX "av2pass"

struct InputStream;

typedef struct OutputStream {
    int file_index;          /* file index */
    int index;               /* stream index in the output file */
    int source_index;        /* InputStream index */
    AVStream *st;            /* stream in the output file */
    int encoding_needed;     /* true if encoding needed for this stream */
    int frame_number;
    /* input pts and corresponding output pts
       for A/V sync */
    //double sync_ipts;        /* dts from the AVPacket of the demuxer in second units */
    struct InputStream *sync_ist; /* input stream to sync against */
    int64_t sync_opts;       /* output frame counter, could be changed to some true timestamp */ //FIXME look at frame_number
    AVBitStreamFilterContext *bitstream_filters;
    AVCodec *enc;

    /* video only */
    int video_resample;
    AVFrame resample_frame;              /* temporary frame for image resampling */
    struct SwsContext *img_resample_ctx; /* for image resampling */
    int resample_height;
    int resample_width;
    int resample_pix_fmt;
    AVRational frame_rate;

    float frame_aspect_ratio;

    /* forced key frames */
    int64_t *forced_kf_pts;
    int forced_kf_count;
    int forced_kf_index;

    /* audio only */
    int audio_resample;
    ReSampleContext *resample; /* for audio resampling */
    int resample_sample_fmt;
    int resample_channels;
    int resample_sample_rate;
    int reformat_pair;
    AVAudioConvert *reformat_ctx;
    AVFifoBuffer *fifo;     /* for compression: one audio fifo per codec */
    FILE *logfile;

#if CONFIG_AVFILTER
    AVFilterContext *output_video_filter;
    AVFilterContext *input_video_filter;
    AVFilterBufferRef *picref;
    char *avfilter;
    AVFilterGraph *graph;
#endif

   int sws_flags;
   AVDictionary *opts;
} OutputStream;

static OutputStream **output_streams_for_file[MAX_FILES] = { NULL };
static int nb_output_streams_for_file[MAX_FILES] = { 0 };

typedef struct InputStream {
    int file_index;
    AVStream *st;
    int discard;             /* true if stream data should be discarded */
    int decoding_needed;     /* true if the packets must be decoded in 'raw_fifo' */
    AVCodec *dec;

    int64_t       start;     /* time when read started */
    int64_t       next_pts;  /* synthetic pts for cases where pkt.pts
                                is not defined */
    int64_t       pts;       /* current pts */
    double ts_scale;
    int is_start;            /* is 1 at the start and after a discontinuity */
    int showed_multi_packet_warning;
    int is_past_recording_time;
    AVDictionary *opts;
} InputStream;

typedef struct InputFile {
    AVFormatContext *ctx;
    int eof_reached;      /* true if eof reached */
    int ist_index;        /* index of first stream in ist_table */
    int buffer_size;      /* current total buffer size */
    int nb_streams;
    int64_t ts_offset;
} InputFile;

#if HAVE_TERMIOS_H

/* init terminal so that we can grab keys */
static struct termios oldtty;
#endif

static InputStream *input_streams = NULL;
static int         nb_input_streams = 0;
static InputFile   *input_files   = NULL;
static int         nb_input_files   = 0;

#if CONFIG_AVFILTER

static int configure_video_filters(InputStream *ist, OutputStream *ost)
{
    AVFilterContext *last_filter, *filter;
    /** filter graph containing all filters including input & output */
    AVCodecContext *codec = ost->st->codec;
    AVCodecContext *icodec = ist->st->codec;
    enum PixelFormat pix_fmts[] = { codec->pix_fmt, PIX_FMT_NONE };
    AVRational sample_aspect_ratio;
    char args[255];
    int ret;

    ost->graph = avfilter_graph_alloc();

    if (ist->st->sample_aspect_ratio.num){
        sample_aspect_ratio = ist->st->sample_aspect_ratio;
    }else
        sample_aspect_ratio = ist->st->codec->sample_aspect_ratio;

    snprintf(args, 255, "%d:%d:%d:%d:%d:%d:%d", ist->st->codec->width,
             ist->st->codec->height, ist->st->codec->pix_fmt, 1, AV_TIME_BASE,
             sample_aspect_ratio.num, sample_aspect_ratio.den);

    ret = avfilter_graph_create_filter(&ost->input_video_filter, avfilter_get_by_name("buffer"),
                                       "src", args, NULL, ost->graph);
    if (ret < 0)
        return ret;
    ret = avfilter_graph_create_filter(&ost->output_video_filter, avfilter_get_by_name("buffersink"),
                                       "out", NULL, pix_fmts, ost->graph);
    if (ret < 0)
        return ret;
    last_filter = ost->input_video_filter;

    if (codec->width  != icodec->width || codec->height != icodec->height) {
        snprintf(args, 255, "%d:%d:flags=0x%X",
                 codec->width,
                 codec->height,
                 ost->sws_flags);
        if ((ret = avfilter_graph_create_filter(&filter, avfilter_get_by_name("scale"),
                                                NULL, args, NULL, ost->graph)) < 0)
            return ret;
        if ((ret = avfilter_link(last_filter, 0, filter, 0)) < 0)
            return ret;
        last_filter = filter;
    }

    snprintf(args, sizeof(args), "flags=0x%X", ost->sws_flags);
    ost->graph->scale_sws_opts = av_strdup(args);

    if (ost->avfilter) {
        AVFilterInOut *outputs = avfilter_inout_alloc();
        AVFilterInOut *inputs  = avfilter_inout_alloc();

        outputs->name    = av_strdup("in");
        outputs->filter_ctx = last_filter;
        outputs->pad_idx = 0;
        outputs->next    = NULL;

        inputs->name    = av_strdup("out");
        inputs->filter_ctx = ost->output_video_filter;
        inputs->pad_idx = 0;
        inputs->next    = NULL;

        if ((ret = avfilter_graph_parse(ost->graph, ost->avfilter, &inputs, &outputs, NULL)) < 0)
            return ret;
        av_freep(&ost->avfilter);
    } else {
        if ((ret = avfilter_link(last_filter, 0, ost->output_video_filter, 0)) < 0)
            return ret;
    }

    if ((ret = avfilter_graph_config(ost->graph, NULL)) < 0)
        return ret;

    codec->width  = ost->output_video_filter->inputs[0]->w;
    codec->height = ost->output_video_filter->inputs[0]->h;
    codec->sample_aspect_ratio = ost->st->sample_aspect_ratio =
        ost->frame_aspect_ratio ? // overriden by the -aspect cli option
        av_d2q(ost->frame_aspect_ratio*codec->height/codec->width, 255) :
        ost->output_video_filter->inputs[0]->sample_aspect_ratio;

    return 0;
}
#endif /* CONFIG_AVFILTER */

static void term_exit(void)
{
    av_log(NULL, AV_LOG_QUIET, "%s", "");
#if HAVE_TERMIOS_H
    if(!run_as_daemon)
        tcsetattr (0, TCSANOW, &oldtty);
#endif
}

static volatile int received_sigterm = 0;

static void
sigterm_handler(int sig)
{
    received_sigterm = sig;
    q_pressed++;
    term_exit();
}

static void term_init(void)
{
#if HAVE_TERMIOS_H
    if(!run_as_daemon){
    struct termios tty;

    tcgetattr (0, &tty);
    oldtty = tty;
    atexit(term_exit);

    tty.c_iflag &= ~(IGNBRK|BRKINT|PARMRK|ISTRIP
                          |INLCR|IGNCR|ICRNL|IXON);
    tty.c_oflag |= OPOST;
    tty.c_lflag &= ~(ECHO|ECHONL|ICANON|IEXTEN);
    tty.c_cflag &= ~(CSIZE|PARENB);
    tty.c_cflag |= CS8;
    tty.c_cc[VMIN] = 1;
    tty.c_cc[VTIME] = 0;

    tcsetattr (0, TCSANOW, &tty);
    signal(SIGQUIT, sigterm_handler); /* Quit (POSIX).  */
    }
#endif

    signal(SIGINT , sigterm_handler); /* Interrupt (ANSI).  */
    signal(SIGTERM, sigterm_handler); /* Termination (ANSI).  */
#ifdef SIGXCPU
    signal(SIGXCPU, sigterm_handler);
#endif
}

/* read a key without blocking */
static int read_key(void)
{
#if HAVE_TERMIOS_H
    int n = 1;
    unsigned char ch;
    struct timeval tv;
    fd_set rfds;

    if(run_as_daemon)
        return -1;

    FD_ZERO(&rfds);
    FD_SET(0, &rfds);
    tv.tv_sec = 0;
    tv.tv_usec = 0;
    n = select(1, &rfds, NULL, NULL, &tv);
    if (n > 0) {
        n = read(0, &ch, 1);
        if (n == 1)
            return ch;

        return n;
    }
#elif HAVE_KBHIT
    if(kbhit())
        return(getch());
#endif
    return -1;
}

static int decode_interrupt_cb(void)
{
    q_pressed += read_key() == 'q';
    return q_pressed > 1;
}

static int exit_program(int ret)
{
    int i;

    /* close files */
    for(i=0;i<nb_output_files;i++) {
        AVFormatContext *s = output_files[i];
        if (!(s->oformat->flags & AVFMT_NOFILE) && s->pb)
            avio_close(s->pb);
        avformat_free_context(s);
        av_free(output_streams_for_file[i]);
        av_dict_free(&output_opts[i]);
    }
    for(i=0;i<nb_input_files;i++) {
        av_close_input_file(input_files[i].ctx);
    }
    for (i = 0; i < nb_input_streams; i++)
        av_dict_free(&input_streams[i].opts);

    av_free(intra_matrix);
    av_free(inter_matrix);

    if (vstats_file)
        fclose(vstats_file);
    av_free(vstats_filename);

    av_free(streamid_map);
    av_free(meta_data_maps);

    av_freep(&input_streams);
    av_freep(&input_files);

    av_free(video_codec_name);
    av_free(audio_codec_name);
    av_free(subtitle_codec_name);
    av_free(data_codec_name);

    uninit_opts();
    av_free(audio_buf);
    av_free(audio_out);
    allocated_audio_buf_size= allocated_audio_out_size= 0;
    av_free(samples);

#if CONFIG_AVFILTER
    avfilter_uninit();
#endif

    if (received_sigterm) {
        fprintf(stderr,
            "Received signal %d: terminating.\n",
            (int) received_sigterm);
        exit (255);
    }

    exit(ret); /* not all OS-es handle main() return value */
    return ret;
}

static void assert_avoptions(AVDictionary *m)
{
    AVDictionaryEntry *t;
    if ((t = av_dict_get(m, "", NULL, AV_DICT_IGNORE_SUFFIX))) {
        av_log(NULL, AV_LOG_ERROR, "Option %s not found.\n", t->key);
        exit_program(1);
    }
}

static void assert_codec_experimental(AVCodecContext *c, int encoder)
{
    const char *codec_string = encoder ? "encoder" : "decoder";
    AVCodec *codec;
    if (c->codec->capabilities & CODEC_CAP_EXPERIMENTAL &&
        c->strict_std_compliance > FF_COMPLIANCE_EXPERIMENTAL) {
        av_log(NULL, AV_LOG_ERROR, "%s '%s' is experimental and might produce bad "
                "results.\nAdd '-strict experimental' if you want to use it.\n",
                codec_string, c->codec->name);
        codec = encoder ? avcodec_find_encoder(c->codec->id) : avcodec_find_decoder(c->codec->id);
        if (!(codec->capabilities & CODEC_CAP_EXPERIMENTAL))
            av_log(NULL, AV_LOG_ERROR, "Or use the non experimental %s '%s'.\n",
                   codec_string, codec->name);
        exit_program(1);
    }
}

/* similar to ff_dynarray_add() and av_fast_realloc() */
static void *grow_array(void *array, int elem_size, int *size, int new_size)
{
    if (new_size >= INT_MAX / elem_size) {
        fprintf(stderr, "Array too big.\n");
        exit_program(1);
    }
    if (*size < new_size) {
        uint8_t *tmp = av_realloc(array, new_size*elem_size);
        if (!tmp) {
            fprintf(stderr, "Could not alloc buffer.\n");
            exit_program(1);
        }
        memset(tmp + *size*elem_size, 0, (new_size-*size) * elem_size);
        *size = new_size;
        return tmp;
    }
    return array;
}

static void choose_sample_fmt(AVStream *st, AVCodec *codec)
{
    if(codec && codec->sample_fmts){
        const enum AVSampleFormat *p= codec->sample_fmts;
        for(; *p!=-1; p++){
            if(*p == st->codec->sample_fmt)
                break;
        }
        if (*p == -1) {
            if((codec->capabilities & CODEC_CAP_LOSSLESS) && av_get_sample_fmt_name(st->codec->sample_fmt) > av_get_sample_fmt_name(codec->sample_fmts[0]))
                av_log(NULL, AV_LOG_ERROR, "Convertion will not be lossless'\n");
            if(av_get_sample_fmt_name(st->codec->sample_fmt))
            av_log(NULL, AV_LOG_WARNING,
                   "Incompatible sample format '%s' for codec '%s', auto-selecting format '%s'\n",
                   av_get_sample_fmt_name(st->codec->sample_fmt),
                   codec->name,
                   av_get_sample_fmt_name(codec->sample_fmts[0]));
            st->codec->sample_fmt = codec->sample_fmts[0];
        }
    }
}

static void choose_sample_rate(AVStream *st, AVCodec *codec)
{
    if(codec && codec->supported_samplerates){
        const int *p= codec->supported_samplerates;
        int best=0;
        int best_dist=INT_MAX;
        for(; *p; p++){
            int dist= abs(st->codec->sample_rate - *p);
            if(dist < best_dist){
                best_dist= dist;
                best= *p;
            }
        }
        if(best_dist){
            av_log(st->codec, AV_LOG_WARNING, "Requested sampling rate unsupported using closest supported (%d)\n", best);
        }
        st->codec->sample_rate= best;
    }
}

static void choose_pixel_fmt(AVStream *st, AVCodec *codec)
{
    if(codec && codec->pix_fmts){
        const enum PixelFormat *p= codec->pix_fmts;
        if(st->codec->strict_std_compliance <= FF_COMPLIANCE_UNOFFICIAL){
            if(st->codec->codec_id==CODEC_ID_MJPEG){
                p= (const enum PixelFormat[]){PIX_FMT_YUVJ420P, PIX_FMT_YUVJ422P, PIX_FMT_YUV420P, PIX_FMT_YUV422P, PIX_FMT_NONE};
            }else if(st->codec->codec_id==CODEC_ID_LJPEG){
                p= (const enum PixelFormat[]){PIX_FMT_YUVJ420P, PIX_FMT_YUVJ422P, PIX_FMT_YUVJ444P, PIX_FMT_YUV420P, PIX_FMT_YUV422P, PIX_FMT_YUV444P, PIX_FMT_BGRA, PIX_FMT_NONE};
            }
        }
        for(; *p!=-1; p++){
            if(*p == st->codec->pix_fmt)
                break;
        }
        if (*p == -1) {
            if(st->codec->pix_fmt != PIX_FMT_NONE)
                av_log(NULL, AV_LOG_WARNING,
                        "Incompatible pixel format '%s' for codec '%s', auto-selecting format '%s'\n",
                        av_pix_fmt_descriptors[st->codec->pix_fmt].name,
                        codec->name,
                        av_pix_fmt_descriptors[codec->pix_fmts[0]].name);
            st->codec->pix_fmt = codec->pix_fmts[0];
        }
    }
}

static OutputStream *new_output_stream(AVFormatContext *oc, int file_idx, AVCodec *codec)
{
    OutputStream *ost;
    AVStream *st = av_new_stream(oc, oc->nb_streams < nb_streamid_map ? streamid_map[oc->nb_streams] : 0);
    int idx      = oc->nb_streams - 1;

    if (!st) {
        av_log(NULL, AV_LOG_ERROR, "Could not alloc stream.\n");
        exit_program(1);
    }

    output_streams_for_file[file_idx] =
        grow_array(output_streams_for_file[file_idx],
                   sizeof(*output_streams_for_file[file_idx]),
                   &nb_output_streams_for_file[file_idx],
                   oc->nb_streams);
    ost = output_streams_for_file[file_idx][idx] =
        av_mallocz(sizeof(OutputStream));
    if (!ost) {
        fprintf(stderr, "Could not alloc output stream\n");
        exit_program(1);
    }
    ost->file_index = file_idx;
    ost->index = idx;
    ost->st    = st;
    ost->enc   = codec;
    if (codec) {
        st->codec->codec_type = codec->type;
        ost->opts  = filter_codec_opts(codec_opts, codec->id, oc, st);
    }

    avcodec_get_context_defaults3(st->codec, codec);

    ost->sws_flags = av_get_int(sws_opts, "sws_flags", NULL);
    return ost;
}

static int read_ffserver_streams(AVFormatContext *s, const char *filename)
{
    int i, err;
    AVFormatContext *ic = NULL;
    int nopts = 0;

    err = avformat_open_input(&ic, filename, NULL, NULL);
    if (err < 0)
        return err;
    /* copy stream format */
    for(i=0;i<ic->nb_streams;i++) {
        AVStream *st;
        OutputStream *ost;
        AVCodec *codec;

        codec = avcodec_find_encoder(ic->streams[i]->codec->codec_id);
        ost   = new_output_stream(s, nb_output_files, codec);
        st    = ost->st;

        // FIXME: a more elegant solution is needed
        memcpy(st, ic->streams[i], sizeof(AVStream));
        st->info = av_malloc(sizeof(*st->info));
        memcpy(st->info, ic->streams[i]->info, sizeof(*st->info));
        avcodec_copy_context(st->codec, ic->streams[i]->codec);

        if (st->codec->codec_type == AVMEDIA_TYPE_AUDIO) {
            if (audio_stream_copy) {
                st->stream_copy = 1;
            } else
                choose_sample_fmt(st, codec);
        } else if (st->codec->codec_type == AVMEDIA_TYPE_VIDEO) {
            if (video_stream_copy) {
                st->stream_copy = 1;
            } else
                choose_pixel_fmt(st, codec);
        }

        if(st->codec->flags & CODEC_FLAG_BITEXACT)
            nopts = 1;
    }

    av_close_input_file(ic);
    return 0;
}

static double
get_sync_ipts(const OutputStream *ost)
{
    const InputStream *ist = ost->sync_ist;
    return (double)(ist->pts - start_time)/AV_TIME_BASE;
}

static void write_frame(AVFormatContext *s, AVPacket *pkt, AVCodecContext *avctx, AVBitStreamFilterContext *bsfc){
    int ret;

    while(bsfc){
        AVPacket new_pkt= *pkt;
        int a= av_bitstream_filter_filter(bsfc, avctx, NULL,
                                          &new_pkt.data, &new_pkt.size,
                                          pkt->data, pkt->size,
                                          pkt->flags & AV_PKT_FLAG_KEY);
        if(a>0){
            av_free_packet(pkt);
            new_pkt.destruct= av_destruct_packet;
        } else if(a<0){
            fprintf(stderr, "%s failed for stream %d, codec %s",
                    bsfc->filter->name, pkt->stream_index,
                    avctx->codec ? avctx->codec->name : "copy");
            print_error("", a);
            if (exit_on_error)
                exit_program(1);
        }
        *pkt= new_pkt;

        bsfc= bsfc->next;
    }

    ret= av_interleaved_write_frame(s, pkt);
    if(ret < 0){
        print_error("av_interleaved_write_frame()", ret);
        exit_program(1);
    }
}

#define MAX_AUDIO_PACKET_SIZE (128 * 1024)

static void do_audio_out(AVFormatContext *s,
                         OutputStream *ost,
                         InputStream *ist,
                         unsigned char *buf, int size)
{
    uint8_t *buftmp;
    int64_t audio_out_size, audio_buf_size;
    int64_t allocated_for_size= size;

    int size_out, frame_bytes, ret, resample_changed;
    AVCodecContext *enc= ost->st->codec;
    AVCodecContext *dec= ist->st->codec;
    int osize = av_get_bytes_per_sample(enc->sample_fmt);
    int isize = av_get_bytes_per_sample(dec->sample_fmt);
    const int coded_bps = av_get_bits_per_sample(enc->codec->id);

need_realloc:
    audio_buf_size= (allocated_for_size + isize*dec->channels - 1) / (isize*dec->channels);
    audio_buf_size= (audio_buf_size*enc->sample_rate + dec->sample_rate) / dec->sample_rate;
    audio_buf_size= audio_buf_size*2 + 10000; //safety factors for the deprecated resampling API
    audio_buf_size= FFMAX(audio_buf_size, enc->frame_size);
    audio_buf_size*= osize*enc->channels;

    audio_out_size= FFMAX(audio_buf_size, enc->frame_size * osize * enc->channels);
    if(coded_bps > 8*osize)
        audio_out_size= audio_out_size * coded_bps / (8*osize);
    audio_out_size += FF_MIN_BUFFER_SIZE;

    if(audio_out_size > INT_MAX || audio_buf_size > INT_MAX){
        fprintf(stderr, "Buffer sizes too large\n");
        exit_program(1);
    }

    av_fast_malloc(&audio_buf, &allocated_audio_buf_size, audio_buf_size);
    av_fast_malloc(&audio_out, &allocated_audio_out_size, audio_out_size);
    if (!audio_buf || !audio_out){
        fprintf(stderr, "Out of memory in do_audio_out\n");
        exit_program(1);
    }

    if (enc->channels != dec->channels)
        ost->audio_resample = 1;

    resample_changed = ost->resample_sample_fmt  != dec->sample_fmt ||
                       ost->resample_channels    != dec->channels   ||
                       ost->resample_sample_rate != dec->sample_rate;

    if ((ost->audio_resample && !ost->resample) || resample_changed) {
        if (resample_changed) {
            av_log(NULL, AV_LOG_INFO, "Input stream #%d.%d frame changed from rate:%d fmt:%s ch:%d to rate:%d fmt:%s ch:%d\n",
                   ist->file_index, ist->st->index,
                   ost->resample_sample_rate, av_get_sample_fmt_name(ost->resample_sample_fmt), ost->resample_channels,
                   dec->sample_rate, av_get_sample_fmt_name(dec->sample_fmt), dec->channels);
            ost->resample_sample_fmt  = dec->sample_fmt;
            ost->resample_channels    = dec->channels;
            ost->resample_sample_rate = dec->sample_rate;
            if (ost->resample)
                audio_resample_close(ost->resample);
        }
        /* if audio_sync_method is >1 the resampler is needed for audio drift compensation */
        if (audio_sync_method <= 1 &&
            ost->resample_sample_fmt  == enc->sample_fmt &&
            ost->resample_channels    == enc->channels   &&
            ost->resample_sample_rate == enc->sample_rate) {
            ost->resample = NULL;
            ost->audio_resample = 0;
        } else {
            if (dec->sample_fmt != AV_SAMPLE_FMT_S16)
                fprintf(stderr, "Warning, using s16 intermediate sample format for resampling\n");
            ost->resample = av_audio_resample_init(enc->channels,    dec->channels,
                                                   enc->sample_rate, dec->sample_rate,
                                                   enc->sample_fmt,  dec->sample_fmt,
                                                   16, 10, 0, 0.8);
            if (!ost->resample) {
                fprintf(stderr, "Can not resample %d channels @ %d Hz to %d channels @ %d Hz\n",
                        dec->channels, dec->sample_rate,
                        enc->channels, enc->sample_rate);
                exit_program(1);
            }
        }
    }

#define MAKE_SFMT_PAIR(a,b) ((a)+AV_SAMPLE_FMT_NB*(b))
    if (!ost->audio_resample && dec->sample_fmt!=enc->sample_fmt &&
        MAKE_SFMT_PAIR(enc->sample_fmt,dec->sample_fmt)!=ost->reformat_pair) {
        if (ost->reformat_ctx)
            av_audio_convert_free(ost->reformat_ctx);
        ost->reformat_ctx = av_audio_convert_alloc(enc->sample_fmt, 1,
                                                   dec->sample_fmt, 1, NULL, 0);
        if (!ost->reformat_ctx) {
            fprintf(stderr, "Cannot convert %s sample format to %s sample format\n",
                av_get_sample_fmt_name(dec->sample_fmt),
                av_get_sample_fmt_name(enc->sample_fmt));
            exit_program(1);
        }
        ost->reformat_pair=MAKE_SFMT_PAIR(enc->sample_fmt,dec->sample_fmt);
    }

    if(audio_sync_method){
        double delta = get_sync_ipts(ost) * enc->sample_rate - ost->sync_opts
                - av_fifo_size(ost->fifo)/(enc->channels * 2);
        double idelta= delta*dec->sample_rate / enc->sample_rate;
        int byte_delta= ((int)idelta)*2*dec->channels;

        //FIXME resample delay
        if(fabs(delta) > 50){
            if(ist->is_start || fabs(delta) > audio_drift_threshold*enc->sample_rate){
                if(byte_delta < 0){
                    byte_delta= FFMAX(byte_delta, -size);
                    size += byte_delta;
                    buf  -= byte_delta;
                    if(verbose > 2)
                        fprintf(stderr, "discarding %d audio samples\n", (int)-delta);
                    if(!size)
                        return;
                    ist->is_start=0;
                }else{
                    static uint8_t *input_tmp= NULL;
                    input_tmp= av_realloc(input_tmp, byte_delta + size);

                    if(byte_delta > allocated_for_size - size){
                        allocated_for_size= byte_delta + (int64_t)size;
                        goto need_realloc;
                    }
                    ist->is_start=0;

                    memset(input_tmp, 0, byte_delta);
                    memcpy(input_tmp + byte_delta, buf, size);
                    buf= input_tmp;
                    size += byte_delta;
                    if(verbose > 2)
                        fprintf(stderr, "adding %d audio samples of silence\n", (int)delta);
                }
            }else if(audio_sync_method>1){
                int comp= av_clip(delta, -audio_sync_method, audio_sync_method);
                av_assert0(ost->audio_resample);
                if(verbose > 2)
                    fprintf(stderr, "compensating audio timestamp drift:%f compensation:%d in:%d\n", delta, comp, enc->sample_rate);
//                fprintf(stderr, "drift:%f len:%d opts:%"PRId64" ipts:%"PRId64" fifo:%d\n", delta, -1, ost->sync_opts, (int64_t)(get_sync_ipts(ost) * enc->sample_rate), av_fifo_size(ost->fifo)/(ost->st->codec->channels * 2));
                av_resample_compensate(*(struct AVResampleContext**)ost->resample, comp, enc->sample_rate);
            }
        }
    }else
        ost->sync_opts= lrintf(get_sync_ipts(ost) * enc->sample_rate)
                        - av_fifo_size(ost->fifo)/(enc->channels * 2); //FIXME wrong

    if (ost->audio_resample) {
        buftmp = audio_buf;
        size_out = audio_resample(ost->resample,
                                  (short *)buftmp, (short *)buf,
                                  size / (dec->channels * isize));
        size_out = size_out * enc->channels * osize;
    } else {
        buftmp = buf;
        size_out = size;
    }

    if (!ost->audio_resample && dec->sample_fmt!=enc->sample_fmt) {
        const void *ibuf[6]= {buftmp};
        void *obuf[6]= {audio_buf};
        int istride[6]= {isize};
        int ostride[6]= {osize};
        int len= size_out/istride[0];
        if (av_audio_convert(ost->reformat_ctx, obuf, ostride, ibuf, istride, len)<0) {
            printf("av_audio_convert() failed\n");
            if (exit_on_error)
                exit_program(1);
            return;
        }
        buftmp = audio_buf;
        size_out = len*osize;
    }

    /* now encode as many frames as possible */
    if (enc->frame_size > 1) {
        /* output resampled raw samples */
        if (av_fifo_realloc2(ost->fifo, av_fifo_size(ost->fifo) + size_out) < 0) {
            fprintf(stderr, "av_fifo_realloc2() failed\n");
            exit_program(1);
        }
        av_fifo_generic_write(ost->fifo, buftmp, size_out, NULL);

        frame_bytes = enc->frame_size * osize * enc->channels;

        while (av_fifo_size(ost->fifo) >= frame_bytes) {
            AVPacket pkt;
            av_init_packet(&pkt);

            av_fifo_generic_read(ost->fifo, audio_buf, frame_bytes, NULL);

            //FIXME pass ost->sync_opts as AVFrame.pts in avcodec_encode_audio()

            ret = avcodec_encode_audio(enc, audio_out, audio_out_size,
                                       (short *)audio_buf);
            if (ret < 0) {
                fprintf(stderr, "Audio encoding failed\n");
                exit_program(1);
            }
            audio_size += ret;
            pkt.stream_index= ost->index;
            pkt.data= audio_out;
            pkt.size= ret;
            if(enc->coded_frame && enc->coded_frame->pts != AV_NOPTS_VALUE)
                pkt.pts= av_rescale_q(enc->coded_frame->pts, enc->time_base, ost->st->time_base);
            pkt.flags |= AV_PKT_FLAG_KEY;
            write_frame(s, &pkt, enc, ost->bitstream_filters);

            ost->sync_opts += enc->frame_size;
        }
    } else {
        AVPacket pkt;
        av_init_packet(&pkt);

        ost->sync_opts += size_out / (osize * enc->channels);

        /* output a pcm frame */
        /* determine the size of the coded buffer */
        size_out /= osize;
        if (coded_bps)
            size_out = size_out*coded_bps/8;

        if(size_out > audio_out_size){
            fprintf(stderr, "Internal error, buffer size too small\n");
            exit_program(1);
        }

        //FIXME pass ost->sync_opts as AVFrame.pts in avcodec_encode_audio()
        ret = avcodec_encode_audio(enc, audio_out, size_out,
                                   (short *)buftmp);
        if (ret < 0) {
            fprintf(stderr, "Audio encoding failed\n");
            exit_program(1);
        }
        audio_size += ret;
        pkt.stream_index= ost->index;
        pkt.data= audio_out;
        pkt.size= ret;
        if(enc->coded_frame && enc->coded_frame->pts != AV_NOPTS_VALUE)
            pkt.pts= av_rescale_q(enc->coded_frame->pts, enc->time_base, ost->st->time_base);
        pkt.flags |= AV_PKT_FLAG_KEY;
        write_frame(s, &pkt, enc, ost->bitstream_filters);
    }
}

static void pre_process_video_frame(InputStream *ist, AVPicture *picture, void **bufp)
{
    AVCodecContext *dec;
    AVPicture *picture2;
    AVPicture picture_tmp;
    uint8_t *buf = 0;

    dec = ist->st->codec;

    /* deinterlace : must be done before any resize */
    if (do_deinterlace) {
        int size;

        /* create temporary picture */
        size = avpicture_get_size(dec->pix_fmt, dec->width, dec->height);
        buf = av_malloc(size);
        if (!buf)
            return;

        picture2 = &picture_tmp;
        avpicture_fill(picture2, buf, dec->pix_fmt, dec->width, dec->height);

        if(avpicture_deinterlace(picture2, picture,
                                 dec->pix_fmt, dec->width, dec->height) < 0) {
            /* if error, do not deinterlace */
            fprintf(stderr, "Deinterlacing failed\n");
            av_free(buf);
            buf = NULL;
            picture2 = picture;
        }
    } else {
        picture2 = picture;
    }

    if (picture != picture2)
        *picture = *picture2;
    *bufp = buf;
}

/* we begin to correct av delay at this threshold */
#define AV_DELAY_MAX 0.100

static void do_subtitle_out(AVFormatContext *s,
                            OutputStream *ost,
                            InputStream *ist,
                            AVSubtitle *sub,
                            int64_t pts)
{
    static uint8_t *subtitle_out = NULL;
    int subtitle_out_max_size = 1024 * 1024;
    int subtitle_out_size, nb, i;
    AVCodecContext *enc;
    AVPacket pkt;

    if (pts == AV_NOPTS_VALUE) {
        fprintf(stderr, "Subtitle packets must have a pts\n");
        if (exit_on_error)
            exit_program(1);
        return;
    }

    enc = ost->st->codec;

    if (!subtitle_out) {
        subtitle_out = av_malloc(subtitle_out_max_size);
    }

    /* Note: DVB subtitle need one packet to draw them and one other
       packet to clear them */
    /* XXX: signal it in the codec context ? */
    if (enc->codec_id == CODEC_ID_DVB_SUBTITLE)
        nb = 2;
    else
        nb = 1;

    for(i = 0; i < nb; i++) {
        sub->pts = av_rescale_q(pts, ist->st->time_base, AV_TIME_BASE_Q);
        // start_display_time is required to be 0
        sub->pts              += av_rescale_q(sub->start_display_time, (AVRational){1, 1000}, AV_TIME_BASE_Q);
        sub->end_display_time -= sub->start_display_time;
        sub->start_display_time = 0;
        subtitle_out_size = avcodec_encode_subtitle(enc, subtitle_out,
                                                    subtitle_out_max_size, sub);
        if (subtitle_out_size < 0) {
            fprintf(stderr, "Subtitle encoding failed\n");
            exit_program(1);
        }

        av_init_packet(&pkt);
        pkt.stream_index = ost->index;
        pkt.data = subtitle_out;
        pkt.size = subtitle_out_size;
        pkt.pts = av_rescale_q(sub->pts, AV_TIME_BASE_Q, ost->st->time_base);
        if (enc->codec_id == CODEC_ID_DVB_SUBTITLE) {
            /* XXX: the pts correction is handled here. Maybe handling
               it in the codec would be better */
            if (i == 0)
                pkt.pts += 90 * sub->start_display_time;
            else
                pkt.pts += 90 * sub->end_display_time;
        }
        write_frame(s, &pkt, ost->st->codec, ost->bitstream_filters);
    }
}

static int bit_buffer_size= 1024*256;
static uint8_t *bit_buffer= NULL;

static void do_video_out(AVFormatContext *s,
                         OutputStream *ost,
                         InputStream *ist,
                         AVFrame *in_picture,
                         int *frame_size, float quality)
{
    int nb_frames, i, ret, av_unused resample_changed;
    AVFrame *final_picture, *formatted_picture;
    AVCodecContext *enc, *dec;
    double sync_ipts;

    enc = ost->st->codec;
    dec = ist->st->codec;

    sync_ipts = get_sync_ipts(ost) / av_q2d(enc->time_base);

    /* by default, we output a single frame */
    nb_frames = 1;

    *frame_size = 0;

    if(video_sync_method){
        double vdelta = sync_ipts - ost->sync_opts;
        //FIXME set to 0.5 after we fix some dts/pts bugs like in avidec.c
        if (vdelta < -1.1)
            nb_frames = 0;
        else if (video_sync_method == 2 || (video_sync_method<0 && (s->oformat->flags & AVFMT_VARIABLE_FPS))){
            if(vdelta<=-0.6){
                nb_frames=0;
            }else if(vdelta>0.6)
                ost->sync_opts= lrintf(sync_ipts);
        }else if (vdelta > 1.1)
            nb_frames = lrintf(vdelta);
//fprintf(stderr, "vdelta:%f, ost->sync_opts:%"PRId64", ost->sync_ipts:%f nb_frames:%d\n", vdelta, ost->sync_opts, get_sync_ipts(ost), nb_frames);
        if (nb_frames == 0){
            ++nb_frames_drop;
            if (verbose>2)
                fprintf(stderr, "*** drop!\n");
        }else if (nb_frames > 1) {
            nb_frames_dup += nb_frames - 1;
            if (verbose>2)
                fprintf(stderr, "*** %d dup!\n", nb_frames-1);
        }
    }else
        ost->sync_opts= lrintf(sync_ipts);

    nb_frames= FFMIN(nb_frames, max_frames[AVMEDIA_TYPE_VIDEO] - ost->frame_number);
    if (nb_frames <= 0)
        return;

    formatted_picture = in_picture;
    final_picture = formatted_picture;

#if !CONFIG_AVFILTER
    resample_changed = ost->resample_width   != dec->width  ||
                       ost->resample_height  != dec->height ||
                       ost->resample_pix_fmt != dec->pix_fmt;

    if (resample_changed) {
        av_log(NULL, AV_LOG_INFO,
               "Input stream #%d.%d frame changed from size:%dx%d fmt:%s to size:%dx%d fmt:%s\n",
               ist->file_index, ist->st->index,
               ost->resample_width, ost->resample_height, av_get_pix_fmt_name(ost->resample_pix_fmt),
               dec->width         , dec->height         , av_get_pix_fmt_name(dec->pix_fmt));
<<<<<<< HEAD
        ost->resample_width   = dec->width;
        ost->resample_height  = dec->height;
        ost->resample_pix_fmt = dec->pix_fmt;
=======
        if(!ost->video_resample)
            ost->video_resample = 1;
>>>>>>> cc73511e
    }

    ost->video_resample = dec->width   != enc->width  ||
                          dec->height  != enc->height ||
                          dec->pix_fmt != enc->pix_fmt;

    if (ost->video_resample) {
        final_picture = &ost->resample_frame;
        if (!ost->img_resample_ctx || resample_changed) {
            /* initialize the destination picture */
            if (!ost->resample_frame.data[0]) {
                avcodec_get_frame_defaults(&ost->resample_frame);
                if (avpicture_alloc((AVPicture *)&ost->resample_frame, enc->pix_fmt,
                                    enc->width, enc->height)) {
                    fprintf(stderr, "Cannot allocate temp picture, check pix fmt\n");
                    exit_program(1);
                }
            }
            /* initialize a new scaler context */
            sws_freeContext(ost->img_resample_ctx);
            ost->img_resample_ctx = sws_getContext(dec->width, dec->height, dec->pix_fmt,
                                                   enc->width, enc->height, enc->pix_fmt,
                                                   ost->sws_flags, NULL, NULL, NULL);
            if (ost->img_resample_ctx == NULL) {
                fprintf(stderr, "Cannot get resampling context\n");
                exit_program(1);
            }
        }
        sws_scale(ost->img_resample_ctx, formatted_picture->data, formatted_picture->linesize,
              0, ost->resample_height, final_picture->data, final_picture->linesize);
    }
#else
    if (resample_changed) {
        avfilter_graph_free(&ost->graph);
        if (configure_video_filters(ist, ost)) {
            fprintf(stderr, "Error reinitialising filters!\n");
            exit_program(1);
        }
    }
#endif
    if (resample_changed) {
        ost->resample_width   = dec->width;
        ost->resample_height  = dec->height;
        ost->resample_pix_fmt = dec->pix_fmt;
    }

    /* duplicates frame if needed */
    for(i=0;i<nb_frames;i++) {
        AVPacket pkt;
        av_init_packet(&pkt);
        pkt.stream_index= ost->index;

        if (s->oformat->flags & AVFMT_RAWPICTURE) {
            /* raw pictures are written as AVPicture structure to
               avoid any copies. We support temorarily the older
               method. */
            AVFrame* old_frame = enc->coded_frame;
            enc->coded_frame = dec->coded_frame; //FIXME/XXX remove this hack
            pkt.data= (uint8_t *)final_picture;
            pkt.size=  sizeof(AVPicture);
            pkt.pts= av_rescale_q(ost->sync_opts, enc->time_base, ost->st->time_base);
            pkt.flags |= AV_PKT_FLAG_KEY;

            write_frame(s, &pkt, ost->st->codec, ost->bitstream_filters);
            enc->coded_frame = old_frame;
        } else {
            AVFrame big_picture;

            big_picture= *final_picture;
            /* better than nothing: use input picture interlaced
               settings */
            big_picture.interlaced_frame = in_picture->interlaced_frame;
            if (ost->st->codec->flags & (CODEC_FLAG_INTERLACED_DCT|CODEC_FLAG_INTERLACED_ME)) {
                if(top_field_first == -1)
                    big_picture.top_field_first = in_picture->top_field_first;
                else
                    big_picture.top_field_first = top_field_first;
            }

            /* handles sameq here. This is not correct because it may
               not be a global option */
            big_picture.quality = quality;
            if(!me_threshold)
                big_picture.pict_type = 0;
//            big_picture.pts = AV_NOPTS_VALUE;
            big_picture.pts= ost->sync_opts;
//            big_picture.pts= av_rescale(ost->sync_opts, AV_TIME_BASE*(int64_t)enc->time_base.num, enc->time_base.den);
//av_log(NULL, AV_LOG_DEBUG, "%"PRId64" -> encoder\n", ost->sync_opts);
            if (ost->forced_kf_index < ost->forced_kf_count &&
                big_picture.pts >= ost->forced_kf_pts[ost->forced_kf_index]) {
                big_picture.pict_type = AV_PICTURE_TYPE_I;
                ost->forced_kf_index++;
            }
            ret = avcodec_encode_video(enc,
                                       bit_buffer, bit_buffer_size,
                                       &big_picture);
            if (ret < 0) {
                fprintf(stderr, "Video encoding failed\n");
                exit_program(1);
            }

            if(ret>0){
                pkt.data= bit_buffer;
                pkt.size= ret;
                if(enc->coded_frame->pts != AV_NOPTS_VALUE)
                    pkt.pts= av_rescale_q(enc->coded_frame->pts, enc->time_base, ost->st->time_base);
/*av_log(NULL, AV_LOG_DEBUG, "encoder -> %"PRId64"/%"PRId64"\n",
   pkt.pts != AV_NOPTS_VALUE ? av_rescale(pkt.pts, enc->time_base.den, AV_TIME_BASE*(int64_t)enc->time_base.num) : -1,
   pkt.dts != AV_NOPTS_VALUE ? av_rescale(pkt.dts, enc->time_base.den, AV_TIME_BASE*(int64_t)enc->time_base.num) : -1);*/

                if(enc->coded_frame->key_frame)
                    pkt.flags |= AV_PKT_FLAG_KEY;
                write_frame(s, &pkt, ost->st->codec, ost->bitstream_filters);
                *frame_size = ret;
                video_size += ret;
                //fprintf(stderr,"\nFrame: %3d size: %5d type: %d",
                //        enc->frame_number-1, ret, enc->pict_type);
                /* if two pass, output log */
                if (ost->logfile && enc->stats_out) {
                    fprintf(ost->logfile, "%s", enc->stats_out);
                }
            }
        }
        ost->sync_opts++;
        ost->frame_number++;
    }
}

static double psnr(double d){
    return -10.0*log(d)/log(10.0);
}

static void do_video_stats(AVFormatContext *os, OutputStream *ost,
                           int frame_size)
{
    AVCodecContext *enc;
    int frame_number;
    double ti1, bitrate, avg_bitrate;

    /* this is executed just the first time do_video_stats is called */
    if (!vstats_file) {
        vstats_file = fopen(vstats_filename, "w");
        if (!vstats_file) {
            perror("fopen");
            exit_program(1);
        }
    }

    enc = ost->st->codec;
    if (enc->codec_type == AVMEDIA_TYPE_VIDEO) {
        frame_number = ost->frame_number;
        fprintf(vstats_file, "frame= %5d q= %2.1f ", frame_number, enc->coded_frame->quality/(float)FF_QP2LAMBDA);
        if (enc->flags&CODEC_FLAG_PSNR)
            fprintf(vstats_file, "PSNR= %6.2f ", psnr(enc->coded_frame->error[0]/(enc->width*enc->height*255.0*255.0)));

        fprintf(vstats_file,"f_size= %6d ", frame_size);
        /* compute pts value */
        ti1 = ost->sync_opts * av_q2d(enc->time_base);
        if (ti1 < 0.01)
            ti1 = 0.01;

        bitrate = (frame_size * 8) / av_q2d(enc->time_base) / 1000.0;
        avg_bitrate = (double)(video_size * 8) / ti1 / 1000.0;
        fprintf(vstats_file, "s_size= %8.0fkB time= %0.3f br= %7.1fkbits/s avg_br= %7.1fkbits/s ",
            (double)video_size / 1024, ti1, bitrate, avg_bitrate);
        fprintf(vstats_file, "type= %c\n", av_get_picture_type_char(enc->coded_frame->pict_type));
    }
}

static void print_report(AVFormatContext **output_files,
                         OutputStream **ost_table, int nb_ostreams,
                         int is_last_report)
{
    char buf[1024];
    OutputStream *ost;
    AVFormatContext *oc;
    int64_t total_size;
    AVCodecContext *enc;
    int frame_number, vid, i;
    double bitrate;
    int64_t pts = INT64_MAX;
    static int64_t last_time = -1;
    static int qp_histogram[52];

    if (!is_last_report) {
        int64_t cur_time;
        /* display the report every 0.5 seconds */
        cur_time = av_gettime();
        if (last_time == -1) {
            last_time = cur_time;
            return;
        }
        if ((cur_time - last_time) < 500000)
            return;
        last_time = cur_time;
    }


    oc = output_files[0];

    total_size = avio_size(oc->pb);
    if(total_size<0) // FIXME improve avio_size() so it works with non seekable output too
        total_size= avio_tell(oc->pb);

    buf[0] = '\0';
    vid = 0;
    for(i=0;i<nb_ostreams;i++) {
        float q = -1;
        ost = ost_table[i];
        enc = ost->st->codec;
        if (!ost->st->stream_copy && enc->coded_frame)
            q = enc->coded_frame->quality/(float)FF_QP2LAMBDA;
        if (vid && enc->codec_type == AVMEDIA_TYPE_VIDEO) {
            snprintf(buf + strlen(buf), sizeof(buf) - strlen(buf), "q=%2.1f ", q);
        }
        if (!vid && enc->codec_type == AVMEDIA_TYPE_VIDEO) {
            float t = (av_gettime()-timer_start) / 1000000.0;

            frame_number = ost->frame_number;
            snprintf(buf + strlen(buf), sizeof(buf) - strlen(buf), "frame=%5d fps=%3d q=%3.1f ",
                     frame_number, (t>1)?(int)(frame_number/t+0.5) : 0, q);
            if(is_last_report)
                snprintf(buf + strlen(buf), sizeof(buf) - strlen(buf), "L");
            if(qp_hist){
                int j;
                int qp = lrintf(q);
                if(qp>=0 && qp<FF_ARRAY_ELEMS(qp_histogram))
                    qp_histogram[qp]++;
                for(j=0; j<32; j++)
                    snprintf(buf + strlen(buf), sizeof(buf) - strlen(buf), "%X", (int)lrintf(log(qp_histogram[j]+1)/log(2)));
            }
            if (enc->flags&CODEC_FLAG_PSNR){
                int j;
                double error, error_sum=0;
                double scale, scale_sum=0;
                char type[3]= {'Y','U','V'};
                snprintf(buf + strlen(buf), sizeof(buf) - strlen(buf), "PSNR=");
                for(j=0; j<3; j++){
                    if(is_last_report){
                        error= enc->error[j];
                        scale= enc->width*enc->height*255.0*255.0*frame_number;
                    }else{
                        error= enc->coded_frame->error[j];
                        scale= enc->width*enc->height*255.0*255.0;
                    }
                    if(j) scale/=4;
                    error_sum += error;
                    scale_sum += scale;
                    snprintf(buf + strlen(buf), sizeof(buf) - strlen(buf), "%c:%2.2f ", type[j], psnr(error/scale));
                }
                snprintf(buf + strlen(buf), sizeof(buf) - strlen(buf), "*:%2.2f ", psnr(error_sum/scale_sum));
            }
            vid = 1;
        }
        /* compute min output value */
        pts = FFMIN(pts, av_rescale_q(ost->st->pts.val,
                                      ost->st->time_base, AV_TIME_BASE_Q));
    }

    if (verbose > 0 || is_last_report) {
        int hours, mins, secs, us;
        secs = pts / AV_TIME_BASE;
        us = pts % AV_TIME_BASE;
        mins = secs / 60;
        secs %= 60;
        hours = mins / 60;
        mins %= 60;

        bitrate = pts ? total_size * 8 / (pts / 1000.0) : 0;

        snprintf(buf + strlen(buf), sizeof(buf) - strlen(buf),
                 "size=%8.0fkB time=", total_size / 1024.0);
        snprintf(buf + strlen(buf), sizeof(buf) - strlen(buf),
                 "%02d:%02d:%02d.%02d ", hours, mins, secs,
                 (100 * us) / AV_TIME_BASE);
        snprintf(buf + strlen(buf), sizeof(buf) - strlen(buf),
                 "bitrate=%6.1fkbits/s", bitrate);

        if (nb_frames_dup || nb_frames_drop)
          snprintf(buf + strlen(buf), sizeof(buf) - strlen(buf), " dup=%d drop=%d",
                  nb_frames_dup, nb_frames_drop);

        if (verbose >= 0)
            fprintf(stderr, "%s    \r", buf);

        fflush(stderr);
    }

    if (is_last_report && verbose >= 0){
        int64_t raw= audio_size + video_size + extra_size;
        fprintf(stderr, "\n");
        fprintf(stderr, "video:%1.0fkB audio:%1.0fkB global headers:%1.0fkB muxing overhead %f%%\n",
                video_size/1024.0,
                audio_size/1024.0,
                extra_size/1024.0,
                100.0*(total_size - raw)/raw
        );
    }
}

static void generate_silence(uint8_t* buf, enum AVSampleFormat sample_fmt, size_t size)
{
    int fill_char = 0x00;
    if (sample_fmt == AV_SAMPLE_FMT_U8)
        fill_char = 0x80;
    memset(buf, fill_char, size);
}

/* pkt = NULL means EOF (needed to flush decoder buffers) */
static int output_packet(InputStream *ist, int ist_index,
                         OutputStream **ost_table, int nb_ostreams,
                         const AVPacket *pkt)
{
    AVFormatContext *os;
    OutputStream *ost;
    int ret, i;
    int got_output;
    AVFrame picture;
    void *buffer_to_free = NULL;
    static unsigned int samples_size= 0;
    AVSubtitle subtitle, *subtitle_to_free;
    int64_t pkt_pts = AV_NOPTS_VALUE;
#if CONFIG_AVFILTER
    int frame_available;
#endif
    float quality;

    AVPacket avpkt;
    int bps = av_get_bytes_per_sample(ist->st->codec->sample_fmt);

    if(ist->next_pts == AV_NOPTS_VALUE)
        ist->next_pts= ist->pts;

    if (pkt == NULL) {
        /* EOF handling */
        av_init_packet(&avpkt);
        avpkt.data = NULL;
        avpkt.size = 0;
        goto handle_eof;
    } else {
        avpkt = *pkt;
    }

    if(pkt->dts != AV_NOPTS_VALUE)
        ist->next_pts = ist->pts = av_rescale_q(pkt->dts, ist->st->time_base, AV_TIME_BASE_Q);
    if(pkt->pts != AV_NOPTS_VALUE)
        pkt_pts = av_rescale_q(pkt->pts, ist->st->time_base, AV_TIME_BASE_Q);

    //while we have more to decode or while the decoder did output something on EOF
    while (avpkt.size > 0 || (!pkt && got_output)) {
        uint8_t *data_buf, *decoded_data_buf;
        int data_size, decoded_data_size;
    handle_eof:
        ist->pts= ist->next_pts;

        if(avpkt.size && avpkt.size != pkt->size &&
           ((!ist->showed_multi_packet_warning && verbose>0) || verbose>1)){
            fprintf(stderr, "Multiple frames in a packet from stream %d\n", pkt->stream_index);
            ist->showed_multi_packet_warning=1;
        }

        /* decode the packet if needed */
        decoded_data_buf = NULL; /* fail safe */
        decoded_data_size= 0;
        data_buf  = avpkt.data;
        data_size = avpkt.size;
        subtitle_to_free = NULL;
        if (ist->decoding_needed) {
            switch(ist->st->codec->codec_type) {
            case AVMEDIA_TYPE_AUDIO:{
                if(pkt && samples_size < FFMAX(pkt->size*sizeof(*samples), AVCODEC_MAX_AUDIO_FRAME_SIZE)) {
                    samples_size = FFMAX(pkt->size*sizeof(*samples), AVCODEC_MAX_AUDIO_FRAME_SIZE);
                    av_free(samples);
                    samples= av_malloc(samples_size);
                }
                decoded_data_size= samples_size;
                    /* XXX: could avoid copy if PCM 16 bits with same
                       endianness as CPU */
                ret = avcodec_decode_audio3(ist->st->codec, samples, &decoded_data_size,
                                            &avpkt);
                if (ret < 0)
                    return ret;
                avpkt.data += ret;
                avpkt.size -= ret;
                data_size   = ret;
                got_output  = decoded_data_size > 0;
                /* Some bug in mpeg audio decoder gives */
                /* decoded_data_size < 0, it seems they are overflows */
                if (!got_output) {
                    /* no audio frame */
                    continue;
                }
                decoded_data_buf = (uint8_t *)samples;
                ist->next_pts += ((int64_t)AV_TIME_BASE/bps * decoded_data_size) /
                    (ist->st->codec->sample_rate * ist->st->codec->channels);
                break;}
            case AVMEDIA_TYPE_VIDEO:
                    decoded_data_size = (ist->st->codec->width * ist->st->codec->height * 3) / 2;
                    /* XXX: allocate picture correctly */
                    avcodec_get_frame_defaults(&picture);
                    avpkt.pts = pkt_pts;
                    avpkt.dts = ist->pts;
                    pkt_pts = AV_NOPTS_VALUE;

                    ret = avcodec_decode_video2(ist->st->codec,
                                                &picture, &got_output, &avpkt);
                    quality = same_quality ? picture.quality : 0;
                    if (ret < 0)
                        return ret;
                    if (!got_output) {
                        /* no picture yet */
                        goto discard_packet;
                    }
                    ist->next_pts = ist->pts = picture.best_effort_timestamp;
                    if (ist->st->codec->time_base.num != 0) {
                        int ticks= ist->st->parser ? ist->st->parser->repeat_pict+1 : ist->st->codec->ticks_per_frame;
                        ist->next_pts += ((int64_t)AV_TIME_BASE *
                                          ist->st->codec->time_base.num * ticks) /
                            ist->st->codec->time_base.den;
                    }
                    avpkt.size = 0;
                    buffer_to_free = NULL;
                    pre_process_video_frame(ist, (AVPicture *)&picture, &buffer_to_free);
                    break;
            case AVMEDIA_TYPE_SUBTITLE:
                ret = avcodec_decode_subtitle2(ist->st->codec,
                                               &subtitle, &got_output, &avpkt);
                if (ret < 0)
                    return ret;
                if (!got_output) {
                    goto discard_packet;
                }
                subtitle_to_free = &subtitle;
                avpkt.size = 0;
                break;
            default:
                return -1;
            }
        } else {
            switch(ist->st->codec->codec_type) {
            case AVMEDIA_TYPE_AUDIO:
                ist->next_pts += ((int64_t)AV_TIME_BASE * ist->st->codec->frame_size) /
                    ist->st->codec->sample_rate;
                break;
            case AVMEDIA_TYPE_VIDEO:
                if (ist->st->codec->time_base.num != 0) {
                    int ticks= ist->st->parser ? ist->st->parser->repeat_pict+1 : ist->st->codec->ticks_per_frame;
                    ist->next_pts += ((int64_t)AV_TIME_BASE *
                                      ist->st->codec->time_base.num * ticks) /
                        ist->st->codec->time_base.den;
                }
                break;
            }
            ret = avpkt.size;
            avpkt.size = 0;
        }

#if CONFIG_AVFILTER
        if(ist->st->codec->codec_type == AVMEDIA_TYPE_VIDEO)
        if (start_time == 0 || ist->pts >= start_time) {
            for(i=0;i<nb_ostreams;i++) {
                ost = ost_table[i];
                if (ost->input_video_filter && ost->source_index == ist_index) {
                    if (!picture.sample_aspect_ratio.num)
                        picture.sample_aspect_ratio = ist->st->sample_aspect_ratio;
                    picture.pts = ist->pts;

                    av_vsrc_buffer_add_frame(ost->input_video_filter, &picture, AV_VSRC_BUF_FLAG_OVERWRITE);
                }
            }
        }
#endif

        // preprocess audio (volume)
        if (ist->st->codec->codec_type == AVMEDIA_TYPE_AUDIO) {
            if (audio_volume != 256) {
                short *volp;
                volp = samples;
                for(i=0;i<(decoded_data_size / sizeof(short));i++) {
                    int v = ((*volp) * audio_volume + 128) >> 8;
                    if (v < -32768) v = -32768;
                    if (v >  32767) v = 32767;
                    *volp++ = v;
                }
            }
        }

        /* frame rate emulation */
        if (rate_emu) {
            int64_t pts = av_rescale(ist->pts, 1000000, AV_TIME_BASE);
            int64_t now = av_gettime() - ist->start;
            if (pts > now)
                usleep(pts - now);
        }
        /* if output time reached then transcode raw format,
           encode packets and output them */
        if (start_time == 0 || ist->pts >= start_time)
            for(i=0;i<nb_ostreams;i++) {
                int frame_size;

                ost = ost_table[i];
                if (ost->source_index == ist_index) {
#if CONFIG_AVFILTER
                frame_available = ist->st->codec->codec_type != AVMEDIA_TYPE_VIDEO ||
                    !ost->output_video_filter || avfilter_poll_frame(ost->output_video_filter->inputs[0]);
                while (frame_available) {
                    if (ist->st->codec->codec_type == AVMEDIA_TYPE_VIDEO && ost->output_video_filter) {
                        AVRational ist_pts_tb = ost->output_video_filter->inputs[0]->time_base;
                        if (av_vsink_buffer_get_video_buffer_ref(ost->output_video_filter, &ost->picref, 0) < 0)
                            goto cont;
                        if (ost->picref) {
                            avfilter_fill_frame_from_video_buffer_ref(&picture, ost->picref);
                            ist->pts = av_rescale_q(ost->picref->pts, ist_pts_tb, AV_TIME_BASE_Q);
                        }
                    }
#endif
                    os = output_files[ost->file_index];

                    /* set the input output pts pairs */
                    //ost->sync_ipts = (double)(ist->pts + input_files[ist->file_index].ts_offset - start_time)/ AV_TIME_BASE;

                    if (ost->encoding_needed) {
                        av_assert0(ist->decoding_needed);
                        switch(ost->st->codec->codec_type) {
                        case AVMEDIA_TYPE_AUDIO:
                            do_audio_out(os, ost, ist, decoded_data_buf, decoded_data_size);
                            break;
                        case AVMEDIA_TYPE_VIDEO:
#if CONFIG_AVFILTER
                            if (ost->picref->video && !ost->frame_aspect_ratio)
                                ost->st->codec->sample_aspect_ratio = ost->picref->video->sample_aspect_ratio;
#endif
                            do_video_out(os, ost, ist, &picture, &frame_size,
                                         same_quality ? quality : ost->st->codec->global_quality);
                            if (vstats_filename && frame_size)
                                do_video_stats(os, ost, frame_size);
                            break;
                        case AVMEDIA_TYPE_SUBTITLE:
                            do_subtitle_out(os, ost, ist, &subtitle,
                                            pkt->pts);
                            break;
                        default:
                            abort();
                        }
                    } else {
                        AVFrame avframe; //FIXME/XXX remove this
                        AVPicture pict;
                        AVPacket opkt;
                        int64_t ost_tb_start_time= av_rescale_q(start_time, AV_TIME_BASE_Q, ost->st->time_base);

                        av_init_packet(&opkt);

                        if ((!ost->frame_number && !(pkt->flags & AV_PKT_FLAG_KEY)) && !copy_initial_nonkeyframes)
#if !CONFIG_AVFILTER
                            continue;
#else
                            goto cont;
#endif

                        /* no reencoding needed : output the packet directly */
                        /* force the input stream PTS */

                        avcodec_get_frame_defaults(&avframe);
                        ost->st->codec->coded_frame= &avframe;
                        avframe.key_frame = pkt->flags & AV_PKT_FLAG_KEY;

                        if(ost->st->codec->codec_type == AVMEDIA_TYPE_AUDIO)
                            audio_size += data_size;
                        else if (ost->st->codec->codec_type == AVMEDIA_TYPE_VIDEO) {
                            video_size += data_size;
                            ost->sync_opts++;
                        }

                        opkt.stream_index= ost->index;
                        if(pkt->pts != AV_NOPTS_VALUE)
                            opkt.pts= av_rescale_q(pkt->pts, ist->st->time_base, ost->st->time_base) - ost_tb_start_time;
                        else
                            opkt.pts= AV_NOPTS_VALUE;

                        if (pkt->dts == AV_NOPTS_VALUE)
                            opkt.dts = av_rescale_q(ist->pts, AV_TIME_BASE_Q, ost->st->time_base);
                        else
                            opkt.dts = av_rescale_q(pkt->dts, ist->st->time_base, ost->st->time_base);
                        opkt.dts -= ost_tb_start_time;

                        opkt.duration = av_rescale_q(pkt->duration, ist->st->time_base, ost->st->time_base);
                        opkt.flags= pkt->flags;

                        //FIXME remove the following 2 lines they shall be replaced by the bitstream filters
                        if(   ost->st->codec->codec_id != CODEC_ID_H264
                           && ost->st->codec->codec_id != CODEC_ID_MPEG1VIDEO
                           && ost->st->codec->codec_id != CODEC_ID_MPEG2VIDEO
                           ) {
                            if(av_parser_change(ist->st->parser, ost->st->codec, &opkt.data, &opkt.size, data_buf, data_size, pkt->flags & AV_PKT_FLAG_KEY))
                                opkt.destruct= av_destruct_packet;
                        } else {
                            opkt.data = data_buf;
                            opkt.size = data_size;
                        }

                        if (os->oformat->flags & AVFMT_RAWPICTURE) {
                            /* store AVPicture in AVPacket, as expected by the output format */
                            avpicture_fill(&pict, opkt.data, ost->st->codec->pix_fmt, ost->st->codec->width, ost->st->codec->height);
                            opkt.data = (uint8_t *)&pict;
                            opkt.size = sizeof(AVPicture);
                            opkt.flags |= AV_PKT_FLAG_KEY;
                        }
                        write_frame(os, &opkt, ost->st->codec, ost->bitstream_filters);
                        ost->st->codec->frame_number++;
                        ost->frame_number++;
                        av_free_packet(&opkt);
                    }
#if CONFIG_AVFILTER
                    cont:
                    frame_available = (ist->st->codec->codec_type == AVMEDIA_TYPE_VIDEO) &&
                                       ost->output_video_filter && avfilter_poll_frame(ost->output_video_filter->inputs[0]);
                    avfilter_unref_buffer(ost->picref);
                }
#endif
                }
            }

        av_free(buffer_to_free);
        /* XXX: allocate the subtitles in the codec ? */
        if (subtitle_to_free) {
            avsubtitle_free(subtitle_to_free);
            subtitle_to_free = NULL;
        }
    }
 discard_packet:
    if (pkt == NULL) {
        /* EOF handling */

        for(i=0;i<nb_ostreams;i++) {
            ost = ost_table[i];
            if (ost->source_index == ist_index) {
                AVCodecContext *enc= ost->st->codec;
                os = output_files[ost->file_index];

                if(ost->st->codec->codec_type == AVMEDIA_TYPE_AUDIO && enc->frame_size <=1)
                    continue;
                if(ost->st->codec->codec_type == AVMEDIA_TYPE_VIDEO && (os->oformat->flags & AVFMT_RAWPICTURE))
                    continue;

                if (ost->encoding_needed) {
                    for(;;) {
                        AVPacket pkt;
                        int fifo_bytes;
                        av_init_packet(&pkt);
                        pkt.stream_index= ost->index;

                        switch(ost->st->codec->codec_type) {
                        case AVMEDIA_TYPE_AUDIO:
                            fifo_bytes = av_fifo_size(ost->fifo);
                            ret = 0;
                            /* encode any samples remaining in fifo */
                            if (fifo_bytes > 0) {
                                int osize = av_get_bytes_per_sample(enc->sample_fmt);
                                int fs_tmp = enc->frame_size;

                                av_fifo_generic_read(ost->fifo, audio_buf, fifo_bytes, NULL);
                                if (enc->codec->capabilities & CODEC_CAP_SMALL_LAST_FRAME) {
                                    enc->frame_size = fifo_bytes / (osize * enc->channels);
                                } else { /* pad */
                                    int frame_bytes = enc->frame_size*osize*enc->channels;
                                    if (allocated_audio_buf_size < frame_bytes)
                                        exit_program(1);
                                    generate_silence(audio_buf+fifo_bytes, enc->sample_fmt, frame_bytes - fifo_bytes);
                                }

                                ret = avcodec_encode_audio(enc, bit_buffer, bit_buffer_size, (short *)audio_buf);
                                pkt.duration = av_rescale((int64_t)enc->frame_size*ost->st->time_base.den,
                                                          ost->st->time_base.num, enc->sample_rate);
                                enc->frame_size = fs_tmp;
                            }
                            if(ret <= 0) {
                                ret = avcodec_encode_audio(enc, bit_buffer, bit_buffer_size, NULL);
                            }
                            if (ret < 0) {
                                fprintf(stderr, "Audio encoding failed\n");
                                exit_program(1);
                            }
                            audio_size += ret;
                            pkt.flags |= AV_PKT_FLAG_KEY;
                            break;
                        case AVMEDIA_TYPE_VIDEO:
                            ret = avcodec_encode_video(enc, bit_buffer, bit_buffer_size, NULL);
                            if (ret < 0) {
                                fprintf(stderr, "Video encoding failed\n");
                                exit_program(1);
                            }
                            video_size += ret;
                            if(enc->coded_frame && enc->coded_frame->key_frame)
                                pkt.flags |= AV_PKT_FLAG_KEY;
                            if (ost->logfile && enc->stats_out) {
                                fprintf(ost->logfile, "%s", enc->stats_out);
                            }
                            break;
                        default:
                            ret=-1;
                        }

                        if(ret<=0)
                            break;
                        pkt.data= bit_buffer;
                        pkt.size= ret;
                        if(enc->coded_frame && enc->coded_frame->pts != AV_NOPTS_VALUE)
                            pkt.pts= av_rescale_q(enc->coded_frame->pts, enc->time_base, ost->st->time_base);
                        write_frame(os, &pkt, ost->st->codec, ost->bitstream_filters);
                    }
                }
            }
        }
    }

    return 0;
}

static void print_sdp(AVFormatContext **avc, int n)
{
    char sdp[2048];

    av_sdp_create(avc, n, sdp, sizeof(sdp));
    printf("SDP:\n%s\n", sdp);
    fflush(stdout);
}

static int copy_chapters(int infile, int outfile)
{
    AVFormatContext *is = input_files[infile].ctx;
    AVFormatContext *os = output_files[outfile];
    int i;

    for (i = 0; i < is->nb_chapters; i++) {
        AVChapter *in_ch = is->chapters[i], *out_ch;
        int64_t ts_off   = av_rescale_q(start_time - input_files[infile].ts_offset,
                                      AV_TIME_BASE_Q, in_ch->time_base);
        int64_t rt       = (recording_time == INT64_MAX) ? INT64_MAX :
                           av_rescale_q(recording_time, AV_TIME_BASE_Q, in_ch->time_base);


        if (in_ch->end < ts_off)
            continue;
        if (rt != INT64_MAX && in_ch->start > rt + ts_off)
            break;

        out_ch = av_mallocz(sizeof(AVChapter));
        if (!out_ch)
            return AVERROR(ENOMEM);

        out_ch->id        = in_ch->id;
        out_ch->time_base = in_ch->time_base;
        out_ch->start     = FFMAX(0,  in_ch->start - ts_off);
        out_ch->end       = FFMIN(rt, in_ch->end   - ts_off);

        if (metadata_chapters_autocopy)
            av_dict_copy(&out_ch->metadata, in_ch->metadata, 0);

        os->nb_chapters++;
        os->chapters = av_realloc(os->chapters, sizeof(AVChapter)*os->nb_chapters);
        if (!os->chapters)
            return AVERROR(ENOMEM);
        os->chapters[os->nb_chapters - 1] = out_ch;
    }
    return 0;
}

static void parse_forced_key_frames(char *kf, OutputStream *ost,
                                    AVCodecContext *avctx)
{
    char *p;
    int n = 1, i;
    int64_t t;

    for (p = kf; *p; p++)
        if (*p == ',')
            n++;
    ost->forced_kf_count = n;
    ost->forced_kf_pts = av_malloc(sizeof(*ost->forced_kf_pts) * n);
    if (!ost->forced_kf_pts) {
        av_log(NULL, AV_LOG_FATAL, "Could not allocate forced key frames array.\n");
        exit_program(1);
    }
    for (i = 0; i < n; i++) {
        p = i ? strchr(p, ',') + 1 : kf;
        t = parse_time_or_die("force_key_frames", p, 1);
        ost->forced_kf_pts[i] = av_rescale_q(t, AV_TIME_BASE_Q, avctx->time_base);
    }
}

/*
 * The following code is the main loop of the file converter
 */
static int transcode(AVFormatContext **output_files,
                     int nb_output_files,
                     InputFile *input_files,
                     int nb_input_files)
{
    int ret = 0, i, j, k, n, nb_ostreams = 0, step;

    AVFormatContext *is, *os;
    AVCodecContext *codec, *icodec;
    OutputStream *ost, **ost_table = NULL;
    InputStream *ist;
    char error[1024];
    int key;
    int want_sdp = 1;
    uint8_t no_packet[MAX_FILES]={0};
    int no_packet_count=0;
    int nb_frame_threshold[AVMEDIA_TYPE_NB]={0};
    int nb_streams[AVMEDIA_TYPE_NB]={0};

    if (rate_emu)
        for (i = 0; i < nb_input_streams; i++)
            input_streams[i].start = av_gettime();

    /* output stream init */
    nb_ostreams = 0;
    for(i=0;i<nb_output_files;i++) {
        os = output_files[i];
        if (!os->nb_streams && !(os->oformat->flags & AVFMT_NOSTREAMS)) {
            av_dump_format(output_files[i], i, output_files[i]->filename, 1);
            fprintf(stderr, "Output file #%d does not contain any stream\n", i);
            ret = AVERROR(EINVAL);
            goto fail;
        }
        nb_ostreams += os->nb_streams;
    }

    ost_table = av_mallocz(sizeof(OutputStream *) * nb_ostreams);
    if (!ost_table)
        goto fail;

    for(k=0;k<nb_output_files;k++) {
        os = output_files[k];
        for(i=0;i<os->nb_streams;i++,n++) {
            nb_streams[os->streams[i]->codec->codec_type]++;
        }
    }
    for(step=1<<30; step; step>>=1){
        int found_streams[AVMEDIA_TYPE_NB]={0};
        for(j=0; j<AVMEDIA_TYPE_NB; j++)
            nb_frame_threshold[j] += step;

        for(j=0; j<nb_input_streams; j++) {
            int skip=0;
            ist = &input_streams[j];
            if(opt_programid){
                int pi,si;
                AVFormatContext *f= input_files[ ist->file_index ].ctx;
                skip=1;
                for(pi=0; pi<f->nb_programs; pi++){
                    AVProgram *p= f->programs[pi];
                    if(p->id == opt_programid)
                        for(si=0; si<p->nb_stream_indexes; si++){
                            if(f->streams[ p->stream_index[si] ] == ist->st)
                                skip=0;
                        }
                }
            }
            if (ist->discard && ist->st->discard != AVDISCARD_ALL && !skip
                && nb_frame_threshold[ist->st->codec->codec_type] <= ist->st->codec_info_nb_frames){
                found_streams[ist->st->codec->codec_type]++;
            }
        }
        for(j=0; j<AVMEDIA_TYPE_NB; j++)
            if(found_streams[j] < nb_streams[j])
                nb_frame_threshold[j] -= step;
    }
    n = 0;
    for(k=0;k<nb_output_files;k++) {
        os = output_files[k];
        for (i = 0; i < os->nb_streams; i++, n++)
            ost_table[n] = output_streams_for_file[k][i];
    }

    /* for each output stream, we compute the right encoding parameters */
    for(i=0;i<nb_ostreams;i++) {
        ost = ost_table[i];
        os = output_files[ost->file_index];
        ist = &input_streams[ost->source_index];

        codec = ost->st->codec;
        icodec = ist->st->codec;

        ost->st->disposition = ist->st->disposition;
        codec->bits_per_raw_sample= icodec->bits_per_raw_sample;
        codec->chroma_sample_location = icodec->chroma_sample_location;

        if (ost->st->stream_copy) {
            uint64_t extra_size = (uint64_t)icodec->extradata_size + FF_INPUT_BUFFER_PADDING_SIZE;

            if (extra_size > INT_MAX)
                goto fail;

            /* if stream_copy is selected, no need to decode or encode */
            codec->codec_id = icodec->codec_id;
            codec->codec_type = icodec->codec_type;

            if(!codec->codec_tag){
                if(   !os->oformat->codec_tag
                   || av_codec_get_id (os->oformat->codec_tag, icodec->codec_tag) == codec->codec_id
                   || av_codec_get_tag(os->oformat->codec_tag, icodec->codec_id) <= 0)
                    codec->codec_tag = icodec->codec_tag;
            }

            codec->bit_rate = icodec->bit_rate;
            codec->rc_max_rate    = icodec->rc_max_rate;
            codec->rc_buffer_size = icodec->rc_buffer_size;
            codec->extradata= av_mallocz(extra_size);
            if (!codec->extradata)
                goto fail;
            memcpy(codec->extradata, icodec->extradata, icodec->extradata_size);
            codec->extradata_size= icodec->extradata_size;

            codec->time_base = ist->st->time_base;
            if(!strcmp(os->oformat->name, "avi")) {
                if(!copy_tb && av_q2d(icodec->time_base)*icodec->ticks_per_frame > 2*av_q2d(ist->st->time_base) && av_q2d(ist->st->time_base) < 1.0/500){
                    codec->time_base = icodec->time_base;
                    codec->time_base.num *= icodec->ticks_per_frame;
                    codec->time_base.den *= 2;
                }
            } else if(!(os->oformat->flags & AVFMT_VARIABLE_FPS)) {
                if(!copy_tb && av_q2d(icodec->time_base)*icodec->ticks_per_frame > av_q2d(ist->st->time_base) && av_q2d(ist->st->time_base) < 1.0/500){
                    codec->time_base = icodec->time_base;
                    codec->time_base.num *= icodec->ticks_per_frame;
                }
            }
            av_reduce(&codec->time_base.num, &codec->time_base.den,
                        codec->time_base.num, codec->time_base.den, INT_MAX);

            switch(codec->codec_type) {
            case AVMEDIA_TYPE_AUDIO:
                if(audio_volume != 256) {
                    fprintf(stderr,"-acodec copy and -vol are incompatible (frames are not decoded)\n");
                    exit_program(1);
                }
                codec->channel_layout = icodec->channel_layout;
                codec->sample_rate = icodec->sample_rate;
                codec->channels = icodec->channels;
                codec->frame_size = icodec->frame_size;
                codec->audio_service_type = icodec->audio_service_type;
                codec->block_align= icodec->block_align;
                if(codec->block_align == 1 && codec->codec_id == CODEC_ID_MP3)
                    codec->block_align= 0;
                if(codec->codec_id == CODEC_ID_AC3)
                    codec->block_align= 0;
                break;
            case AVMEDIA_TYPE_VIDEO:
                codec->pix_fmt = icodec->pix_fmt;
                codec->width = icodec->width;
                codec->height = icodec->height;
                codec->has_b_frames = icodec->has_b_frames;
                if (!codec->sample_aspect_ratio.num) {
                    codec->sample_aspect_ratio =
                    ost->st->sample_aspect_ratio =
                        ist->st->sample_aspect_ratio.num ? ist->st->sample_aspect_ratio :
                        ist->st->codec->sample_aspect_ratio.num ?
                        ist->st->codec->sample_aspect_ratio : (AVRational){0, 1};
                }
                break;
            case AVMEDIA_TYPE_SUBTITLE:
                codec->width = icodec->width;
                codec->height = icodec->height;
                break;
            case AVMEDIA_TYPE_DATA:
                break;
            default:
                abort();
            }
        } else {
            if (!ost->enc)
                ost->enc = avcodec_find_encoder(ost->st->codec->codec_id);
            switch(codec->codec_type) {
            case AVMEDIA_TYPE_AUDIO:
                ost->fifo= av_fifo_alloc(1024);
                if(!ost->fifo)
                    goto fail;
                ost->reformat_pair = MAKE_SFMT_PAIR(AV_SAMPLE_FMT_NONE,AV_SAMPLE_FMT_NONE);
                if (!codec->sample_rate) {
                    codec->sample_rate = icodec->sample_rate;
                }
                choose_sample_rate(ost->st, ost->enc);
                codec->time_base = (AVRational){1, codec->sample_rate};
                if (codec->sample_fmt == AV_SAMPLE_FMT_NONE)
                    codec->sample_fmt = icodec->sample_fmt;
                choose_sample_fmt(ost->st, ost->enc);
                if (!codec->channels) {
                    codec->channels = icodec->channels;
                    codec->channel_layout = icodec->channel_layout;
                }
                if (av_get_channel_layout_nb_channels(codec->channel_layout) != codec->channels)
                    codec->channel_layout = 0;
                ost->audio_resample = codec->sample_rate != icodec->sample_rate || audio_sync_method > 1;
                icodec->request_channels = codec->channels;
                ist->decoding_needed = 1;
                ost->encoding_needed = 1;
                ost->resample_sample_fmt  = icodec->sample_fmt;
                ost->resample_sample_rate = icodec->sample_rate;
                ost->resample_channels    = icodec->channels;
                break;
            case AVMEDIA_TYPE_VIDEO:
                if (codec->pix_fmt == PIX_FMT_NONE)
                    codec->pix_fmt = icodec->pix_fmt;
                choose_pixel_fmt(ost->st, ost->enc);

                if (ost->st->codec->pix_fmt == PIX_FMT_NONE) {
                    fprintf(stderr, "Video pixel format is unknown, stream cannot be encoded\n");
                    exit_program(1);
                }

                if (!codec->width || !codec->height) {
                    codec->width  = icodec->width;
                    codec->height = icodec->height;
                }

                ost->video_resample = codec->width   != icodec->width  ||
                                      codec->height  != icodec->height ||
                                      codec->pix_fmt != icodec->pix_fmt;
                if (ost->video_resample) {
                    codec->bits_per_raw_sample= frame_bits_per_raw_sample;
                }

                ost->resample_height = icodec->height;
                ost->resample_width  = icodec->width;
                ost->resample_pix_fmt= icodec->pix_fmt;
                ost->encoding_needed = 1;
                ist->decoding_needed = 1;

                if (!ost->frame_rate.num)
                    ost->frame_rate = ist->st->r_frame_rate.num ? ist->st->r_frame_rate : (AVRational){25,1};
                if (ost->enc && ost->enc->supported_framerates && !force_fps) {
                    int idx = av_find_nearest_q_idx(ost->frame_rate, ost->enc->supported_framerates);
                    ost->frame_rate = ost->enc->supported_framerates[idx];
                }
                codec->time_base = (AVRational){ost->frame_rate.den, ost->frame_rate.num};
                if(   av_q2d(codec->time_base) < 0.001 && video_sync_method
                   && (video_sync_method==1 || (video_sync_method<0 && !(os->oformat->flags & AVFMT_VARIABLE_FPS)))){
                    av_log(os, AV_LOG_WARNING, "Frame rate very high for a muxer not effciciently supporting it.\n"
                                               "Please consider specifiying a lower framerate, a different muxer or -vsync 2\n");
                }

#if CONFIG_AVFILTER
                if (configure_video_filters(ist, ost)) {
                    fprintf(stderr, "Error opening filters!\n");
                    exit(1);
                }
#endif
                break;
            case AVMEDIA_TYPE_SUBTITLE:
                ost->encoding_needed = 1;
                ist->decoding_needed = 1;
                break;
            default:
                abort();
                break;
            }
            /* two pass mode */
            if (ost->encoding_needed && codec->codec_id != CODEC_ID_H264 &&
                (codec->flags & (CODEC_FLAG_PASS1 | CODEC_FLAG_PASS2))) {
                char logfilename[1024];
                FILE *f;

                snprintf(logfilename, sizeof(logfilename), "%s-%d.log",
                         pass_logfilename_prefix ? pass_logfilename_prefix : DEFAULT_PASS_LOGFILENAME_PREFIX,
                         i);
                if (codec->flags & CODEC_FLAG_PASS1) {
                    f = fopen(logfilename, "wb");
                    if (!f) {
                        fprintf(stderr, "Cannot write log file '%s' for pass-1 encoding: %s\n", logfilename, strerror(errno));
                        exit_program(1);
                    }
                    ost->logfile = f;
                } else {
                    char  *logbuffer;
                    size_t logbuffer_size;
                    if (read_file(logfilename, &logbuffer, &logbuffer_size) < 0) {
                        fprintf(stderr, "Error reading log file '%s' for pass-2 encoding\n", logfilename);
                        exit_program(1);
                    }
                    codec->stats_in = logbuffer;
                }
            }
        }
        if(codec->codec_type == AVMEDIA_TYPE_VIDEO){
            /* maximum video buffer size is 6-bytes per pixel, plus DPX header size */
            int size= codec->width * codec->height;
            bit_buffer_size= FFMAX(bit_buffer_size, 6*size + 1664);
        }
    }

    if (!bit_buffer)
        bit_buffer = av_malloc(bit_buffer_size);
    if (!bit_buffer) {
        fprintf(stderr, "Cannot allocate %d bytes output buffer\n",
                bit_buffer_size);
        ret = AVERROR(ENOMEM);
        goto fail;
    }

    /* open each encoder */
    for(i=0;i<nb_ostreams;i++) {
        ost = ost_table[i];
        if (ost->encoding_needed) {
            AVCodec *codec = ost->enc;
            AVCodecContext *dec = input_streams[ost->source_index].st->codec;
            if (!codec) {
                snprintf(error, sizeof(error), "Encoder (codec id %d) not found for output stream #%d.%d",
                         ost->st->codec->codec_id, ost->file_index, ost->index);
                ret = AVERROR(EINVAL);
                goto dump_format;
            }
            if (dec->subtitle_header) {
                ost->st->codec->subtitle_header = av_malloc(dec->subtitle_header_size);
                if (!ost->st->codec->subtitle_header) {
                    ret = AVERROR(ENOMEM);
                    goto dump_format;
                }
                memcpy(ost->st->codec->subtitle_header, dec->subtitle_header, dec->subtitle_header_size);
                ost->st->codec->subtitle_header_size = dec->subtitle_header_size;
            }
            if (avcodec_open2(ost->st->codec, codec, &ost->opts) < 0) {
                snprintf(error, sizeof(error), "Error while opening encoder for output stream #%d.%d - maybe incorrect parameters such as bit_rate, rate, width or height",
                        ost->file_index, ost->index);
                ret = AVERROR(EINVAL);
                goto dump_format;
            }
            assert_codec_experimental(ost->st->codec, 1);
            assert_avoptions(ost->opts);
            if (ost->st->codec->bit_rate && ost->st->codec->bit_rate < 1000)
                av_log(NULL, AV_LOG_WARNING, "The bitrate parameter is set too low."
                                             "It takes bits/s as argument, not kbits/s\n");
            extra_size += ost->st->codec->extradata_size;
        }
    }

    /* open each decoder */
    for (i = 0; i < nb_input_streams; i++) {
        ist = &input_streams[i];
        if (ist->decoding_needed) {
            AVCodec *codec = ist->dec;
            if (!codec)
                codec = avcodec_find_decoder(ist->st->codec->codec_id);
            if (!codec) {
                snprintf(error, sizeof(error), "Decoder (codec id %d) not found for input stream #%d.%d",
                        ist->st->codec->codec_id, ist->file_index, ist->st->index);
                ret = AVERROR(EINVAL);
                goto dump_format;
            }
            if (avcodec_open2(ist->st->codec, codec, &ist->opts) < 0) {
                snprintf(error, sizeof(error), "Error while opening decoder for input stream #%d.%d",
                        ist->file_index, ist->st->index);
                ret = AVERROR(EINVAL);
                goto dump_format;
            }
            assert_codec_experimental(ist->st->codec, 0);
            assert_avoptions(ost->opts);
        }
    }

    /* init pts */
    for (i = 0; i < nb_input_streams; i++) {
        AVStream *st;
        ist = &input_streams[i];
        st= ist->st;
        ist->pts = st->avg_frame_rate.num ? - st->codec->has_b_frames*AV_TIME_BASE / av_q2d(st->avg_frame_rate) : 0;
        ist->next_pts = AV_NOPTS_VALUE;
        ist->is_start = 1;
    }

    /* open files and write file headers */
    for(i=0;i<nb_output_files;i++) {
        os = output_files[i];
        if (avformat_write_header(os, &output_opts[i]) < 0) {
            snprintf(error, sizeof(error), "Could not write header for output file #%d (incorrect codec parameters ?)", i);
            ret = AVERROR(EINVAL);
            goto dump_format;
        }
//        assert_avoptions(output_opts[i]);
        if (strcmp(output_files[i]->oformat->name, "rtp")) {
            want_sdp = 0;
        }
    }

 dump_format:
    /* dump the file output parameters - cannot be done before in case
       of stream copy */
    for(i=0;i<nb_output_files;i++) {
        av_dump_format(output_files[i], i, output_files[i]->filename, 1);
    }

    /* dump the stream mapping */
    if (verbose >= 0) {
        fprintf(stderr, "Stream mapping:\n");
        for(i=0;i<nb_ostreams;i++) {
            ost = ost_table[i];
            fprintf(stderr, "  Stream #%d.%d -> #%d.%d",
                    input_streams[ost->source_index].file_index,
                    input_streams[ost->source_index].st->index,
                    ost->file_index,
                    ost->index);
            if (ost->sync_ist != &input_streams[ost->source_index])
                fprintf(stderr, " [sync #%d.%d]",
                        ost->sync_ist->file_index,
                        ost->sync_ist->st->index);
            fprintf(stderr, "\n");
        }
    }

    if (ret) {
        fprintf(stderr, "%s\n", error);
        goto fail;
    }

    if (want_sdp) {
        print_sdp(output_files, nb_output_files);
    }

    if (!using_stdin) {
        if(verbose >= 0)
            fprintf(stderr, "Press [q] to stop, [?] for help\n");
        avio_set_interrupt_cb(decode_interrupt_cb);
    }
    term_init();

    timer_start = av_gettime();

    for(; received_sigterm == 0;) {
        int file_index, ist_index;
        AVPacket pkt;
        double ipts_min;
        double opts_min;

    redo:
        ipts_min= 1e100;
        opts_min= 1e100;
        /* if 'q' pressed, exits */
        if (!using_stdin) {
            if (q_pressed)
                break;
            /* read_key() returns 0 on EOF */
            key = read_key();
            if (key == 'q')
                break;
            if (key == '+') verbose++;
            if (key == '-') verbose--;
            if (key == 's') qp_hist     ^= 1;
            if (key == 'h'){
                if (do_hex_dump){
                    do_hex_dump = do_pkt_dump = 0;
                } else if(do_pkt_dump){
                    do_hex_dump = 1;
                } else
                    do_pkt_dump = 1;
                av_log_set_level(AV_LOG_DEBUG);
            }
            if (key == 'd' || key == 'D'){
                int debug=0;
                if(key == 'D') {
                    debug = input_streams[0].st->codec->debug<<1;
                    if(!debug) debug = 1;
                    while(debug & (FF_DEBUG_DCT_COEFF|FF_DEBUG_VIS_QP|FF_DEBUG_VIS_MB_TYPE)) //unsupported, would just crash
                        debug += debug;
                }else
                    scanf("%d", &debug);
                for(i=0;i<nb_input_streams;i++) {
                    input_streams[i].st->codec->debug = debug;
                }
                for(i=0;i<nb_ostreams;i++) {
                    ost = ost_table[i];
                    ost->st->codec->debug = debug;
                }
                if(debug) av_log_set_level(AV_LOG_DEBUG);
                fprintf(stderr,"debug=%d\n", debug);
            }
            if (key == '?'){
                fprintf(stderr, "key    function\n"
                                "?      show this help\n"
                                "+      increase verbosity\n"
                                "-      decrease verbosity\n"
                                "D      cycle through available debug modes\n"
                                "h      dump packets/hex press to cycle through the 3 states\n"
                                "q      quit\n"
                                "s      Show QP histogram\n"
                );
            }
        }

        /* select the stream that we must read now by looking at the
           smallest output pts */
        file_index = -1;
        for(i=0;i<nb_ostreams;i++) {
            double ipts, opts;
            ost = ost_table[i];
            os = output_files[ost->file_index];
            ist = &input_streams[ost->source_index];
            if(ist->is_past_recording_time || no_packet[ist->file_index])
                continue;
                opts = ost->st->pts.val * av_q2d(ost->st->time_base);
            ipts = (double)ist->pts;
            if (!input_files[ist->file_index].eof_reached){
                if(ipts < ipts_min) {
                    ipts_min = ipts;
                    if(input_sync ) file_index = ist->file_index;
                }
                if(opts < opts_min) {
                    opts_min = opts;
                    if(!input_sync) file_index = ist->file_index;
                }
            }
            if(ost->frame_number >= max_frames[ost->st->codec->codec_type]){
                file_index= -1;
                break;
            }
        }
        /* if none, if is finished */
        if (file_index < 0) {
            if(no_packet_count){
                no_packet_count=0;
                memset(no_packet, 0, sizeof(no_packet));
                usleep(10000);
                continue;
            }
            break;
        }

        /* finish if limit size exhausted */
        if (limit_filesize != 0 && limit_filesize <= avio_tell(output_files[0]->pb))
            break;

        /* read a frame from it and output it in the fifo */
        is = input_files[file_index].ctx;
        ret= av_read_frame(is, &pkt);
        if(ret == AVERROR(EAGAIN)){
            no_packet[file_index]=1;
            no_packet_count++;
            continue;
        }
        if (ret < 0) {
            input_files[file_index].eof_reached = 1;
            if (opt_shortest)
                break;
            else
                continue;
        }

        no_packet_count=0;
        memset(no_packet, 0, sizeof(no_packet));

        if (do_pkt_dump) {
            av_pkt_dump_log2(NULL, AV_LOG_DEBUG, &pkt, do_hex_dump,
                             is->streams[pkt.stream_index]);
        }
        /* the following test is needed in case new streams appear
           dynamically in stream : we ignore them */
        if (pkt.stream_index >= input_files[file_index].nb_streams)
            goto discard_packet;
        ist_index = input_files[file_index].ist_index + pkt.stream_index;
        ist = &input_streams[ist_index];
        if (ist->discard)
            goto discard_packet;

        if (pkt.dts != AV_NOPTS_VALUE)
            pkt.dts += av_rescale_q(input_files[ist->file_index].ts_offset, AV_TIME_BASE_Q, ist->st->time_base);
        if (pkt.pts != AV_NOPTS_VALUE)
            pkt.pts += av_rescale_q(input_files[ist->file_index].ts_offset, AV_TIME_BASE_Q, ist->st->time_base);

        if (ist->ts_scale) {
            if(pkt.pts != AV_NOPTS_VALUE)
                pkt.pts *= ist->ts_scale;
            if(pkt.dts != AV_NOPTS_VALUE)
                pkt.dts *= ist->ts_scale;
        }

//        fprintf(stderr, "next:%"PRId64" dts:%"PRId64" off:%"PRId64" %d\n", ist->next_pts, pkt.dts, input_files[ist->file_index].ts_offset, ist->st->codec->codec_type);
        if (pkt.dts != AV_NOPTS_VALUE && ist->next_pts != AV_NOPTS_VALUE
            && (is->iformat->flags & AVFMT_TS_DISCONT)) {
            int64_t pkt_dts= av_rescale_q(pkt.dts, ist->st->time_base, AV_TIME_BASE_Q);
            int64_t delta= pkt_dts - ist->next_pts;
            if((FFABS(delta) > 1LL*dts_delta_threshold*AV_TIME_BASE || pkt_dts+1<ist->pts)&& !copy_ts){
                input_files[ist->file_index].ts_offset -= delta;
                if (verbose > 2)
                    fprintf(stderr, "timestamp discontinuity %"PRId64", new offset= %"PRId64"\n",
                            delta, input_files[ist->file_index].ts_offset);
                pkt.dts-= av_rescale_q(delta, AV_TIME_BASE_Q, ist->st->time_base);
                if(pkt.pts != AV_NOPTS_VALUE)
                    pkt.pts-= av_rescale_q(delta, AV_TIME_BASE_Q, ist->st->time_base);
            }
        }

        /* finish if recording time exhausted */
        if (recording_time != INT64_MAX &&
            (pkt.pts != AV_NOPTS_VALUE ?
                av_compare_ts(pkt.pts, ist->st->time_base, recording_time + start_time, (AVRational){1, 1000000})
                    :
                av_compare_ts(ist->pts, AV_TIME_BASE_Q, recording_time + start_time, (AVRational){1, 1000000})
            )>= 0) {
            ist->is_past_recording_time = 1;
            goto discard_packet;
        }

        //fprintf(stderr,"read #%d.%d size=%d\n", ist->file_index, ist->st->index, pkt.size);
        if (output_packet(ist, ist_index, ost_table, nb_ostreams, &pkt) < 0) {

            if (verbose >= 0)
                fprintf(stderr, "Error while decoding stream #%d.%d\n",
                        ist->file_index, ist->st->index);
            if (exit_on_error)
                exit_program(1);
            av_free_packet(&pkt);
            goto redo;
        }

    discard_packet:
        av_free_packet(&pkt);

        /* dump report by using the output first video and audio streams */
        print_report(output_files, ost_table, nb_ostreams, 0);
    }

    /* at the end of stream, we must flush the decoder buffers */
    for (i = 0; i < nb_input_streams; i++) {
        ist = &input_streams[i];
        if (ist->decoding_needed) {
            output_packet(ist, i, ost_table, nb_ostreams, NULL);
        }
    }

    term_exit();

    /* write the trailer if needed and close file */
    for(i=0;i<nb_output_files;i++) {
        os = output_files[i];
        av_write_trailer(os);
    }

    /* dump report by using the first video and audio streams */
    print_report(output_files, ost_table, nb_ostreams, 1);

    /* close each encoder */
    for(i=0;i<nb_ostreams;i++) {
        ost = ost_table[i];
        if (ost->encoding_needed) {
            av_freep(&ost->st->codec->stats_in);
            avcodec_close(ost->st->codec);
        }
#if CONFIG_AVFILTER
        avfilter_graph_free(&ost->graph);
#endif
    }

    /* close each decoder */
    for (i = 0; i < nb_input_streams; i++) {
        ist = &input_streams[i];
        if (ist->decoding_needed) {
            avcodec_close(ist->st->codec);
        }
    }

    /* finished ! */
    ret = 0;

 fail:
    av_freep(&bit_buffer);

    if (ost_table) {
        for(i=0;i<nb_ostreams;i++) {
            ost = ost_table[i];
            if (ost) {
                if (ost->st->stream_copy)
                    av_freep(&ost->st->codec->extradata);
                if (ost->logfile) {
                    fclose(ost->logfile);
                    ost->logfile = NULL;
                }
                av_fifo_free(ost->fifo); /* works even if fifo is not
                                             initialized but set to zero */
                av_freep(&ost->st->codec->subtitle_header);
                av_free(ost->resample_frame.data[0]);
                av_free(ost->forced_kf_pts);
                if (ost->video_resample)
                    sws_freeContext(ost->img_resample_ctx);
                if (ost->resample)
                    audio_resample_close(ost->resample);
                if (ost->reformat_ctx)
                    av_audio_convert_free(ost->reformat_ctx);
                av_dict_free(&ost->opts);
                av_free(ost);
            }
        }
        av_free(ost_table);
    }
    return ret;
}

static int opt_format(const char *opt, const char *arg)
{
    last_asked_format = arg;
    return 0;
}

static int opt_video_rc_override_string(const char *opt, const char *arg)
{
    video_rc_override_string = arg;
    return 0;
}

static int opt_me_threshold(const char *opt, const char *arg)
{
    me_threshold = parse_number_or_die(opt, arg, OPT_INT64, INT_MIN, INT_MAX);
    return 0;
}

static int opt_verbose(const char *opt, const char *arg)
{
    verbose = parse_number_or_die(opt, arg, OPT_INT64, -10, 10);
    return 0;
}

static int opt_frame_rate(const char *opt, const char *arg)
{
    if (av_parse_video_rate(&frame_rate, arg) < 0) {
        fprintf(stderr, "Incorrect value for %s: %s\n", opt, arg);
        exit_program(1);
    }
    return 0;
}

static int opt_frame_crop(const char *opt, const char *arg)
{
    fprintf(stderr, "Option '%s' has been removed, use the crop filter instead\n", opt);
    return AVERROR(EINVAL);
}

static int opt_frame_size(const char *opt, const char *arg)
{
    if (av_parse_video_size(&frame_width, &frame_height, arg) < 0) {
        fprintf(stderr, "Incorrect frame size\n");
        return AVERROR(EINVAL);
    }
    return 0;
}

static int opt_pad(const char *opt, const char *arg) {
    fprintf(stderr, "Option '%s' has been removed, use the pad filter instead\n", opt);
    return -1;
}

static int opt_frame_pix_fmt(const char *opt, const char *arg)
{
    if (strcmp(arg, "list")) {
        frame_pix_fmt = av_get_pix_fmt(arg);
        if (frame_pix_fmt == PIX_FMT_NONE) {
            fprintf(stderr, "Unknown pixel format requested: %s\n", arg);
            return AVERROR(EINVAL);
        }
    } else {
        opt_pix_fmts(NULL, NULL);
        exit_program(0);
    }
    return 0;
}

static int opt_frame_aspect_ratio(const char *opt, const char *arg)
{
    int x = 0, y = 0;
    double ar = 0;
    const char *p;
    char *end;

    p = strchr(arg, ':');
    if (p) {
        x = strtol(arg, &end, 10);
        if (end == p)
            y = strtol(end+1, &end, 10);
        if (x > 0 && y > 0)
            ar = (double)x / (double)y;
    } else
        ar = strtod(arg, NULL);

    if (!ar) {
        fprintf(stderr, "Incorrect aspect ratio specification.\n");
        return AVERROR(EINVAL);
    }
    frame_aspect_ratio = ar;
    return 0;
}

static int opt_metadata(const char *opt, const char *arg)
{
    char *mid= strchr(arg, '=');

    if(!mid){
        fprintf(stderr, "Missing =\n");
        exit_program(1);
    }
    *mid++= 0;

    av_dict_set(&metadata, arg, mid, 0);

    return 0;
}

static int opt_qscale(const char *opt, const char *arg)
{
    video_qscale = parse_number_or_die(opt, arg, OPT_FLOAT, 0, 255);
    if (video_qscale <= 0 || video_qscale > 255) {
        fprintf(stderr, "qscale must be > 0.0 and <= 255\n");
        return AVERROR(EINVAL);
    }
    return 0;
}

static int opt_top_field_first(const char *opt, const char *arg)
{
    top_field_first = parse_number_or_die(opt, arg, OPT_INT, 0, 1);
    return opt_default(opt, arg);
}

static int opt_thread_count(const char *opt, const char *arg)
{
    thread_count= parse_number_or_die(opt, arg, OPT_INT64, 0, INT_MAX);
#if !HAVE_THREADS
    if (verbose >= 0)
        fprintf(stderr, "Warning: not compiled with thread support, using thread emulation\n");
#endif
    return 0;
}

static int opt_audio_sample_fmt(const char *opt, const char *arg)
{
    if (strcmp(arg, "list")) {
        audio_sample_fmt = av_get_sample_fmt(arg);
        if (audio_sample_fmt == AV_SAMPLE_FMT_NONE) {
            av_log(NULL, AV_LOG_ERROR, "Invalid sample format '%s'\n", arg);
            return AVERROR(EINVAL);
        }
    } else {
        int i;
        char fmt_str[128];
        for (i = -1; i < AV_SAMPLE_FMT_NB; i++)
            printf("%s\n", av_get_sample_fmt_string(fmt_str, sizeof(fmt_str), i));
        exit_program(0);
    }
    return 0;
}

static int opt_audio_rate(const char *opt, const char *arg)
{
    audio_sample_rate = parse_number_or_die(opt, arg, OPT_INT64, 0, INT_MAX);
    return 0;
}

static int opt_audio_channels(const char *opt, const char *arg)
{
    audio_channels = parse_number_or_die(opt, arg, OPT_INT64, 0, INT_MAX);
    return 0;
}

static int opt_codec(const char *opt, const char *arg)
{
    int *pstream_copy; char **pcodec_name; enum AVMediaType codec_type;

    if      (!strcmp(opt, "acodec")) { pstream_copy = &audio_stream_copy;    pcodec_name = &audio_codec_name;    codec_type = AVMEDIA_TYPE_AUDIO;    }
    else if (!strcmp(opt, "vcodec")) { pstream_copy = &video_stream_copy;    pcodec_name = &video_codec_name;    codec_type = AVMEDIA_TYPE_VIDEO;    }
    else if (!strcmp(opt, "scodec")) { pstream_copy = &subtitle_stream_copy; pcodec_name = &subtitle_codec_name; codec_type = AVMEDIA_TYPE_SUBTITLE; }
    else if (!strcmp(opt, "dcodec")) { pstream_copy = &data_stream_copy;     pcodec_name = &data_codec_name;     codec_type = AVMEDIA_TYPE_DATA;     }

    av_freep(pcodec_name);
    if (!strcmp(arg, "copy")) {
        *pstream_copy = 1;
    } else {
        *pcodec_name = av_strdup(arg);
    }
    return 0;
}

static int opt_codec_tag(const char *opt, const char *arg)
{
    char *tail;
    uint32_t *codec_tag;

    codec_tag = !strcmp(opt, "atag") ? &audio_codec_tag :
                !strcmp(opt, "vtag") ? &video_codec_tag :
                !strcmp(opt, "stag") ? &subtitle_codec_tag : NULL;
    if (!codec_tag)
        return -1;

    *codec_tag = strtol(arg, &tail, 0);
    if (!tail || *tail)
        *codec_tag = AV_RL32(arg);

    return 0;
}

static int opt_map(const char *opt, const char *arg)
{
    StreamMap *m = NULL;
    int i, negative = 0, file_idx;
    int sync_file_idx = -1, sync_stream_idx;
    char *p, *sync;
    char *map;

    if (*arg == '-') {
        negative = 1;
        arg++;
    }
    map = av_strdup(arg);

    /* parse sync stream first, just pick first matching stream */
    if (sync = strchr(map, ',')) {
        *sync = 0;
        sync_file_idx = strtol(sync + 1, &sync, 0);
        if (sync_file_idx >= nb_input_files || sync_file_idx < 0) {
            av_log(NULL, AV_LOG_ERROR, "Invalid sync file index: %d.\n", sync_file_idx);
            exit_program(1);
        }
        if (*sync)
            sync++;
        for (i = 0; i < input_files[sync_file_idx].ctx->nb_streams; i++)
            if (check_stream_specifier(input_files[sync_file_idx].ctx,
                                       input_files[sync_file_idx].ctx->streams[i], sync) == 1) {
                sync_stream_idx = i;
                break;
            }
        if (i == input_files[sync_file_idx].ctx->nb_streams) {
            av_log(NULL, AV_LOG_ERROR, "Sync stream specification in map %s does not "
                                       "match any streams.\n", arg);
            exit_program(1);
        }
    }


    file_idx = strtol(map, &p, 0);
    if (file_idx >= nb_input_files || file_idx < 0) {
        av_log(NULL, AV_LOG_ERROR, "Invalid input file index: %d.\n", file_idx);
        exit_program(1);
    }
    if (negative)
        /* disable some already defined maps */
        for (i = 0; i < nb_stream_maps; i++) {
            m = &stream_maps[i];
            if (check_stream_specifier(input_files[m->file_index].ctx,
                                       input_files[m->file_index].ctx->streams[m->stream_index],
                                       *p == ':' ? p + 1 : p) > 0)
                m->disabled = 1;
        }
    else
        for (i = 0; i < input_files[file_idx].ctx->nb_streams; i++) {
            if (check_stream_specifier(input_files[file_idx].ctx, input_files[file_idx].ctx->streams[i],
                        *p == ':' ? p + 1 : p) <= 0)
                continue;
            stream_maps = grow_array(stream_maps, sizeof(*stream_maps), &nb_stream_maps, nb_stream_maps + 1);
            m = &stream_maps[nb_stream_maps - 1];

            m->file_index   = file_idx;
            m->stream_index = i;

            if (sync_file_idx >= 0) {
                m->sync_file_index   = sync_file_idx;
                m->sync_stream_index = sync_stream_idx;
            } else {
                m->sync_file_index   = file_idx;
                m->sync_stream_index = i;
            }
        }

    if (!m) {
        av_log(NULL, AV_LOG_ERROR, "Stream map '%s' matches no streams.\n", arg);
        exit_program(1);
    }

    av_freep(&map);
    return 0;
}

static void parse_meta_type(char *arg, char *type, int *index)
{
    if (*arg == ':') {
        *type = *(++arg);
        switch (*arg) {
        case 'g':
            break;
        case 's':
        case 'c':
        case 'p':
            if (*(++arg) == ':')
                *index = strtol(++arg, NULL, 0);
            break;
        default:
            fprintf(stderr, "Invalid metadata type %c.\n", *arg);
            exit_program(1);
        }
    } else
        *type = 'g';
}

static int opt_map_metadata(const char *opt, const char *arg)
{
    MetadataMap *m, *m1;
    char *p;

    meta_data_maps = grow_array(meta_data_maps, sizeof(*meta_data_maps),
                                &nb_meta_data_maps, nb_meta_data_maps + 1);

    m = &meta_data_maps[nb_meta_data_maps - 1][1];
    m->file = strtol(arg, &p, 0);
    parse_meta_type(p, &m->type, &m->index);

    m1 = &meta_data_maps[nb_meta_data_maps - 1][0];
    if (p = strchr(opt, ':'))
        parse_meta_type(p, &m1->type, &m1->index);
    else
        m1->type = 'g';

    if (m->type == 'g' || m1->type == 'g')
        metadata_global_autocopy = 0;
    if (m->type == 's' || m1->type == 's')
        metadata_streams_autocopy = 0;
    if (m->type == 'c' || m1->type == 'c')
        metadata_chapters_autocopy = 0;

    return 0;
}

static int opt_input_ts_scale(const char *opt, const char *arg)
{
    unsigned int stream;
    double scale;
    char *p;

    stream = strtol(arg, &p, 0);
    if (*p)
        p++;
    scale= strtod(p, &p);

    if(stream >= MAX_STREAMS)
        exit_program(1);

    ts_scale = grow_array(ts_scale, sizeof(*ts_scale), &nb_ts_scale, stream + 1);
    ts_scale[stream] = scale;
    return 0;
}

static int opt_recording_time(const char *opt, const char *arg)
{
    recording_time = parse_time_or_die(opt, arg, 1);
    return 0;
}

static int opt_start_time(const char *opt, const char *arg)
{
    start_time = parse_time_or_die(opt, arg, 1);
    return 0;
}

static int opt_input_ts_offset(const char *opt, const char *arg)
{
    input_ts_offset = parse_time_or_die(opt, arg, 1);
    return 0;
}

static enum CodecID find_codec_or_die(const char *name, int type, int encoder)
{
    const char *codec_string = encoder ? "encoder" : "decoder";
    AVCodec *codec;

    if(!name)
        return CODEC_ID_NONE;
    codec = encoder ?
        avcodec_find_encoder_by_name(name) :
        avcodec_find_decoder_by_name(name);
    if(!codec) {
        fprintf(stderr, "Unknown %s '%s'\n", codec_string, name);
        exit_program(1);
    }
    if(codec->type != type) {
        fprintf(stderr, "Invalid %s type '%s'\n", codec_string, name);
        exit_program(1);
    }
    return codec->id;
}

static int opt_input_file(const char *opt, const char *filename)
{
    AVFormatContext *ic;
    AVInputFormat *file_iformat = NULL;
    int err, i, ret, rfps, rfps_base;
    int64_t timestamp;
    uint8_t buf[128];
    AVDictionary **opts;
    int orig_nb_streams;                     // number of streams before avformat_find_stream_info

    if (last_asked_format) {
        if (!(file_iformat = av_find_input_format(last_asked_format))) {
            fprintf(stderr, "Unknown input format: '%s'\n", last_asked_format);
            exit_program(1);
        }
        last_asked_format = NULL;
    }

    if (!strcmp(filename, "-"))
        filename = "pipe:";

    using_stdin |= !strncmp(filename, "pipe:", 5) ||
                    !strcmp(filename, "/dev/stdin");

    /* get default parameters from command line */
    ic = avformat_alloc_context();
    if (!ic) {
        print_error(filename, AVERROR(ENOMEM));
        exit_program(1);
    }
    if (audio_sample_rate) {
        snprintf(buf, sizeof(buf), "%d", audio_sample_rate);
        av_dict_set(&format_opts, "sample_rate", buf, 0);
    }
    if (audio_channels) {
        snprintf(buf, sizeof(buf), "%d", audio_channels);
        av_dict_set(&format_opts, "channels", buf, 0);
    }
    if (frame_rate.num) {
        snprintf(buf, sizeof(buf), "%d/%d", frame_rate.num, frame_rate.den);
        av_dict_set(&format_opts, "framerate", buf, 0);
    }
    if (frame_width && frame_height) {
        snprintf(buf, sizeof(buf), "%dx%d", frame_width, frame_height);
        av_dict_set(&format_opts, "video_size", buf, 0);
    }
    if (frame_pix_fmt != PIX_FMT_NONE)
        av_dict_set(&format_opts, "pixel_format", av_get_pix_fmt_name(frame_pix_fmt), 0);

    ic->video_codec_id   =
        find_codec_or_die(video_codec_name   , AVMEDIA_TYPE_VIDEO   , 0);
    ic->audio_codec_id   =
        find_codec_or_die(audio_codec_name   , AVMEDIA_TYPE_AUDIO   , 0);
    ic->subtitle_codec_id=
        find_codec_or_die(subtitle_codec_name, AVMEDIA_TYPE_SUBTITLE, 0);
    ic->flags |= AVFMT_FLAG_NONBLOCK;

    /* open the input file with generic libav function */
    err = avformat_open_input(&ic, filename, file_iformat, &format_opts);
    if (err < 0) {
        print_error(filename, err);
        exit_program(1);
    }
    assert_avoptions(format_opts);

    if(opt_programid) {
        int i, j;
        int found=0;
        for(i=0; i<ic->nb_streams; i++){
            ic->streams[i]->discard= AVDISCARD_ALL;
        }
        for(i=0; i<ic->nb_programs; i++){
            AVProgram *p= ic->programs[i];
            if(p->id != opt_programid){
                p->discard = AVDISCARD_ALL;
            }else{
                found=1;
                for(j=0; j<p->nb_stream_indexes; j++){
                    ic->streams[p->stream_index[j]]->discard= AVDISCARD_DEFAULT;
                }
            }
        }
        if(!found){
            fprintf(stderr, "Specified program id not found\n");
            exit_program(1);
        }
        opt_programid=0;
    }

    /* Set AVCodecContext options for avformat_find_stream_info */
    opts = setup_find_stream_info_opts(ic, codec_opts);
    orig_nb_streams = ic->nb_streams;

    /* If not enough info to get the stream parameters, we decode the
       first frames to get it. (used in mpeg case for example) */
    ret = avformat_find_stream_info(ic, opts);
    if (ret < 0 && verbose >= 0) {
        fprintf(stderr, "%s: could not find codec parameters\n", filename);
        av_close_input_file(ic);
        exit_program(1);
    }

    timestamp = start_time;
    /* add the stream start time */
    if (ic->start_time != AV_NOPTS_VALUE)
        timestamp += ic->start_time;

    /* if seeking requested, we execute it */
    if (start_time != 0) {
        ret = av_seek_frame(ic, -1, timestamp, AVSEEK_FLAG_BACKWARD);
        if (ret < 0) {
            fprintf(stderr, "%s: could not seek to position %0.3f\n",
                    filename, (double)timestamp / AV_TIME_BASE);
        }
        /* reset seek info */
        start_time = 0;
    }

    /* update the current parameters so that they match the one of the input stream */
    for(i=0;i<ic->nb_streams;i++) {
        AVStream *st = ic->streams[i];
        AVCodecContext *dec = st->codec;
        InputStream *ist;

        dec->thread_count = thread_count;

        input_streams = grow_array(input_streams, sizeof(*input_streams), &nb_input_streams, nb_input_streams + 1);
        ist = &input_streams[nb_input_streams - 1];
        ist->st = st;
        ist->file_index = nb_input_files;
        ist->discard = 1;
        ist->opts = filter_codec_opts(codec_opts, ist->st->codec->codec_id, ic, st);

        if (i < nb_ts_scale)
            ist->ts_scale = ts_scale[i];

        switch (dec->codec_type) {
        case AVMEDIA_TYPE_AUDIO:
            ist->dec = avcodec_find_decoder_by_name(audio_codec_name);
            if(!ist->dec)
                ist->dec = avcodec_find_decoder(dec->codec_id);
            if(audio_disable)
                st->discard= AVDISCARD_ALL;
            break;
        case AVMEDIA_TYPE_VIDEO:
            ist->dec= avcodec_find_decoder_by_name(video_codec_name);
            if(!ist->dec)
                ist->dec = avcodec_find_decoder(dec->codec_id);
            rfps      = ic->streams[i]->r_frame_rate.num;
            rfps_base = ic->streams[i]->r_frame_rate.den;
            if (dec->lowres) {
                dec->flags |= CODEC_FLAG_EMU_EDGE;
            }
            if(me_threshold)
                dec->debug |= FF_DEBUG_MV;

            if (dec->time_base.den != rfps*dec->ticks_per_frame || dec->time_base.num != rfps_base) {

                if (verbose >= 0)
                    fprintf(stderr,"\nSeems stream %d codec frame rate differs from container frame rate: %2.2f (%d/%d) -> %2.2f (%d/%d)\n",
                            i, (float)dec->time_base.den / dec->time_base.num, dec->time_base.den, dec->time_base.num,

                    (float)rfps / rfps_base, rfps, rfps_base);
            }

            if(video_disable)
                st->discard= AVDISCARD_ALL;
            else if(video_discard)
                st->discard= video_discard;
            break;
        case AVMEDIA_TYPE_DATA:
            break;
        case AVMEDIA_TYPE_SUBTITLE:
            ist->dec = avcodec_find_decoder_by_name(subtitle_codec_name);
            if(!ist->dec)
                ist->dec = avcodec_find_decoder(dec->codec_id);
            if(subtitle_disable)
                st->discard = AVDISCARD_ALL;
            break;
        case AVMEDIA_TYPE_ATTACHMENT:
        case AVMEDIA_TYPE_UNKNOWN:
            break;
        default:
            abort();
        }
    }

    /* dump the file content */
    if (verbose >= 0)
        av_dump_format(ic, nb_input_files, filename, 0);

    input_files = grow_array(input_files, sizeof(*input_files), &nb_input_files, nb_input_files + 1);
    input_files[nb_input_files - 1].ctx        = ic;
    input_files[nb_input_files - 1].ist_index  = nb_input_streams - ic->nb_streams;
    input_files[nb_input_files - 1].ts_offset  = input_ts_offset - (copy_ts ? 0 : timestamp);
    input_files[nb_input_files - 1].nb_streams = ic->nb_streams;

    top_field_first = -1;
    frame_rate    = (AVRational){0, 0};
    frame_pix_fmt = PIX_FMT_NONE;
    frame_height = 0;
    frame_width  = 0;
    audio_sample_rate = 0;
    audio_channels    = 0;
    audio_sample_fmt  = AV_SAMPLE_FMT_NONE;
    av_freep(&ts_scale);
    nb_ts_scale = 0;

    for (i = 0; i < orig_nb_streams; i++)
        av_dict_free(&opts[i]);
    av_freep(&opts);
    av_freep(&video_codec_name);
    av_freep(&audio_codec_name);
    av_freep(&subtitle_codec_name);
    uninit_opts();
    init_opts();
    return 0;
}

static OutputStream *new_video_stream(AVFormatContext *oc, int file_idx)
{
    AVStream *st;
    OutputStream *ost;
    AVCodecContext *video_enc;
    enum CodecID codec_id = CODEC_ID_NONE;
    AVCodec *codec= NULL;

    if(!video_stream_copy){
        if (video_codec_name) {
            codec_id = find_codec_or_die(video_codec_name, AVMEDIA_TYPE_VIDEO, 1);
            codec = avcodec_find_encoder_by_name(video_codec_name);
        } else {
            codec_id = av_guess_codec(oc->oformat, NULL, oc->filename, NULL, AVMEDIA_TYPE_VIDEO);
            codec = avcodec_find_encoder(codec_id);
        }
    }

    ost = new_output_stream(oc, file_idx, codec);
    st  = ost->st;
    if (!video_stream_copy) {
        ost->frame_aspect_ratio = frame_aspect_ratio;
        frame_aspect_ratio = 0;
#if CONFIG_AVFILTER
        ost->avfilter = vfilters;
        vfilters = NULL;
#endif
    }

    ost->bitstream_filters = video_bitstream_filters;
    video_bitstream_filters= NULL;

    st->codec->thread_count= thread_count;

    video_enc = st->codec;

    if(video_codec_tag)
        video_enc->codec_tag= video_codec_tag;

    if(oc->oformat->flags & AVFMT_GLOBALHEADER) {
        video_enc->flags |= CODEC_FLAG_GLOBAL_HEADER;
    }

    video_enc->codec_type = AVMEDIA_TYPE_VIDEO;
    if (video_stream_copy) {
        st->stream_copy = 1;
        video_enc->sample_aspect_ratio =
        st->sample_aspect_ratio = av_d2q(frame_aspect_ratio*frame_height/frame_width, 255);
    } else {
        const char *p;
        int i;

        if (frame_rate.num)
            ost->frame_rate = frame_rate;
        video_enc->codec_id = codec_id;

        video_enc->width = frame_width;
        video_enc->height = frame_height;
        video_enc->pix_fmt = frame_pix_fmt;
        video_enc->bits_per_raw_sample = frame_bits_per_raw_sample;
        st->sample_aspect_ratio = video_enc->sample_aspect_ratio;

        if (intra_only)
            video_enc->gop_size = 0;
        if (video_qscale || same_quality) {
            video_enc->flags |= CODEC_FLAG_QSCALE;
            video_enc->global_quality = FF_QP2LAMBDA * video_qscale;
        }

        if(intra_matrix)
            video_enc->intra_matrix = intra_matrix;
        if(inter_matrix)
            video_enc->inter_matrix = inter_matrix;

        p= video_rc_override_string;
        for(i=0; p; i++){
            int start, end, q;
            int e=sscanf(p, "%d,%d,%d", &start, &end, &q);
            if(e!=3){
                fprintf(stderr, "error parsing rc_override\n");
                exit_program(1);
            }
            video_enc->rc_override=
                av_realloc(video_enc->rc_override,
                           sizeof(RcOverride)*(i+1));
            video_enc->rc_override[i].start_frame= start;
            video_enc->rc_override[i].end_frame  = end;
            if(q>0){
                video_enc->rc_override[i].qscale= q;
                video_enc->rc_override[i].quality_factor= 1.0;
            }
            else{
                video_enc->rc_override[i].qscale= 0;
                video_enc->rc_override[i].quality_factor= -q/100.0;
            }
            p= strchr(p, '/');
            if(p) p++;
        }
        video_enc->rc_override_count=i;
        if (!video_enc->rc_initial_buffer_occupancy)
            video_enc->rc_initial_buffer_occupancy = video_enc->rc_buffer_size*3/4;
        video_enc->me_threshold= me_threshold;
        video_enc->intra_dc_precision= intra_dc_precision - 8;

        if (do_psnr)
            video_enc->flags|= CODEC_FLAG_PSNR;

        /* two pass mode */
        if (do_pass) {
            if (do_pass == 1) {
                video_enc->flags |= CODEC_FLAG_PASS1;
            } else {
                video_enc->flags |= CODEC_FLAG_PASS2;
            }
        }

        if (forced_key_frames)
            parse_forced_key_frames(forced_key_frames, ost, video_enc);
    }
    if (video_language) {
        av_dict_set(&st->metadata, "language", video_language, 0);
        av_freep(&video_language);
    }

    /* reset some key parameters */
    video_disable = 0;
    av_freep(&video_codec_name);
    av_freep(&forced_key_frames);
    video_stream_copy = 0;
    frame_pix_fmt = PIX_FMT_NONE;
    return ost;
}

static OutputStream *new_audio_stream(AVFormatContext *oc, int file_idx)
{
    AVStream *st;
    OutputStream *ost;
    AVCodec *codec= NULL;
    AVCodecContext *audio_enc;
    enum CodecID codec_id = CODEC_ID_NONE;

    if(!audio_stream_copy){
        if (audio_codec_name) {
            codec_id = find_codec_or_die(audio_codec_name, AVMEDIA_TYPE_AUDIO, 1);
            codec = avcodec_find_encoder_by_name(audio_codec_name);
        } else {
            codec_id = av_guess_codec(oc->oformat, NULL, oc->filename, NULL, AVMEDIA_TYPE_AUDIO);
            codec = avcodec_find_encoder(codec_id);
        }
    }
    ost = new_output_stream(oc, file_idx, codec);
    st  = ost->st;

    ost->bitstream_filters = audio_bitstream_filters;
    audio_bitstream_filters= NULL;

    st->codec->thread_count= thread_count;

    audio_enc = st->codec;
    audio_enc->codec_type = AVMEDIA_TYPE_AUDIO;

    if(audio_codec_tag)
        audio_enc->codec_tag= audio_codec_tag;

    if (oc->oformat->flags & AVFMT_GLOBALHEADER) {
        audio_enc->flags |= CODEC_FLAG_GLOBAL_HEADER;
    }
    if (audio_stream_copy) {
        st->stream_copy = 1;
    } else {
        audio_enc->codec_id = codec_id;

        if (audio_qscale > QSCALE_NONE) {
            audio_enc->flags |= CODEC_FLAG_QSCALE;
            audio_enc->global_quality = FF_QP2LAMBDA * audio_qscale;
        }
        if (audio_channels)
            audio_enc->channels = audio_channels;
        if (audio_sample_fmt != AV_SAMPLE_FMT_NONE)
            audio_enc->sample_fmt = audio_sample_fmt;
        if (audio_sample_rate)
            audio_enc->sample_rate = audio_sample_rate;
    }
    if (audio_language) {
        av_dict_set(&st->metadata, "language", audio_language, 0);
        av_freep(&audio_language);
    }

    /* reset some key parameters */
    audio_disable = 0;
    av_freep(&audio_codec_name);
    audio_stream_copy = 0;

    return ost;
}

static OutputStream *new_data_stream(AVFormatContext *oc, int file_idx)
{
    AVStream *st;
    OutputStream *ost;
    AVCodecContext *data_enc;

    ost = new_output_stream(oc, file_idx, NULL);
    st  = ost->st;
    data_enc = st->codec;
    if (!data_stream_copy) {
        fprintf(stderr, "Data stream encoding not supported yet (only streamcopy)\n");
        exit_program(1);
    }

    data_enc->codec_type = AVMEDIA_TYPE_DATA;

    if (data_codec_tag)
        data_enc->codec_tag= data_codec_tag;

    if (oc->oformat->flags & AVFMT_GLOBALHEADER) {
        data_enc->flags |= CODEC_FLAG_GLOBAL_HEADER;
    }
    if (data_stream_copy) {
        st->stream_copy = 1;
    }

    data_disable = 0;
    av_freep(&data_codec_name);
    data_stream_copy = 0;
    return ost;
}

static OutputStream *new_subtitle_stream(AVFormatContext *oc, int file_idx)
{
    AVStream *st;
    OutputStream *ost;
    AVCodec *codec=NULL;
    AVCodecContext *subtitle_enc;
    enum CodecID codec_id = CODEC_ID_NONE;

    if(!subtitle_stream_copy){
        if (subtitle_codec_name) {
            codec_id = find_codec_or_die(subtitle_codec_name, AVMEDIA_TYPE_SUBTITLE, 1);
            codec = avcodec_find_encoder_by_name(subtitle_codec_name);
        } else {
            codec_id = av_guess_codec(oc->oformat, NULL, oc->filename, NULL, AVMEDIA_TYPE_SUBTITLE);
            codec = avcodec_find_encoder(codec_id);
        }
    }
    ost = new_output_stream(oc, file_idx, codec);
    st  = ost->st;
    subtitle_enc = st->codec;

    ost->bitstream_filters = subtitle_bitstream_filters;
    subtitle_bitstream_filters= NULL;

    subtitle_enc->codec_type = AVMEDIA_TYPE_SUBTITLE;

    if(subtitle_codec_tag)
        subtitle_enc->codec_tag= subtitle_codec_tag;

    if (oc->oformat->flags & AVFMT_GLOBALHEADER) {
        subtitle_enc->flags |= CODEC_FLAG_GLOBAL_HEADER;
    }
    if (subtitle_stream_copy) {
        st->stream_copy = 1;
    } else {
        subtitle_enc->codec_id = codec_id;
    }

    if (subtitle_language) {
        av_dict_set(&st->metadata, "language", subtitle_language, 0);
        av_freep(&subtitle_language);
    }

    subtitle_disable = 0;
    av_freep(&subtitle_codec_name);
    subtitle_stream_copy = 0;
    return ost;
}

/* arg format is "output-stream-index:streamid-value". */
static int opt_streamid(const char *opt, const char *arg)
{
    int idx;
    char *p;
    char idx_str[16];

    av_strlcpy(idx_str, arg, sizeof(idx_str));
    p = strchr(idx_str, ':');
    if (!p) {
        fprintf(stderr,
                "Invalid value '%s' for option '%s', required syntax is 'index:value'\n",
                arg, opt);
        exit_program(1);
    }
    *p++ = '\0';
    idx = parse_number_or_die(opt, idx_str, OPT_INT, 0, MAX_STREAMS-1);
    streamid_map = grow_array(streamid_map, sizeof(*streamid_map), &nb_streamid_map, idx+1);
    streamid_map[idx] = parse_number_or_die(opt, p, OPT_INT, 0, INT_MAX);
    return 0;
}

static int opt_output_file(const char *opt, const char *filename)
{
    AVFormatContext *oc;
    int i, err;
    AVOutputFormat *file_oformat;
    OutputStream *ost;
    InputStream  *ist;

    if(nb_output_files >= FF_ARRAY_ELEMS(output_files)){
        fprintf(stderr, "Too many output files\n");
        exit_program(1);
    }

    if (!strcmp(filename, "-"))
        filename = "pipe:";

    err = avformat_alloc_output_context2(&oc, NULL, last_asked_format, filename);
    last_asked_format = NULL;
    if (!oc) {
        print_error(filename, err);
        exit_program(1);
    }

    file_oformat= oc->oformat;

    if (!strcmp(file_oformat->name, "ffm") &&
        av_strstart(filename, "http:", NULL)) {
        /* special case for files sent to ffserver: we get the stream
           parameters from ffserver */
        int err = read_ffserver_streams(oc, filename);
        if (err < 0) {
            print_error(filename, err);
            exit_program(1);
        }
    } else if (!nb_stream_maps) {
        /* pick the "best" stream of each type */
#define NEW_STREAM(type, index)\
        if (index >= 0) {\
            ost = new_ ## type ## _stream(oc, nb_output_files);\
            ost->source_index = index;\
            ost->sync_ist     = &input_streams[index];\
            input_streams[index].discard = 0;\
        }

        /* video: highest resolution */
        if (!video_disable && oc->oformat->video_codec != CODEC_ID_NONE) {
            int area = 0, idx = -1;
            for (i = 0; i < nb_input_streams; i++) {
                ist = &input_streams[i];
                if (ist->st->codec->codec_type == AVMEDIA_TYPE_VIDEO &&
                    ist->st->codec->width * ist->st->codec->height > area) {
                    area = ist->st->codec->width * ist->st->codec->height;
                    idx = i;
                }
            }
            NEW_STREAM(video, idx);
        }

        /* audio: most channels */
        if (!audio_disable && oc->oformat->audio_codec != CODEC_ID_NONE) {
            int channels = 0, idx = -1;
            for (i = 0; i < nb_input_streams; i++) {
                ist = &input_streams[i];
                if (ist->st->codec->codec_type == AVMEDIA_TYPE_AUDIO &&
                    ist->st->codec->channels > channels) {
                    channels = ist->st->codec->channels;
                    idx = i;
                }
            }
            NEW_STREAM(audio, idx);
        }

        /* subtitles: pick first */
        if (!subtitle_disable && oc->oformat->subtitle_codec != CODEC_ID_NONE) {
            for (i = 0; i < nb_input_streams; i++)
                if (input_streams[i].st->codec->codec_type == AVMEDIA_TYPE_SUBTITLE) {
                    NEW_STREAM(subtitle, i);
                    break;
                }
        }
        /* do something with data? */
    } else {
        for (i = 0; i < nb_stream_maps; i++) {
            StreamMap *map = &stream_maps[i];

            if (map->disabled)
                continue;

            ist = &input_streams[input_files[map->file_index].ist_index + map->stream_index];
            switch (ist->st->codec->codec_type) {
            case AVMEDIA_TYPE_VIDEO:    ost = new_video_stream(oc, nb_output_files);    break;
            case AVMEDIA_TYPE_AUDIO:    ost = new_audio_stream(oc, nb_output_files);    break;
            case AVMEDIA_TYPE_SUBTITLE: ost = new_subtitle_stream(oc, nb_output_files); break;
            case AVMEDIA_TYPE_DATA:     ost = new_data_stream(oc, nb_output_files);     break;
            default:
                av_log(NULL, AV_LOG_ERROR, "Cannot map stream #%d.%d - unsupported type.\n",
                       map->file_index, map->stream_index);
                exit_program(1);
            }

            ost->source_index = input_files[map->file_index].ist_index + map->stream_index;
            ost->sync_ist = &input_streams[input_files[map->sync_file_index].ist_index +
                                           map->sync_stream_index];
            ist->discard = 0;
        }
    }

    av_dict_copy(&oc->metadata, metadata, 0);
    av_dict_free(&metadata);

    av_dict_copy(&output_opts[nb_output_files], format_opts, 0);
    output_files[nb_output_files++] = oc;

    /* check filename in case of an image number is expected */
    if (oc->oformat->flags & AVFMT_NEEDNUMBER) {
        if (!av_filename_number_test(oc->filename)) {
            print_error(oc->filename, AVERROR(EINVAL));
            exit_program(1);
        }
    }

    if (!(oc->oformat->flags & AVFMT_NOFILE)) {
        /* test if it already exists to avoid loosing precious files */
        if (!file_overwrite &&
            (strchr(filename, ':') == NULL ||
             filename[1] == ':' ||
             av_strstart(filename, "file:", NULL))) {
            if (avio_check(filename, 0) == 0) {
                if (!using_stdin) {
                    fprintf(stderr,"File '%s' already exists. Overwrite ? [y/N] ", filename);
                    fflush(stderr);
                    if (!read_yesno()) {
                        fprintf(stderr, "Not overwriting - exiting\n");
                        exit_program(1);
                    }
                }
                else {
                    fprintf(stderr,"File '%s' already exists. Exiting.\n", filename);
                    exit_program(1);
                }
            }
        }

        /* open the file */
        if ((err = avio_open(&oc->pb, filename, AVIO_FLAG_WRITE)) < 0) {
            print_error(filename, err);
            exit_program(1);
        }
    }

    oc->preload= (int)(mux_preload*AV_TIME_BASE);
    oc->max_delay= (int)(mux_max_delay*AV_TIME_BASE);

    /* copy chapters */
    if (chapters_input_file >= nb_input_files) {
        if (chapters_input_file == INT_MAX) {
            /* copy chapters from the first input file that has them*/
            chapters_input_file = -1;
            for (i = 0; i < nb_input_files; i++)
                if (input_files[i].ctx->nb_chapters) {
                    chapters_input_file = i;
                    break;
                }
        } else {
            av_log(NULL, AV_LOG_ERROR, "Invalid input file index %d in chapter mapping.\n",
                   chapters_input_file);
            exit_program(1);
        }
    }
    if (chapters_input_file >= 0)
        copy_chapters(chapters_input_file, nb_output_files - 1);

    /* copy metadata */
    for (i = 0; i < nb_meta_data_maps; i++) {
        AVFormatContext *files[2];
        AVDictionary    **meta[2];
        int j;

#define METADATA_CHECK_INDEX(index, nb_elems, desc)\
        if ((index) < 0 || (index) >= (nb_elems)) {\
            av_log(NULL, AV_LOG_ERROR, "Invalid %s index %d while processing metadata maps\n",\
                     (desc), (index));\
            exit_program(1);\
        }

        int in_file_index = meta_data_maps[i][1].file;
        if (in_file_index < 0)
            continue;
        METADATA_CHECK_INDEX(in_file_index, nb_input_files, "input file")

        files[0] = oc;
        files[1] = input_files[in_file_index].ctx;

        for (j = 0; j < 2; j++) {
            MetadataMap *map = &meta_data_maps[i][j];

            switch (map->type) {
            case 'g':
                meta[j] = &files[j]->metadata;
                break;
            case 's':
                METADATA_CHECK_INDEX(map->index, files[j]->nb_streams, "stream")
                meta[j] = &files[j]->streams[map->index]->metadata;
                break;
            case 'c':
                METADATA_CHECK_INDEX(map->index, files[j]->nb_chapters, "chapter")
                meta[j] = &files[j]->chapters[map->index]->metadata;
                break;
            case 'p':
                METADATA_CHECK_INDEX(map->index, files[j]->nb_programs, "program")
                meta[j] = &files[j]->programs[map->index]->metadata;
                break;
            }
        }

        av_dict_copy(meta[0], *meta[1], AV_DICT_DONT_OVERWRITE);
    }

    /* copy global metadata by default */
    if (metadata_global_autocopy)
        av_dict_copy(&oc->metadata, input_files[0].ctx->metadata,
                     AV_DICT_DONT_OVERWRITE);
    if (metadata_streams_autocopy)
        for (i = 0; i < oc->nb_streams; i++) {
            InputStream *ist = &input_streams[output_streams_for_file[nb_output_files-1][i]->source_index];
            av_dict_copy(&oc->streams[i]->metadata, ist->st->metadata, AV_DICT_DONT_OVERWRITE);
        }

    frame_rate    = (AVRational){0, 0};
    frame_width   = 0;
    frame_height  = 0;
    audio_sample_rate = 0;
    audio_channels    = 0;
    audio_sample_fmt  = AV_SAMPLE_FMT_NONE;
    chapters_input_file = INT_MAX;

    av_freep(&meta_data_maps);
    nb_meta_data_maps = 0;
    metadata_global_autocopy   = 1;
    metadata_streams_autocopy  = 1;
    metadata_chapters_autocopy = 1;
    av_freep(&stream_maps);
    nb_stream_maps = 0;

    av_freep(&forced_key_frames);
    uninit_opts();
    init_opts();
    return 0;
}

/* same option as mencoder */
static int opt_pass(const char *opt, const char *arg)
{
    do_pass = parse_number_or_die(opt, arg, OPT_INT, 1, 2);
    return 0;
}

static int64_t getutime(void)
{
#if HAVE_GETRUSAGE
    struct rusage rusage;

    getrusage(RUSAGE_SELF, &rusage);
    return (rusage.ru_utime.tv_sec * 1000000LL) + rusage.ru_utime.tv_usec;
#elif HAVE_GETPROCESSTIMES
    HANDLE proc;
    FILETIME c, e, k, u;
    proc = GetCurrentProcess();
    GetProcessTimes(proc, &c, &e, &k, &u);
    return ((int64_t) u.dwHighDateTime << 32 | u.dwLowDateTime) / 10;
#else
    return av_gettime();
#endif
}

static int64_t getmaxrss(void)
{
#if HAVE_GETRUSAGE && HAVE_STRUCT_RUSAGE_RU_MAXRSS
    struct rusage rusage;
    getrusage(RUSAGE_SELF, &rusage);
    return (int64_t)rusage.ru_maxrss * 1024;
#elif HAVE_GETPROCESSMEMORYINFO
    HANDLE proc;
    PROCESS_MEMORY_COUNTERS memcounters;
    proc = GetCurrentProcess();
    memcounters.cb = sizeof(memcounters);
    GetProcessMemoryInfo(proc, &memcounters, sizeof(memcounters));
    return memcounters.PeakPagefileUsage;
#else
    return 0;
#endif
}

static void parse_matrix_coeffs(uint16_t *dest, const char *str)
{
    int i;
    const char *p = str;
    for(i = 0;; i++) {
        dest[i] = atoi(p);
        if(i == 63)
            break;
        p = strchr(p, ',');
        if(!p) {
            fprintf(stderr, "Syntax error in matrix \"%s\" at coeff %d\n", str, i);
            exit_program(1);
        }
        p++;
    }
}

static int opt_inter_matrix(const char *opt, const char *arg)
{
    inter_matrix = av_mallocz(sizeof(uint16_t) * 64);
    parse_matrix_coeffs(inter_matrix, arg);
    return 0;
}

static int opt_intra_matrix(const char *opt, const char *arg)
{
    intra_matrix = av_mallocz(sizeof(uint16_t) * 64);
    parse_matrix_coeffs(intra_matrix, arg);
    return 0;
}

static void show_usage(void)
{
    printf("Hyper fast Audio and Video encoder\n");
    printf("usage: %s [options] [[infile options] -i infile]... {[outfile options] outfile}...\n", program_name);
    printf("\n");
}

static int opt_help(const char *opt, const char *arg)
{
    AVCodec *c;
    AVOutputFormat *oformat = NULL;
    AVInputFormat  *iformat = NULL;

    av_log_set_callback(log_callback_help);
    show_usage();
    show_help_options(options, "Main options:\n",
                      OPT_EXPERT | OPT_AUDIO | OPT_VIDEO | OPT_SUBTITLE | OPT_GRAB, 0);
    show_help_options(options, "\nAdvanced options:\n",
                      OPT_EXPERT | OPT_AUDIO | OPT_VIDEO | OPT_SUBTITLE | OPT_GRAB,
                      OPT_EXPERT);
    show_help_options(options, "\nVideo options:\n",
                      OPT_EXPERT | OPT_AUDIO | OPT_VIDEO | OPT_GRAB,
                      OPT_VIDEO);
    show_help_options(options, "\nAdvanced Video options:\n",
                      OPT_EXPERT | OPT_AUDIO | OPT_VIDEO | OPT_GRAB,
                      OPT_VIDEO | OPT_EXPERT);
    show_help_options(options, "\nAudio options:\n",
                      OPT_EXPERT | OPT_AUDIO | OPT_VIDEO | OPT_GRAB,
                      OPT_AUDIO);
    show_help_options(options, "\nAdvanced Audio options:\n",
                      OPT_EXPERT | OPT_AUDIO | OPT_VIDEO | OPT_GRAB,
                      OPT_AUDIO | OPT_EXPERT);
    show_help_options(options, "\nSubtitle options:\n",
                      OPT_SUBTITLE | OPT_GRAB,
                      OPT_SUBTITLE);
    show_help_options(options, "\nAudio/Video grab options:\n",
                      OPT_GRAB,
                      OPT_GRAB);
    printf("\n");
    av_opt_show2(avcodec_opts[0], NULL, AV_OPT_FLAG_ENCODING_PARAM|AV_OPT_FLAG_DECODING_PARAM, 0);
    printf("\n");

    /* individual codec options */
    c = NULL;
    while ((c = av_codec_next(c))) {
        if (c->priv_class) {
            av_opt_show2(&c->priv_class, NULL, AV_OPT_FLAG_ENCODING_PARAM|AV_OPT_FLAG_DECODING_PARAM, 0);
            printf("\n");
        }
    }

    av_opt_show2(avformat_opts, NULL, AV_OPT_FLAG_ENCODING_PARAM|AV_OPT_FLAG_DECODING_PARAM, 0);
    printf("\n");

    /* individual muxer options */
    while ((oformat = av_oformat_next(oformat))) {
        if (oformat->priv_class) {
            av_opt_show2(&oformat->priv_class, NULL, AV_OPT_FLAG_ENCODING_PARAM, 0);
            printf("\n");
        }
    }

    /* individual demuxer options */
    while ((iformat = av_iformat_next(iformat))) {
        if (iformat->priv_class) {
            av_opt_show2(&iformat->priv_class, NULL, AV_OPT_FLAG_DECODING_PARAM, 0);
            printf("\n");
        }
    }

    av_opt_show2(sws_opts, NULL, AV_OPT_FLAG_ENCODING_PARAM|AV_OPT_FLAG_DECODING_PARAM, 0);
    return 0;
}

static int opt_target(const char *opt, const char *arg)
{
    enum { PAL, NTSC, FILM, UNKNOWN } norm = UNKNOWN;
    static const char *const frame_rates[] = {"25", "30000/1001", "24000/1001"};

    if(!strncmp(arg, "pal-", 4)) {
        norm = PAL;
        arg += 4;
    } else if(!strncmp(arg, "ntsc-", 5)) {
        norm = NTSC;
        arg += 5;
    } else if(!strncmp(arg, "film-", 5)) {
        norm = FILM;
        arg += 5;
    } else {
        int fr;
        /* Calculate FR via float to avoid int overflow */
        fr = (int)(frame_rate.num * 1000.0 / frame_rate.den);
        if(fr == 25000) {
            norm = PAL;
        } else if((fr == 29970) || (fr == 23976)) {
            norm = NTSC;
        } else {
            /* Try to determine PAL/NTSC by peeking in the input files */
            if(nb_input_files) {
                int i, j;
                for (j = 0; j < nb_input_files; j++) {
                    for (i = 0; i < input_files[j].ctx->nb_streams; i++) {
                        AVCodecContext *c = input_files[j].ctx->streams[i]->codec;
                        if(c->codec_type != AVMEDIA_TYPE_VIDEO)
                            continue;
                        fr = c->time_base.den * 1000 / c->time_base.num;
                        if(fr == 25000) {
                            norm = PAL;
                            break;
                        } else if((fr == 29970) || (fr == 23976)) {
                            norm = NTSC;
                            break;
                        }
                    }
                    if(norm != UNKNOWN)
                        break;
                }
            }
        }
        if(verbose > 0 && norm != UNKNOWN)
            fprintf(stderr, "Assuming %s for target.\n", norm == PAL ? "PAL" : "NTSC");
    }

    if(norm == UNKNOWN) {
        fprintf(stderr, "Could not determine norm (PAL/NTSC/NTSC-Film) for target.\n");
        fprintf(stderr, "Please prefix target with \"pal-\", \"ntsc-\" or \"film-\",\n");
        fprintf(stderr, "or set a framerate with \"-r xxx\".\n");
        exit_program(1);
    }

    if(!strcmp(arg, "vcd")) {
        opt_codec("vcodec", "mpeg1video");
        opt_codec("acodec", "mp2");
        opt_format("f", "vcd");

        opt_frame_size("s", norm == PAL ? "352x288" : "352x240");
        opt_frame_rate("r", frame_rates[norm]);
        opt_default("g", norm == PAL ? "15" : "18");

        opt_default("b", "1150000");
        opt_default("maxrate", "1150000");
        opt_default("minrate", "1150000");
        opt_default("bufsize", "327680"); // 40*1024*8;

        opt_default("ab", "224000");
        audio_sample_rate = 44100;
        audio_channels = 2;

        opt_default("packetsize", "2324");
        opt_default("muxrate", "1411200"); // 2352 * 75 * 8;

        /* We have to offset the PTS, so that it is consistent with the SCR.
           SCR starts at 36000, but the first two packs contain only padding
           and the first pack from the other stream, respectively, may also have
           been written before.
           So the real data starts at SCR 36000+3*1200. */
        mux_preload= (36000+3*1200) / 90000.0; //0.44
    } else if(!strcmp(arg, "svcd")) {

        opt_codec("vcodec", "mpeg2video");
        opt_codec("acodec", "mp2");
        opt_format("f", "svcd");

        opt_frame_size("s", norm == PAL ? "480x576" : "480x480");
        opt_frame_rate("r", frame_rates[norm]);
        opt_frame_pix_fmt("pix_fmt", "yuv420p");
        opt_default("g", norm == PAL ? "15" : "18");

        opt_default("b", "2040000");
        opt_default("maxrate", "2516000");
        opt_default("minrate", "0"); //1145000;
        opt_default("bufsize", "1835008"); //224*1024*8;
        opt_default("flags", "+scan_offset");


        opt_default("ab", "224000");
        audio_sample_rate = 44100;

        opt_default("packetsize", "2324");

    } else if(!strcmp(arg, "dvd")) {

        opt_codec("vcodec", "mpeg2video");
        opt_codec("acodec", "ac3");
        opt_format("f", "dvd");

        opt_frame_size("vcodec", norm == PAL ? "720x576" : "720x480");
        opt_frame_rate("r", frame_rates[norm]);
        opt_frame_pix_fmt("pix_fmt", "yuv420p");
        opt_default("g", norm == PAL ? "15" : "18");

        opt_default("b", "6000000");
        opt_default("maxrate", "9000000");
        opt_default("minrate", "0"); //1500000;
        opt_default("bufsize", "1835008"); //224*1024*8;

        opt_default("packetsize", "2048");  // from www.mpucoder.com: DVD sectors contain 2048 bytes of data, this is also the size of one pack.
        opt_default("muxrate", "10080000"); // from mplex project: data_rate = 1260000. mux_rate = data_rate * 8

        opt_default("ab", "448000");
        audio_sample_rate = 48000;

    } else if(!strncmp(arg, "dv", 2)) {

        opt_format("f", "dv");

        opt_frame_size("s", norm == PAL ? "720x576" : "720x480");
        opt_frame_pix_fmt("pix_fmt", !strncmp(arg, "dv50", 4) ? "yuv422p" :
                          norm == PAL ? "yuv420p" : "yuv411p");
        opt_frame_rate("r", frame_rates[norm]);

        audio_sample_rate = 48000;
        audio_channels = 2;

    } else {
        fprintf(stderr, "Unknown target: %s\n", arg);
        return AVERROR(EINVAL);
    }
    return 0;
}

static int opt_vstats_file(const char *opt, const char *arg)
{
    av_free (vstats_filename);
    vstats_filename=av_strdup (arg);
    return 0;
}

static int opt_vstats(const char *opt, const char *arg)
{
    char filename[40];
    time_t today2 = time(NULL);
    struct tm *today = localtime(&today2);

    snprintf(filename, sizeof(filename), "vstats_%02d%02d%02d.log", today->tm_hour, today->tm_min,
             today->tm_sec);
    return opt_vstats_file(opt, filename);
}

static int opt_bsf(const char *opt, const char *arg)
{
    AVBitStreamFilterContext *bsfc= av_bitstream_filter_init(arg); //FIXME split name and args for filter at '='
    AVBitStreamFilterContext **bsfp;

    if(!bsfc){
        fprintf(stderr, "Unknown bitstream filter %s\n", arg);
        exit_program(1);
    }

    bsfp= *opt == 'v' ? &video_bitstream_filters :
          *opt == 'a' ? &audio_bitstream_filters :
                        &subtitle_bitstream_filters;
    while(*bsfp)
        bsfp= &(*bsfp)->next;

    *bsfp= bsfc;

    return 0;
}

static int opt_preset(const char *opt, const char *arg)
{
    FILE *f=NULL;
    char filename[1000], tmp[1000], tmp2[1000], line[1000];
    char *codec_name = *opt == 'v' ? video_codec_name :
                       *opt == 'a' ? audio_codec_name :
                                     subtitle_codec_name;

    if (!(f = get_preset_file(filename, sizeof(filename), arg, *opt == 'f', codec_name))) {
        fprintf(stderr, "File for preset '%s' not found\n", arg);
        exit_program(1);
    }

    while(!feof(f)){
        int e= fscanf(f, "%999[^\n]\n", line) - 1;
        if(line[0] == '#' && !e)
            continue;
        e|= sscanf(line, "%999[^=]=%999[^\n]\n", tmp, tmp2) - 2;
        if(e){
            fprintf(stderr, "%s: Invalid syntax: '%s'\n", filename, line);
            exit_program(1);
        }
        if (!strcmp(tmp, "acodec") ||
            !strcmp(tmp, "vcodec") ||
            !strcmp(tmp, "scodec") ||
            !strcmp(tmp, "dcodec")) {
            opt_codec(tmp, tmp2);
        }else if(opt_default(tmp, tmp2) < 0){
            fprintf(stderr, "%s: Invalid option or argument: '%s', parsed as '%s' = '%s'\n", filename, line, tmp, tmp2);
            exit_program(1);
        }
    }

    fclose(f);

    return 0;
}

static void log_callback_null(void* ptr, int level, const char* fmt, va_list vl)
{
}

static int opt_passlogfile(const char *opt, const char *arg)
{
    pass_logfilename_prefix = arg;
#if CONFIG_LIBX264_ENCODER
    return opt_default("passlogfile", arg);
#else
    return 0;
#endif
}

static const OptionDef options[] = {
    /* main options */
#include "cmdutils_common_opts.h"
    { "f", HAS_ARG, {(void*)opt_format}, "force format", "fmt" },
    { "i", HAS_ARG, {(void*)opt_input_file}, "input file name", "filename" },
    { "y", OPT_BOOL, {(void*)&file_overwrite}, "overwrite output files" },
    { "map", HAS_ARG | OPT_EXPERT, {(void*)opt_map}, "set input stream mapping", "file.stream[:syncfile.syncstream]" },
    { "map_metadata", HAS_ARG | OPT_EXPERT, {(void*)opt_map_metadata}, "set metadata information of outfile from infile",
      "outfile[,metadata]:infile[,metadata]" },
    { "map_chapters",  OPT_INT | HAS_ARG | OPT_EXPERT, {(void*)&chapters_input_file},  "set chapters mapping", "input_file_index" },
    { "t", HAS_ARG, {(void*)opt_recording_time}, "record or transcode \"duration\" seconds of audio/video", "duration" },
    { "fs", HAS_ARG | OPT_INT64, {(void*)&limit_filesize}, "set the limit file size in bytes", "limit_size" }, //
    { "ss", HAS_ARG, {(void*)opt_start_time}, "set the start time offset", "time_off" },
    { "itsoffset", HAS_ARG, {(void*)opt_input_ts_offset}, "set the input ts offset", "time_off" },
    { "itsscale", HAS_ARG, {(void*)opt_input_ts_scale}, "set the input ts scale", "stream:scale" },
    { "metadata", HAS_ARG, {(void*)opt_metadata}, "add metadata", "string=string" },
    { "dframes", OPT_INT | HAS_ARG, {(void*)&max_frames[AVMEDIA_TYPE_DATA]}, "set the number of data frames to record", "number" },
    { "benchmark", OPT_BOOL | OPT_EXPERT, {(void*)&do_benchmark},
      "add timings for benchmarking" },
    { "timelimit", HAS_ARG, {(void*)opt_timelimit}, "set max runtime in seconds", "limit" },
    { "dump", OPT_BOOL | OPT_EXPERT, {(void*)&do_pkt_dump},
      "dump each input packet" },
    { "hex", OPT_BOOL | OPT_EXPERT, {(void*)&do_hex_dump},
      "when dumping packets, also dump the payload" },
    { "re", OPT_BOOL | OPT_EXPERT, {(void*)&rate_emu}, "read input at native frame rate", "" },
    { "v", HAS_ARG, {(void*)opt_verbose}, "set the verbosity level", "number" },
    { "target", HAS_ARG, {(void*)opt_target}, "specify target file type (\"vcd\", \"svcd\", \"dvd\", \"dv\", \"dv50\", \"pal-vcd\", \"ntsc-svcd\", ...)", "type" },
    { "threads",  HAS_ARG | OPT_EXPERT, {(void*)opt_thread_count}, "thread count", "count" },
    { "vsync", HAS_ARG | OPT_INT | OPT_EXPERT, {(void*)&video_sync_method}, "video sync method", "" },
    { "async", HAS_ARG | OPT_INT | OPT_EXPERT, {(void*)&audio_sync_method}, "audio sync method", "" },
    { "adrift_threshold", HAS_ARG | OPT_FLOAT | OPT_EXPERT, {(void*)&audio_drift_threshold}, "audio drift threshold", "threshold" },
    { "copyts", OPT_BOOL | OPT_EXPERT, {(void*)&copy_ts}, "copy timestamps" },
    { "copytb", OPT_BOOL | OPT_EXPERT, {(void*)&copy_tb}, "copy input stream time base when stream copying" },
    { "shortest", OPT_BOOL | OPT_EXPERT, {(void*)&opt_shortest}, "finish encoding within shortest input" }, //
    { "dts_delta_threshold", HAS_ARG | OPT_FLOAT | OPT_EXPERT, {(void*)&dts_delta_threshold}, "timestamp discontinuity delta threshold", "threshold" },
    { "programid", HAS_ARG | OPT_INT | OPT_EXPERT, {(void*)&opt_programid}, "desired program number", "" },
    { "xerror", OPT_BOOL, {(void*)&exit_on_error}, "exit on error", "error" },
    { "copyinkf", OPT_BOOL | OPT_EXPERT, {(void*)&copy_initial_nonkeyframes}, "copy initial non-keyframes" },

    /* video options */
    { "vframes", OPT_INT | HAS_ARG | OPT_VIDEO, {(void*)&max_frames[AVMEDIA_TYPE_VIDEO]}, "set the number of video frames to record", "number" },
    { "r", HAS_ARG | OPT_VIDEO, {(void*)opt_frame_rate}, "set frame rate (Hz value, fraction or abbreviation)", "rate" },
    { "s", HAS_ARG | OPT_VIDEO, {(void*)opt_frame_size}, "set frame size (WxH or abbreviation)", "size" },
    { "aspect", HAS_ARG | OPT_VIDEO, {(void*)opt_frame_aspect_ratio}, "set aspect ratio (4:3, 16:9 or 1.3333, 1.7777)", "aspect" },
    { "pix_fmt", HAS_ARG | OPT_EXPERT | OPT_VIDEO, {(void*)opt_frame_pix_fmt}, "set pixel format, 'list' as argument shows all the pixel formats supported", "format" },
    { "bits_per_raw_sample", OPT_INT | HAS_ARG | OPT_VIDEO, {(void*)&frame_bits_per_raw_sample}, "set the number of bits per raw sample", "number" },
    { "croptop",  HAS_ARG | OPT_VIDEO, {(void*)opt_frame_crop}, "Removed, use the crop filter instead", "size" },
    { "cropbottom", HAS_ARG | OPT_VIDEO, {(void*)opt_frame_crop}, "Removed, use the crop filter instead", "size" },
    { "cropleft", HAS_ARG | OPT_VIDEO, {(void*)opt_frame_crop}, "Removed, use the crop filter instead", "size" },
    { "cropright", HAS_ARG | OPT_VIDEO, {(void*)opt_frame_crop}, "Removed, use the crop filter instead", "size" },
    { "padtop", HAS_ARG | OPT_VIDEO, {(void*)opt_pad}, "Removed, use the pad filter instead", "size" },
    { "padbottom", HAS_ARG | OPT_VIDEO, {(void*)opt_pad}, "Removed, use the pad filter instead", "size" },
    { "padleft", HAS_ARG | OPT_VIDEO, {(void*)opt_pad}, "Removed, use the pad filter instead", "size" },
    { "padright", HAS_ARG | OPT_VIDEO, {(void*)opt_pad}, "Removed, use the pad filter instead", "size" },
    { "padcolor", HAS_ARG | OPT_VIDEO, {(void*)opt_pad}, "Removed, use the pad filter instead", "color" },
    { "intra", OPT_BOOL | OPT_EXPERT | OPT_VIDEO, {(void*)&intra_only}, "use only intra frames"},
    { "vn", OPT_BOOL | OPT_VIDEO, {(void*)&video_disable}, "disable video" },
    { "vdt", OPT_INT | HAS_ARG | OPT_EXPERT | OPT_VIDEO, {(void*)&video_discard}, "discard threshold", "n" },
    { "qscale", HAS_ARG | OPT_EXPERT | OPT_VIDEO, {(void*)opt_qscale}, "use fixed video quantizer scale (VBR)", "q" },
    { "rc_override", HAS_ARG | OPT_EXPERT | OPT_VIDEO, {(void*)opt_video_rc_override_string}, "rate control override for specific intervals", "override" },
    { "vcodec", HAS_ARG | OPT_VIDEO, {(void*)opt_codec}, "force video codec ('copy' to copy stream)", "codec" },
    { "me_threshold", HAS_ARG | OPT_EXPERT | OPT_VIDEO, {(void*)opt_me_threshold}, "motion estimaton threshold",  "threshold" },
    { "sameq", OPT_BOOL | OPT_VIDEO, {(void*)&same_quality},
      "use same quantizer as source (implies VBR)" },
    { "pass", HAS_ARG | OPT_VIDEO, {(void*)opt_pass}, "select the pass number (1 or 2)", "n" },
    { "passlogfile", HAS_ARG | OPT_VIDEO, {(void*)&opt_passlogfile}, "select two pass log file name prefix", "prefix" },
    { "deinterlace", OPT_BOOL | OPT_EXPERT | OPT_VIDEO, {(void*)&do_deinterlace},
      "deinterlace pictures" },
    { "psnr", OPT_BOOL | OPT_EXPERT | OPT_VIDEO, {(void*)&do_psnr}, "calculate PSNR of compressed frames" },
    { "vstats", OPT_EXPERT | OPT_VIDEO, {(void*)&opt_vstats}, "dump video coding statistics to file" },
    { "vstats_file", HAS_ARG | OPT_EXPERT | OPT_VIDEO, {(void*)opt_vstats_file}, "dump video coding statistics to file", "file" },
#if CONFIG_AVFILTER
    { "vf", OPT_STRING | HAS_ARG, {(void*)&vfilters}, "video filters", "filter list" },
#endif
    { "intra_matrix", HAS_ARG | OPT_EXPERT | OPT_VIDEO, {(void*)opt_intra_matrix}, "specify intra matrix coeffs", "matrix" },
    { "inter_matrix", HAS_ARG | OPT_EXPERT | OPT_VIDEO, {(void*)opt_inter_matrix}, "specify inter matrix coeffs", "matrix" },
    { "top", HAS_ARG | OPT_EXPERT | OPT_VIDEO, {(void*)opt_top_field_first}, "top=1/bottom=0/auto=-1 field first", "" },
    { "dc", OPT_INT | HAS_ARG | OPT_EXPERT | OPT_VIDEO, {(void*)&intra_dc_precision}, "intra_dc_precision", "precision" },
    { "vtag", HAS_ARG | OPT_EXPERT | OPT_VIDEO, {(void*)opt_codec_tag}, "force video tag/fourcc", "fourcc/tag" },
    { "vlang", HAS_ARG | OPT_STRING | OPT_VIDEO, {(void *)&video_language}, "set the ISO 639 language code (3 letters) of the current video stream" , "code" },
    { "qphist", OPT_BOOL | OPT_EXPERT | OPT_VIDEO, { (void *)&qp_hist }, "show QP histogram" },
    { "force_fps", OPT_BOOL | OPT_EXPERT | OPT_VIDEO, {(void*)&force_fps}, "force the selected framerate, disable the best supported framerate selection" },
    { "streamid", HAS_ARG | OPT_EXPERT, {(void*)opt_streamid}, "set the value of an outfile streamid", "streamIndex:value" },
    { "force_key_frames", OPT_STRING | HAS_ARG | OPT_EXPERT | OPT_VIDEO, {(void *)&forced_key_frames}, "force key frames at specified timestamps", "timestamps" },

    /* audio options */
    { "aframes", OPT_INT | HAS_ARG | OPT_AUDIO, {(void*)&max_frames[AVMEDIA_TYPE_AUDIO]}, "set the number of audio frames to record", "number" },
    { "aq", OPT_FLOAT | HAS_ARG | OPT_AUDIO, {(void*)&audio_qscale}, "set audio quality (codec-specific)", "quality", },
    { "ar", HAS_ARG | OPT_AUDIO, {(void*)opt_audio_rate}, "set audio sampling rate (in Hz)", "rate" },
    { "ac", HAS_ARG | OPT_AUDIO, {(void*)opt_audio_channels}, "set number of audio channels", "channels" },
    { "an", OPT_BOOL | OPT_AUDIO, {(void*)&audio_disable}, "disable audio" },
    { "acodec", HAS_ARG | OPT_AUDIO, {(void*)opt_codec}, "force audio codec ('copy' to copy stream)", "codec" },
    { "atag", HAS_ARG | OPT_EXPERT | OPT_AUDIO, {(void*)opt_codec_tag}, "force audio tag/fourcc", "fourcc/tag" },
    { "vol", OPT_INT | HAS_ARG | OPT_AUDIO, {(void*)&audio_volume}, "change audio volume (256=normal)" , "volume" }, //
    { "alang", HAS_ARG | OPT_STRING | OPT_AUDIO, {(void *)&audio_language}, "set the ISO 639 language code (3 letters) of the current audio stream" , "code" },
    { "sample_fmt", HAS_ARG | OPT_EXPERT | OPT_AUDIO, {(void*)opt_audio_sample_fmt}, "set sample format, 'list' as argument shows all the sample formats supported", "format" },

    /* subtitle options */
    { "sn", OPT_BOOL | OPT_SUBTITLE, {(void*)&subtitle_disable}, "disable subtitle" },
    { "scodec", HAS_ARG | OPT_SUBTITLE, {(void*)opt_codec}, "force subtitle codec ('copy' to copy stream)", "codec" },
    { "slang", HAS_ARG | OPT_STRING | OPT_SUBTITLE, {(void *)&subtitle_language}, "set the ISO 639 language code (3 letters) of the current subtitle stream" , "code" },
    { "stag", HAS_ARG | OPT_EXPERT | OPT_SUBTITLE, {(void*)opt_codec_tag}, "force subtitle tag/fourcc", "fourcc/tag" },

    /* grab options */
    { "isync", OPT_BOOL | OPT_EXPERT | OPT_GRAB, {(void*)&input_sync}, "sync read on input", "" },

    /* muxer options */
    { "muxdelay", OPT_FLOAT | HAS_ARG | OPT_EXPERT, {(void*)&mux_max_delay}, "set the maximum demux-decode delay", "seconds" },
    { "muxpreload", OPT_FLOAT | HAS_ARG | OPT_EXPERT, {(void*)&mux_preload}, "set the initial demux-decode delay", "seconds" },

    { "absf", HAS_ARG | OPT_AUDIO | OPT_EXPERT, {(void*)opt_bsf}, "", "bitstream_filter" },
    { "vbsf", HAS_ARG | OPT_VIDEO | OPT_EXPERT, {(void*)opt_bsf}, "", "bitstream_filter" },
    { "sbsf", HAS_ARG | OPT_SUBTITLE | OPT_EXPERT, {(void*)opt_bsf}, "", "bitstream_filter" },

    { "apre", HAS_ARG | OPT_AUDIO | OPT_EXPERT, {(void*)opt_preset}, "set the audio options to the indicated preset", "preset" },
    { "vpre", HAS_ARG | OPT_VIDEO | OPT_EXPERT, {(void*)opt_preset}, "set the video options to the indicated preset", "preset" },
    { "spre", HAS_ARG | OPT_SUBTITLE | OPT_EXPERT, {(void*)opt_preset}, "set the subtitle options to the indicated preset", "preset" },
    { "fpre", HAS_ARG | OPT_EXPERT, {(void*)opt_preset}, "set options from indicated preset file", "filename" },
    /* data codec support */
    { "dcodec", HAS_ARG | OPT_DATA, {(void*)opt_codec}, "force data codec ('copy' to copy stream)", "codec" },

    { "default", HAS_ARG | OPT_AUDIO | OPT_VIDEO | OPT_EXPERT, {(void*)opt_default}, "generic catch all option", "" },
    { NULL, },
};

int main(int argc, char **argv)
{
    int64_t ti;

    av_log_set_flags(AV_LOG_SKIP_REPEATED);

    if(argc>1 && !strcmp(argv[1], "-d")){
        run_as_daemon=1;
        verbose=-1;
        av_log_set_callback(log_callback_null);
        argc--;
        argv++;
    }

    avcodec_register_all();
#if CONFIG_AVDEVICE
    avdevice_register_all();
#endif
#if CONFIG_AVFILTER
    avfilter_register_all();
#endif
    av_register_all();

#if HAVE_ISATTY
    if(isatty(STDIN_FILENO))
        avio_set_interrupt_cb(decode_interrupt_cb);
#endif

    init_opts();

    if(verbose>=0)
        show_banner();

    /* parse options */
    parse_options(argc, argv, options, opt_output_file);

    if(nb_output_files <= 0 && nb_input_files == 0) {
        show_usage();
        fprintf(stderr, "Use -h to get full help or, even better, run 'man %s'\n", program_name);
        exit_program(1);
    }

    /* file converter / grab */
    if (nb_output_files <= 0) {
        fprintf(stderr, "At least one output file must be specified\n");
        exit_program(1);
    }

    if (nb_input_files == 0) {
        fprintf(stderr, "At least one input file must be specified\n");
        exit_program(1);
    }

    ti = getutime();
    if (transcode(output_files, nb_output_files, input_files, nb_input_files) < 0)
        exit_program(1);
    ti = getutime() - ti;
    if (do_benchmark) {
        int maxrss = getmaxrss() / 1024;
        printf("bench: utime=%0.3fs maxrss=%ikB\n", ti / 1000000.0, maxrss);
    }

    return exit_program(0);
}<|MERGE_RESOLUTION|>--- conflicted
+++ resolved
@@ -1228,14 +1228,9 @@
                ist->file_index, ist->st->index,
                ost->resample_width, ost->resample_height, av_get_pix_fmt_name(ost->resample_pix_fmt),
                dec->width         , dec->height         , av_get_pix_fmt_name(dec->pix_fmt));
-<<<<<<< HEAD
         ost->resample_width   = dec->width;
         ost->resample_height  = dec->height;
         ost->resample_pix_fmt = dec->pix_fmt;
-=======
-        if(!ost->video_resample)
-            ost->video_resample = 1;
->>>>>>> cc73511e
     }
 
     ost->video_resample = dec->width   != enc->width  ||
